--- conflicted
+++ resolved
@@ -20,12 +20,9 @@
     _normalize_spec,
     _nunique_df_chunk,
     _nunique_df_combine,
-<<<<<<< HEAD
+    _nunique_series_chunk,
     _tail_aggregate,
     _tail_chunk,
-=======
-    _nunique_series_chunk,
->>>>>>> 0a555486
     _value_counts,
     _value_counts_aggregate,
     _var_agg,
