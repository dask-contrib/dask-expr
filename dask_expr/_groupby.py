--- conflicted
+++ resolved
@@ -995,7 +995,12 @@
             )
         )
 
-<<<<<<< HEAD
+    def nunique(self, split_every=None, split_out=True):
+        assert self._slice is not None and is_scalar(self._slice)
+        return self._aca_agg(
+            NUnique, split_every=split_every, split_out=split_out, _slice=self._slice
+        )
+
 
 class SeriesGroupBy(GroupBy):
     def __init__(
@@ -1036,11 +1041,4 @@
         ):
             result = result[result.columns[0]]
 
-        return result
-=======
-    def nunique(self, split_every=None, split_out=True):
-        assert self._slice is not None and is_scalar(self._slice)
-        return self._aca_agg(
-            NUnique, split_every=split_every, split_out=split_out, _slice=self._slice
-        )
->>>>>>> fd418ad5
+        return result