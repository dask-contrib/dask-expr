--- conflicted
+++ resolved
@@ -681,16 +681,7 @@
         self.observed = observed
         self.dropna = dropna
 
-<<<<<<< HEAD
-        if isinstance(by, Index):
-=======
-        if not isinstance(self.obj, DataFrame):
-            raise NotImplementedError(
-                "groupby only supports DataFrame collections for now."
-            )
-
         if isinstance(by, Series):
->>>>>>> d59f71c1
             self.by = by.expr
         else:
             self.by = [by] if np.isscalar(by) else list(by)
