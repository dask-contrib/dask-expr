--- conflicted
+++ resolved
@@ -32,11 +32,15 @@
 from dask_expr._categorical import CategoricalAccessor
 from dask_expr._concat import Concat
 from dask_expr._datetime import DatetimeAccessor
-<<<<<<< HEAD
-from dask_expr._expr import Eval, Query, Shift, ToNumeric, ToTimedelta, no_default
-=======
-from dask_expr._expr import Eval, Query, Shift, ToDatetime, ToNumeric, no_default
->>>>>>> 2f2c34ff
+from dask_expr._expr import (
+    Eval,
+    Query,
+    Shift,
+    ToDatetime,
+    ToNumeric,
+    ToTimedelta,
+    no_default,
+)
 from dask_expr._merge import JoinRecursive, Merge
 from dask_expr._quantiles import RepartitionQuantiles
 from dask_expr._reductions import (
@@ -1540,14 +1544,13 @@
     return new_collection(ToNumeric(frame=arg.expr, errors=errors, downcast=downcast))
 
 
-<<<<<<< HEAD
-def to_timedelta(arg, unit=None, errors="raise"):
-    if not isinstance(arg, Series):
-        raise TypeError("arg must be a Series")
-    return new_collection(ToTimedelta(frame=arg.expr, unit=unit, errors=errors))
-=======
 def to_datetime(arg, **kwargs):
     if not isinstance(arg, FrameBase):
         raise TypeError("arg must be a Series or a DataFrame")
     return new_collection(ToDatetime(frame=arg.expr, kwargs=kwargs))
->>>>>>> 2f2c34ff
+
+
+def to_timedelta(arg, unit=None, errors="raise"):
+    if not isinstance(arg, Series):
+        raise TypeError("arg must be a Series")
+    return new_collection(ToTimedelta(frame=arg.expr, unit=unit, errors=errors))