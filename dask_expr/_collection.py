--- conflicted
+++ resolved
@@ -727,7 +727,6 @@
         npartitions : int, optional
             The number of output partitions
         """
-<<<<<<< HEAD
         return merge(
             self,
             right,
@@ -740,54 +739,7 @@
             suffixes,
             indicator,
             shuffle_backend,
-=======
-
-        left = self.expr
-        right = (
-            right.expr if isinstance(right, FrameBase) else from_pandas(right, 1).expr
-        )
-        assert is_dataframe_like(right._meta)
-
-        for o in [on, left_on, right_on]:
-            if isinstance(o, FrameBase):
-                raise NotImplementedError()
-        if (
-            not on
-            and not left_on
-            and not right_on
-            and not left_index
-            and not right_index
-        ):
-            on = [c for c in left.columns if c in right.columns]
-            if not on:
-                left_index = right_index = True
-
-        if on and not left_on and not right_on:
-            left_on = right_on = on
-            on = None
-
-        supported_how = ("left", "right", "outer", "inner")
-        if how not in supported_how:
-            raise ValueError(
-                f"dask.dataframe.merge does not support how='{how}'."
-                f"Options are: {supported_how}."
-            )
-
-        return new_collection(
-            Merge(
-                left,
-                right,
-                how=how,
-                left_on=left_on,
-                right_on=right_on,
-                left_index=left_index,
-                right_index=right_index,
-                suffixes=suffixes,
-                indicator=indicator,
-                shuffle_backend=shuffle_backend,
-                _npartitions=npartitions,
-            )
->>>>>>> c5c1c669
+            _npartitions=npartitions,
         )
 
     def join(
