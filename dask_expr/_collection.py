from __future__ import annotations

import functools
import warnings
from collections.abc import Callable, Hashable, Mapping
from numbers import Number
from typing import Any, Literal

import numpy as np
import pandas as pd
from dask.base import DaskMethodsMixin, is_dask_collection, named_schedulers
from dask.dataframe import methods
from dask.dataframe.accessor import CachedAccessor
from dask.dataframe.core import (
    _concat,
    _Frame,
    check_divisions,
    is_dataframe_like,
    is_index_like,
    is_series_like,
    new_dd_object,
)
from dask.dataframe.dispatch import meta_nonempty
from dask.dataframe.utils import has_known_categories
from dask.utils import IndexCallable, random_state_data, typename
from fsspec.utils import stringify_path
from tlz import first

from dask_expr import _expr as expr
from dask_expr._align import AlignPartitions
from dask_expr._categorical import CategoricalAccessor
from dask_expr._concat import Concat
from dask_expr._datetime import DatetimeAccessor
from dask_expr._expr import Eval, no_default
from dask_expr._merge import JoinRecursive, Merge
from dask_expr._quantiles import RepartitionQuantiles
from dask_expr._reductions import (
    DropDuplicates,
    Len,
    MemoryUsageFrame,
    MemoryUsageIndex,
    NLargest,
    NSmallest,
    PivotTable,
    Unique,
    ValueCounts,
)
from dask_expr._repartition import Repartition
from dask_expr._shuffle import SetIndex, SetIndexBlockwise, SortValues
from dask_expr._str_accessor import StringAccessor
from dask_expr._util import _convert_to_list, is_scalar

#
# Utilities to wrap Expr API
# (Helps limit boiler-plate code in collection APIs)
#


def _wrap_expr_api(*args, wrap_api=None, **kwargs):
    # Use Expr API, but convert to/from Expr objects
    assert wrap_api is not None
    result = wrap_api(
        *[arg.expr if isinstance(arg, FrameBase) else arg for arg in args],
        **kwargs,
    )
    if isinstance(result, expr.Expr):
        return new_collection(result)
    return result


def _wrap_expr_op(self, other, op=None):
    # Wrap expr operator
    assert op is not None
    if isinstance(other, FrameBase):
        other = other.expr

    if not isinstance(other, expr.Expr):
        return new_collection(getattr(self.expr, op)(other))
    elif expr.are_co_aligned(self.expr, other):
        return new_collection(getattr(self.expr, op)(other))
    else:
        return new_collection(
            getattr(AlignPartitions(self.expr, other), op)(
                AlignPartitions(other, self.expr)
            )
        )


def _wrap_unary_expr_op(self, op=None):
    # Wrap expr operator
    assert op is not None
    return new_collection(getattr(self.expr, op)())


#
# Collection classes
#


class FrameBase(DaskMethodsMixin):
    """Base class for Expr-backed Collections"""

    __dask_scheduler__ = staticmethod(
        named_schedulers.get("threads", named_schedulers["sync"])
    )
    __dask_optimize__ = staticmethod(lambda dsk, keys, **kwargs: dsk)

    def __init__(self, expr):
        self._expr = expr

    @property
    def expr(self) -> expr.Expr:
        return self._expr

    @property
    def _meta(self):
        return self.expr._meta

    @functools.cached_property
    def _meta_nonempty(self):
        return meta_nonempty(self._meta)

    @property
    def size(self):
        return new_collection(self.expr.size)

    @property
    def columns(self):
        return self._meta.columns

    @columns.setter
    def columns(self, columns):
        self._expr = self.rename(dict(zip(self.columns, columns)))._expr

    def __len__(self):
        return new_collection(Len(self.expr)).compute()

    @property
    def nbytes(self):
        raise NotImplementedError("nbytes is not implemented on DataFrame")

    def __reduce__(self):
        return new_collection, (self._expr,)

    def __getitem__(self, other):
        if isinstance(other, FrameBase):
            return new_collection(self.expr.__getitem__(other.expr))
        return new_collection(self.expr.__getitem__(other))

    def persist(self, fuse=True, combine_similar=True, **kwargs):
        out = self.optimize(combine_similar=combine_similar, fuse=fuse)
        return DaskMethodsMixin.persist(out, **kwargs)

    def compute(self, fuse=True, combine_similar=True, **kwargs):
        out = self.optimize(combine_similar=combine_similar, fuse=fuse)
        return DaskMethodsMixin.compute(out, **kwargs)

    def __dask_graph__(self):
        out = self.expr
        out = out.lower_completely()
        return out.__dask_graph__()

    def __dask_keys__(self):
        out = self.expr
        out = out.lower_completely()
        return out.__dask_keys__()

    def simplify(self):
        return new_collection(self.expr.simplify())

    def lower_once(self):
        return new_collection(self.expr.lower_once())

    def optimize(self, combine_similar: bool = True, fuse: bool = True):
        return new_collection(
            self.expr.optimize(combine_similar=combine_similar, fuse=fuse)
        )

    @property
    def dask(self):
        return self.__dask_graph__()

    def __dask_postcompute__(self):
        state = new_collection(self.expr.lower_completely())
        if type(self) != type(state):
            return state.__dask_postcompute__()
        return _concat, ()

    def __dask_postpersist__(self):
        state = new_collection(self.expr.lower_completely())
        return from_graph, (state._meta, state.divisions, state._name)

    def __getattr__(self, key):
        try:
            # Prioritize `FrameBase` attributes
            return object.__getattribute__(self, key)
        except AttributeError as err:
            try:
                # Fall back to `expr` API
                # (Making sure to convert to/from Expr)
                val = getattr(self.expr, key)
                if callable(val):
                    return functools.partial(_wrap_expr_api, wrap_api=val)
                return val
            except AttributeError:
                # Raise original error
                raise err

    def visualize(self, tasks: bool = False, **kwargs):
        """Visualize the expression or task graph

        Parameters
        ----------
        tasks:
            Whether to visualize the task graph. By default
            the expression graph will be visualized instead.
        """
        if tasks:
            return super().visualize(**kwargs)
        return self.expr.visualize(**kwargs)

    @property
    def index(self):
        return new_collection(self.expr.index)

    def reset_index(self, drop=False):
        return new_collection(expr.ResetIndex(self.expr, drop))

    def head(self, n=5, compute=True):
        out = new_collection(expr.Head(self.expr, n=n))
        if compute:
            out = out.compute()
        return out

    def tail(self, n=5, compute=True):
        out = new_collection(expr.Tail(self.expr, n=n))
        if compute:
            out = out.compute()
        return out

    def copy(self):
        """Return a copy of this object"""
        return new_collection(self.expr)

    def isin(self, values):
        if isinstance(self, DataFrame):
            # DataFrame.isin does weird alignment stuff
            bad_types = (FrameBase, pd.Series, pd.DataFrame)
        else:
            bad_types = (FrameBase,)
        if isinstance(values, bad_types):
            raise NotImplementedError("Passing a %r to `isin`" % typename(type(values)))

        # We wrap values in a delayed for two reasons:
        # - avoid serializing data in every task
        # - avoid cost of traversal of large list in optimizations
        if isinstance(values, list):
            # Motivated by https://github.com/dask/dask/issues/9411.  This appears to be
            # caused by https://github.com/dask/distributed/issues/6368, and further
            # exacerbated by the fact that the list contains duplicates.  This is a patch until
            # we can create a better fix for Serialization.
            try:
                values = list(set(values))
            except TypeError:
                pass
            if not any(is_dask_collection(v) for v in values):
                try:
                    values = np.fromiter(values, dtype=object)
                except ValueError:
                    # Numpy 1.23 supports creating arrays of iterables, while lower
                    # version 1.21.x and 1.22.x do not
                    pass
        # TODO: use delayed for values
        return new_collection(expr.Isin(self.expr, values=values))

    def _partitions(self, index):
        # Used by `partitions` for partition-wise slicing

        # Convert index to list
        if isinstance(index, int):
            index = [index]
        index = np.arange(self.npartitions, dtype=object)[index].tolist()

        # Check that selection makes sense
        assert set(index).issubset(range(self.npartitions))

        # Return selected partitions
        return new_collection(expr.Partitions(self.expr, index))

    @property
    def partitions(self):
        """Partition-wise slicing of a collection

        Examples
        --------
        >>> df.partitions[0]
        >>> df.partitions[:3]
        >>> df.partitions[::10]
        """
        return IndexCallable(self._partitions)

    def shuffle(
        self,
        index: str | list,
        ignore_index: bool = False,
        npartitions: int | None = None,
        backend: str | None = None,
        **options,
    ):
        """Shuffle a collection by column names

        Parameters
        ----------
        index:
            Column names to shuffle by.
        ignore_index: optional
            Whether to ignore the index. Default is ``False``.
        npartitions: optional
            Number of output partitions. The partition count will
            be preserved by default.
        backend: optional
            Desired shuffle backend. Default chosen at optimization time.
        **options: optional
            Algorithm-specific options.
        """
        from dask_expr._shuffle import Shuffle

        # Preserve partition count by default
        npartitions = npartitions or self.npartitions

        # Returned shuffled result
        return new_collection(
            Shuffle(
                self.expr,
                index,
                npartitions,
                ignore_index,
                backend,
                options,
            )
        )

    def groupby(self, by, **kwargs):
        from dask_expr._groupby import GroupBy

        if isinstance(by, FrameBase) and not isinstance(by, Series):
            raise ValueError(
                f"`by` must be a column name or list of columns, got {by}."
            )

        return GroupBy(self, by, **kwargs)

    def map_partitions(
        self,
        func,
        *args,
        meta=no_default,
        enforce_metadata=True,
        transform_divisions=True,
        clear_divisions=False,
        align_dataframes=False,
        **kwargs,
    ):
        """Apply a Python function to each partition

        Parameters
        ----------
        func : function
            Function applied to each partition.
        args, kwargs :
            Arguments and keywords to pass to the function. Arguments and
            keywords may contain ``FrameBase`` or regular python objects.
            DataFrame-like args (both dask and pandas) must have the same
            number of partitions as ``self` or comprise a single partition.
            Key-word arguments, Single-partition arguments, and general
            python-object argments will be broadcasted to all partitions.
        enforce_metadata : bool, default True
            Whether to enforce at runtime that the structure of the DataFrame
            produced by ``func`` actually matches the structure of ``meta``.
            This will rename and reorder columns for each partition, and will
            raise an error if this doesn't work, but it won't raise if dtypes
            don't match.
        transform_divisions : bool, default True
            Whether to apply the function onto the divisions and apply those
            transformed divisions to the output.
        clear_divisions : bool, default False
            Whether divisions should be cleared. If True, `transform_divisions`
            will be ignored.
        meta : Any, optional
            DataFrame object representing the schema of the expected result.
        """

        if align_dataframes:
            # TODO: Handle alignment?
            # Perhaps we only handle the case that all `Expr` operands
            # have the same number of partitions or can be broadcasted
            # within `MapPartitions`. If so, the `map_partitions` API
            # will need to call `Repartition` on operands that are not
            # aligned with `self.expr`.
            raise NotImplementedError()
        new_expr = expr.MapPartitions(
            self.expr,
            func,
            meta,
            enforce_metadata,
            transform_divisions,
            clear_divisions,
            kwargs,
            *[arg.expr if isinstance(arg, FrameBase) else arg for arg in args],
        )
        return new_collection(new_expr)

    def repartition(
        self, npartitions=None, divisions=None, force=False, partition_size=None
    ):
        """Repartition a collection

        Exactly one of `divisions` or `npartitions` should be specified.
        A ``ValueError`` will be raised when that is not the case.

        Parameters
        ----------
        npartitions : int, optional
            Approximate number of partitions of output. The number of
            partitions used may be slightly lower than npartitions depending
            on data distribution, but will never be higher.
        divisions : list, optional
            The "dividing lines" used to split the dataframe into partitions.
            For ``divisions=[0, 10, 50, 100]``, there would be three output partitions,
            where the new index contained [0, 10), [10, 50), and [50, 100), respectively.
            See https://docs.dask.org/en/latest/dataframe-design.html#partitions.
        force : bool, default False
            Allows the expansion of the existing divisions.
            If False then the new divisions' lower and upper bounds must be
            the same as the old divisions'.
        """

        if (
            sum(
                [
                    divisions is not None,
                    npartitions is not None,
                    partition_size is not None,
                ]
            )
            != 1
        ):
            raise ValueError(
                "Please provide exactly one of the ``npartitions=`` or "
                "``divisions=`` keyword arguments."
            )

        return new_collection(
            Repartition(self.expr, npartitions, divisions, force, partition_size)
        )

    def to_dask_dataframe(self, optimize: bool = True, **optimize_kwargs) -> _Frame:
        """Convert to a dask-dataframe collection

        Parameters
        ----------
        optimize
            Whether to optimize the underlying `Expr` object before conversion.
        **optimize_kwargs
            Key-word arguments to pass through to `optimize`.
        """
        df = self.optimize(**optimize_kwargs) if optimize else self
        return new_dd_object(df.dask, df._name, df._meta, df.divisions)

    def sum(self, skipna=True, numeric_only=False, min_count=0):
        return new_collection(self.expr.sum(skipna, numeric_only, min_count))

    def prod(self, skipna=True, numeric_only=False, min_count=0):
        return new_collection(self.expr.prod(skipna, numeric_only, min_count))

    def var(self, axis=0, skipna=True, ddof=1, numeric_only=False):
        return new_collection(self.expr.var(axis, skipna, ddof, numeric_only))

    def std(self, axis=0, skipna=True, ddof=1, numeric_only=False):
        return new_collection(self.expr.std(axis, skipna, ddof, numeric_only))

    def mean(self, skipna=True, numeric_only=False, min_count=0):
        return new_collection(self.expr.mean(skipna, numeric_only))

    def max(self, skipna=True, numeric_only=False, min_count=0):
        return new_collection(self.expr.max(skipna, numeric_only, min_count))

    def any(self, skipna=True):
        return new_collection(self.expr.any(skipna))

    def all(self, skipna=True):
        return new_collection(self.expr.all(skipna))

    def idxmin(self, skipna=True, numeric_only=False):
        return new_collection(self.expr.idxmin(skipna, numeric_only))

    def idxmax(self, skipna=True, numeric_only=False):
        return new_collection(self.expr.idxmax(skipna, numeric_only))

    def mode(self, dropna=True):
        return new_collection(self.expr.mode(dropna))

    def min(self, skipna=True, numeric_only=False, min_count=0):
        return new_collection(self.expr.min(skipna, numeric_only, min_count))

    def count(self, numeric_only=False):
        return new_collection(self.expr.count(numeric_only))

    def abs(self):
        return new_collection(self.expr.abs())

    def astype(self, dtypes):
        return new_collection(self.expr.astype(dtypes))

    def clip(self, lower=None, upper=None):
        return new_collection(self.expr.clip(lower, upper))

    def combine_first(self, other):
        return new_collection(self.expr.combine_first(other.expr))

    def to_timestamp(self, freq=None, how="start"):
        return new_collection(self.expr.to_timestamp(freq, how))

    def isna(self):
        return new_collection(self.expr.isna())

    def isnull(self):
        return new_collection(self.expr.isnull())

    def round(self, decimals=0):
        return new_collection(self.expr.round(decimals))

    def apply(self, function, *args, **kwargs):
        return new_collection(self.expr.apply(function, *args, **kwargs))

    def replace(self, to_replace=None, value=no_default, regex=False):
        return new_collection(self.expr.replace(to_replace, value, regex))

    def fillna(self, value=None):
        return new_collection(self.expr.fillna(value))

    def rename_axis(
        self, mapper=no_default, index=no_default, columns=no_default, axis=0
    ):
        return new_collection(self.expr.rename_axis(mapper, index, columns, axis))

    def align(self, other, join="outer", fill_value=None):
        return self.expr.align(other.expr, join, fill_value)

    def nunique_approx(self):
        return new_collection(self.expr.nunique_approx())


# Add operator attributes
for op in [
    "__add__",
    "__radd__",
    "__sub__",
    "__rsub__",
    "__mul__",
    "__rmul__",
    "__truediv__",
    "__rtruediv__",
    "__lt__",
    "__rlt__",
    "__gt__",
    "__rgt__",
    "__le__",
    "__rle__",
    "__ge__",
    "__rge__",
    "__eq__",
    "__ne__",
    "__and__",
    "__rand__",
    "__or__",
    "__ror__",
    "__xor__",
    "__rxor__",
]:
    setattr(FrameBase, op, functools.partialmethod(_wrap_expr_op, op=op))

for op in [
    "__invert__",
    "__neg__",
    "__pos__",
]:
    setattr(FrameBase, op, functools.partialmethod(_wrap_unary_expr_op, op=op))


class DataFrame(FrameBase):
    """DataFrame-like Expr Collection"""

    @property
    def shape(self):
        return self.size / len(self.columns), len(self.columns)

    def assign(self, **pairs):
        result = self
        data = self.copy()
        for k, v in pairs.items():
            if not isinstance(k, str):
                raise TypeError(f"Column name cannot be type {type(k)}")

            if callable(v):
                v = v(data)

            if isinstance(v, (Scalar, Series)):
                result = new_collection(expr.Assign(result.expr, k, v.expr))
            elif not isinstance(v, FrameBase) and isinstance(v, Hashable):
                result = new_collection(expr.Assign(result.expr, k, v))
            else:
                raise TypeError(f"Column assignment doesn't support type {type(v)}")

        return result

    def merge(
        self,
        right,
        how="inner",
        on=None,
        left_on=None,
        right_on=None,
        left_index=False,
        right_index=False,
        suffixes=("_x", "_y"),
        indicator=False,
        shuffle_backend=None,
    ):
        """Merge the DataFrame with another DataFrame

        Parameters
        ----------
        right: FrameBase
        how : {'left', 'right', 'outer', 'inner'}, default: 'inner'
            How to handle the operation of the two objects:
            - left: use calling frame's index (or column if on is specified)
            - right: use other frame's index
            - outer: form union of calling frame's index (or column if on is
              specified) with other frame's index, and sort it
              lexicographically
            - inner: form intersection of calling frame's index (or column if
              on is specified) with other frame's index, preserving the order
              of the calling's one
        on : label or list
            Column or index level names to join on. These must be found in both
            DataFrames. If on is None and not merging on indexes then this
            defaults to the intersection of the columns in both DataFrames.
        left_on : label or list, or array-like
            Column to join on in the left DataFrame. Other than in pandas
            arrays and lists are only support if their length is 1.
        right_on : label or list, or array-like
            Column to join on in the right DataFrame. Other than in pandas
            arrays and lists are only support if their length is 1.
        left_index : boolean, default False
            Use the index from the left DataFrame as the join key.
        right_index : boolean, default False
            Use the index from the right DataFrame as the join key.
        suffixes : 2-length sequence (tuple, list, ...)
            Suffix to apply to overlapping column names in the left and
            right side, respectively
        indicator : boolean or string, default False
            Passed through to the backend DataFrame library.
        shuffle_backend: optional
            Shuffle backend to use if shuffling is necessary.
        """

        left = self.expr
        right = (
            right.expr if isinstance(right, FrameBase) else from_pandas(right, 1).expr
        )
        assert is_dataframe_like(right._meta)

        for o in [on, left_on, right_on]:
            if isinstance(o, FrameBase):
                raise NotImplementedError()
        if (
            not on
            and not left_on
            and not right_on
            and not left_index
            and not right_index
        ):
            on = [c for c in left.columns if c in right.columns]
            if not on:
                left_index = right_index = True

        if on and not left_on and not right_on:
            left_on = right_on = on
            on = None

        supported_how = ("left", "right", "outer", "inner")
        if how not in supported_how:
            raise ValueError(
                f"dask.dataframe.merge does not support how='{how}'."
                f"Options are: {supported_how}."
            )

        return new_collection(
            Merge(
                left,
                right,
                how=how,
                left_on=left_on,
                right_on=right_on,
                left_index=left_index,
                right_index=right_index,
                suffixes=suffixes,
                indicator=indicator,
                shuffle_backend=shuffle_backend,
            )
        )

    def join(
        self,
        other,
        on=None,
        how="left",
        lsuffix="",
        rsuffix="",
        shuffle_backend=None,
    ):
        if (
            not isinstance(other, list)
            and not is_dataframe_like(other._meta)
            and hasattr(other._meta, "name")
        ):
            other = new_collection(expr.ToFrame(other.expr))

        if not isinstance(other, FrameBase):
            if not isinstance(other, list) or not all(
                isinstance(o, FrameBase) for o in other
            ):
                raise ValueError("other must be DataFrame or list of DataFrames")
            if how not in ("outer", "left"):
                raise ValueError("merge_multi only supports left or outer joins")

            return new_collection(
                JoinRecursive([self.expr] + [o.expr for o in other], how=how)
            )

        return self.merge(
            right=other,
            left_index=on is None,
            right_index=True,
            left_on=on,
            how=how,
            suffixes=(lsuffix, rsuffix),
            shuffle_backend=shuffle_backend,
        )

    def __setitem__(self, key, value):
        out = self.assign(**{key: value})
        self._expr = out._expr

    def __delitem__(self, key):
        columns = [c for c in self.columns if c != key]
        out = self[columns]
        self._expr = out._expr

    def __getattr__(self, key):
        try:
            # Prioritize `DataFrame` attributes
            return object.__getattribute__(self, key)
        except AttributeError as err:
            try:
                # Check if key is in columns if key
                # is not a normal attribute
                if key in self.expr._meta.columns:
                    return Series(self.expr[key])
                raise err
            except AttributeError:
                # Fall back to `BaseFrame.__getattr__`
                return super().__getattr__(key)

    def __dir__(self):
        o = set(dir(type(self)))
        o.update(self.__dict__)
        o.update(set(dir(expr.Expr)))
        o.update(c for c in self.columns if (isinstance(c, str) and c.isidentifier()))
        return list(o)

    def map(self, func, na_action=None):
        return new_collection(expr.Map(self.expr, arg=func, na_action=na_action))

    def __repr__(self):
        return f"<dask_expr.expr.DataFrame: expr={self.expr}>"

    def nlargest(self, n=5, columns=None):
        return new_collection(NLargest(self.expr, n=n, _columns=columns))

    def nsmallest(self, n=5, columns=None):
        return new_collection(NSmallest(self.expr, n=n, _columns=columns))

    def memory_usage(self, deep=False, index=True):
        return new_collection(MemoryUsageFrame(self.expr, deep=deep, _index=index))

    def drop_duplicates(self, subset=None, ignore_index=False):
        # Fail early if subset is not valid, e.g. missing columns
        subset = _convert_to_list(subset)
        meta_nonempty(self._meta).drop_duplicates(subset=subset)
        return new_collection(
            DropDuplicates(self.expr, subset=subset, ignore_index=ignore_index)
        )

    def dropna(self, how=no_default, subset=None, thresh=no_default):
        if how is not no_default and thresh is not no_default:
            raise TypeError(
                "You cannot set both the how and thresh arguments at the same time."
            )
        subset = _convert_to_list(subset)
        return new_collection(
            expr.DropnaFrame(self.expr, how=how, subset=subset, thresh=thresh)
        )

    def sample(self, n=None, frac=None, replace=False, random_state=None):
        if n is not None:
            msg = (
                "sample does not support the number of sampled items "
                "parameter, 'n'. Please use the 'frac' parameter instead."
            )
            if isinstance(n, Number) and 0 <= n <= 1:
                warnings.warn(msg)
                frac = n
            else:
                raise ValueError(msg)

        if frac is None:
            raise ValueError("frac must not be None")

        if random_state is None:
            random_state = np.random.RandomState()

        state_data = random_state_data(self.npartitions, random_state)
        return new_collection(
            expr.Sample(self.expr, state_data=state_data, frac=frac, replace=replace)
        )

    def rename(self, columns):
        return new_collection(expr.RenameFrame(self.expr, columns=columns))

    def explode(self, column):
        column = _convert_to_list(column)
        return new_collection(expr.ExplodeFrame(self.expr, column=column))

    def drop(self, labels=None, columns=None, errors="raise"):
        if columns is None:
            columns = labels
        if columns is None:
            raise TypeError("must either specify 'columns' or 'labels'")
        return new_collection(expr.Drop(self.expr, columns=columns, errors=errors))

    def to_parquet(self, path, **kwargs):
        from dask_expr.io.parquet import to_parquet

        return to_parquet(self, path, **kwargs)

    def select_dtypes(self, include=None, exclude=None):
        columns = self._meta.select_dtypes(include=include, exclude=exclude).columns
        return new_collection(self.expr[columns])

    def eval(self, expr, **kwargs):
        return new_collection(Eval(self.expr, _expr=expr, expr_kwargs=kwargs))

    def set_index(
        self,
        other,
        drop=True,
        sorted=False,
        npartitions: int | None = None,
        divisions=None,
        sort: bool = True,
        upsample: float = 1.0,
        partition_size: float = 128e6,
    ):
        if isinstance(other, DataFrame):
            raise TypeError("other can't be of type DataFrame")
        if isinstance(other, Series):
            if other._name == self.index._name:
                return self
        elif other == self.index.name:
            return self

        if divisions is not None:
            check_divisions(divisions)
        other = other.expr if isinstance(other, Series) else other

        if (sorted or not sort) and npartitions is not None:
            raise ValueError(
                "Specifying npartitions with sort=False or sorted=True is not "
                "supported. Call `repartition` afterwards."
            )

        if sorted:
            return new_collection(
                SetIndexBlockwise(self.expr, other, drop, new_divisions=divisions)
            )
        elif not sort:
            return new_collection(SetIndexBlockwise(self.expr, other, drop, None))

        return new_collection(
            SetIndex(
                self.expr,
                other,
                drop,
                user_divisions=divisions,
                npartitions=npartitions,
                upsample=upsample,
                partition_size=partition_size,
            )
        )

    def sort_values(
        self,
        by: str | list[str],
        npartitions: int | None = None,
        ascending: bool | list[bool] = True,
        na_position: Literal["first"] | Literal["last"] = "last",
        partition_size: float = 128e6,
        sort_function: Callable[[pd.DataFrame], pd.DataFrame] | None = None,
        sort_function_kwargs: Mapping[str, Any] | None = None,
        upsample: float = 1.0,
    ):
        """See DataFrame.sort_values for docstring"""
        if na_position not in ("first", "last"):
            raise ValueError("na_position must be either 'first' or 'last'")
        if not isinstance(by, list):
            by = [by]
        if any(not isinstance(b, str) for b in by):
            raise NotImplementedError(
                "Dataframes only support sorting by named columns which must be passed as a "
                "string or a list of strings.\n"
                "You passed %s" % str(by)
            )

        if not isinstance(ascending, bool):
            # support [True] as input
            if (
                isinstance(ascending, list)
                and len(ascending) == 1
                and isinstance(ascending[0], bool)
            ):
                ascending = ascending[0]
            else:
                raise NotImplementedError(
                    f"Dask currently only supports a single boolean for ascending. You passed {str(ascending)}"
                )

        return new_collection(
            SortValues(
                self.expr,
                by,
                ascending,
                na_position,
                npartitions,
                partition_size,
                sort_function,
                sort_function_kwargs,
                upsample,
            )
        )

    def add_prefix(self, prefix):
        return new_collection(expr.AddPrefix(self.expr, prefix))

    def add_suffix(self, suffix):
        return new_collection(expr.AddSuffix(self.expr, suffix))

    def pivot_table(self, index, columns, values, aggfunc="mean"):
        if not is_scalar(index) or index not in self._meta.columns:
            raise ValueError("'index' must be the name of an existing column")
        if not is_scalar(columns) or columns not in self._meta.columns:
            raise ValueError("'columns' must be the name of an existing column")
        if not methods.is_categorical_dtype(self._meta[columns]):
            raise ValueError("'columns' must be category dtype")
        if not has_known_categories(self._meta[columns]):
            raise ValueError("'columns' categories must be known")

        if not (
            is_scalar(values)
            and values in self._meta.columns
            or not is_scalar(values)
            and all(is_scalar(x) and x in self._meta.columns for x in values)
        ):
            raise ValueError("'values' must refer to an existing column or columns")

        return new_collection(
            PivotTable(
                self.expr, index=index, columns=columns, values=values, aggfunc=aggfunc
            )
        )


class Series(FrameBase):
    """Series-like Expr Collection"""

    @property
    def shape(self):
        return (self.size,)

    def __dir__(self):
        o = set(dir(type(self)))
        o.update(self.__dict__)
        o.update(set(dir(expr.Expr)))
        return list(o)

    @property
    def name(self):
        return self.expr._meta.name

    @property
    def nbytes(self):
        return new_collection(self.expr.nbytes)

    def map(self, arg, na_action=None):
        return new_collection(expr.Map(self.expr, arg=arg, na_action=na_action))

    def __repr__(self):
        return f"<dask_expr.expr.Series: expr={self.expr}>"

    def to_frame(self, name=no_default):
        return new_collection(expr.ToFrame(self.expr, name=name))

    def value_counts(self, sort=None, ascending=False, dropna=True, normalize=False):
        return new_collection(
            ValueCounts(self.expr, sort, ascending, dropna, normalize)
        )

    def nlargest(self, n=5):
        return new_collection(NLargest(self.expr, n=n))

    def nsmallest(self, n=5):
        return new_collection(NSmallest(self.expr, n=n))

    def memory_usage(self, deep=False, index=True):
        return new_collection(MemoryUsageFrame(self.expr, deep=deep, _index=index))

    def unique(self):
        return new_collection(Unique(self.expr))

    def drop_duplicates(self, ignore_index=False):
        return new_collection(DropDuplicates(self.expr, ignore_index=ignore_index))

    def dropna(self):
        return new_collection(expr.DropnaSeries(self.expr))

    def between(self, left, right, inclusive="both"):
        return new_collection(
            expr.Between(self.expr, left=left, right=right, inclusive=inclusive)
        )

    def explode(self):
        return new_collection(expr.ExplodeSeries(self.expr))

    cat = CachedAccessor("cat", CategoricalAccessor)
<<<<<<< HEAD
    dt = CachedAccessor("dt", DatetimeAccessor)
=======
    str = CachedAccessor("str", StringAccessor)
>>>>>>> ec188aa2

    def _repartition_quantiles(self, npartitions, upsample=1.0, random_state=None):
        return new_collection(
            RepartitionQuantiles(self.expr, npartitions, upsample, random_state)
        )


class Index(Series):
    """Index-like Expr Collection"""

    def __repr__(self):
        return f"<dask_expr.expr.Index: expr={self.expr}>"

    def to_frame(self, index=True, name=no_default):
        if not index:
            raise NotImplementedError
        return new_collection(expr.ToFrameIndex(self.expr, index=index, name=name))

    def memory_usage(self, deep=False):
        return new_collection(MemoryUsageIndex(self.expr, deep=deep))

    def __dir__(self):
        o = set(dir(type(self)))
        o.update(self.__dict__)
        o.update(set(dir(expr.Expr)))
        return list(o)


class Scalar(FrameBase):
    """Scalar Expr Collection"""

    def __repr__(self):
        return f"<dask_expr.expr.Scalar: expr={self.expr}>"

    def __dask_postcompute__(self):
        return first, ()


def new_collection(expr):
    """Create new collection from an expr"""

    meta = expr._meta
    expr._name  # Ensure backend is imported
    if is_dataframe_like(meta):
        return DataFrame(expr)
    elif is_series_like(meta):
        return Series(expr)
    elif is_index_like(meta):
        return Index(expr)
    else:
        return Scalar(expr)


def optimize(collection, fuse=True):
    return new_collection(expr.optimize(collection.expr, fuse=fuse))


def from_pandas(data, npartitions=1, sort=True):
    from dask_expr.io.io import FromPandas

    return new_collection(FromPandas(data.copy(), npartitions=npartitions, sort=sort))


def from_graph(*args, **kwargs):
    from dask_expr.io.io import FromGraph

    return new_collection(FromGraph(*args, **kwargs))


def from_dask_dataframe(ddf: _Frame, optimize: bool = True) -> FrameBase:
    """Create a dask-expr collection from a dask-dataframe collection

    Parameters
    ----------
    optimize
        Whether to optimize the graph before conversion.
    """
    graph = ddf.dask
    if optimize:
        graph = ddf.__dask_optimize__(graph, ddf.__dask_keys__())
    return from_graph(graph, ddf._meta, ddf.divisions, ddf._name)


def read_csv(path, *args, usecols=None, **kwargs):
    from dask_expr.io.csv import ReadCSV

    if not isinstance(path, str):
        path = stringify_path(path)
    return new_collection(ReadCSV(path, *args, columns=usecols, **kwargs))


def read_parquet(
    path=None,
    columns=None,
    filters=None,
    categories=None,
    index=None,
    storage_options=None,
    dtype_backend=None,
    calculate_divisions=False,
    ignore_metadata_file=False,
    metadata_task_size=None,
    split_row_groups="infer",
    blocksize="default",
    aggregate_files=None,
    parquet_file_extension=(".parq", ".parquet", ".pq"),
    filesystem="fsspec",
    engine=None,
    **kwargs,
):
    from dask_expr.io.parquet import ReadParquet, _set_parquet_engine

    if not isinstance(path, str):
        path = stringify_path(path)

    kwargs["dtype_backend"] = dtype_backend

    return new_collection(
        ReadParquet(
            path,
            columns=_convert_to_list(columns),
            filters=filters,
            categories=categories,
            index=index,
            storage_options=storage_options,
            calculate_divisions=calculate_divisions,
            ignore_metadata_file=ignore_metadata_file,
            metadata_task_size=metadata_task_size,
            split_row_groups=split_row_groups,
            blocksize=blocksize,
            aggregate_files=aggregate_files,
            parquet_file_extension=parquet_file_extension,
            filesystem=filesystem,
            engine=_set_parquet_engine(engine),
            kwargs=kwargs,
        )
    )


def concat(
    dfs,
    axis=0,
    join="outer",
    ignore_unknown_divisions=False,
    ignore_order=False,
    **kwargs,
):
    if not isinstance(dfs, list):
        raise TypeError("dfs must be a list of DataFrames/Series objects")
    if len(dfs) == 0:
        raise ValueError("No objects to concatenate")
    if len(dfs) == 1:
        return dfs[0]

    if join not in ("inner", "outer"):
        raise ValueError("'join' must be 'inner' or 'outer'")

    dfs = [from_pandas(df) if not is_dask_collection(df) else df for df in dfs]

    if axis == 1:
        dfs = [df for df in dfs if len(df.columns) > 0]

    return new_collection(
        Concat(
            join,
            ignore_order,
            kwargs,
            axis,
            ignore_unknown_divisions,
            *[df.expr for df in dfs],
        )
    )<|MERGE_RESOLUTION|>--- conflicted
+++ resolved
@@ -1053,11 +1053,8 @@
         return new_collection(expr.ExplodeSeries(self.expr))
 
     cat = CachedAccessor("cat", CategoricalAccessor)
-<<<<<<< HEAD
     dt = CachedAccessor("dt", DatetimeAccessor)
-=======
     str = CachedAccessor("str", StringAccessor)
->>>>>>> ec188aa2
 
     def _repartition_quantiles(self, npartitions, upsample=1.0, random_state=None):
         return new_collection(
