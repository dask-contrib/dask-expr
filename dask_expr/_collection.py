--- conflicted
+++ resolved
@@ -33,21 +33,14 @@
 from dask_expr._concat import Concat
 from dask_expr._datetime import DatetimeAccessor
 from dask_expr._expr import (
-<<<<<<< HEAD
-    Eval,
-=======
     BFill,
     Eval,
     FFill,
->>>>>>> 4f30b127
     Query,
     Shift,
     ToDatetime,
     ToNumeric,
-<<<<<<< HEAD
     ToTimedelta,
-=======
->>>>>>> 4f30b127
     no_default,
 )
 from dask_expr._merge import JoinRecursive, Merge
