from __future__ import annotations

import datetime
import functools
import inspect
import warnings
from collections.abc import Callable, Hashable, Mapping
from numbers import Integral, Number
from typing import Any, ClassVar, Iterable, Literal

import dask.dataframe.methods as methods
import numpy as np
import pandas as pd
from dask import compute
from dask.array import Array
from dask.base import DaskMethodsMixin, is_dask_collection, named_schedulers
from dask.dataframe.accessor import CachedAccessor
from dask.dataframe.core import (
    _concat,
    _Frame,
    check_divisions,
    has_parallel_type,
    is_dataframe_like,
    is_index_like,
    is_series_like,
    new_dd_object,
)
from dask.dataframe.dispatch import is_categorical_dtype, make_meta, meta_nonempty
from dask.dataframe.multi import warn_dtype_mismatch
from dask.dataframe.utils import (
    has_known_categories,
    index_summary,
    meta_frame_constructor,
    meta_series_constructor,
)
from dask.utils import (
    IndexCallable,
    get_default_shuffle_method,
    memory_repr,
    put_lines,
    random_state_data,
    typename,
)
from fsspec.utils import stringify_path
from pandas.api.types import (
    is_any_real_numeric_dtype,
    is_bool_dtype,
    is_datetime64_any_dtype,
    is_numeric_dtype,
    is_timedelta64_dtype,
)
from tlz import first

from dask_expr import _expr as expr
from dask_expr._align import AlignPartitions
from dask_expr._categorical import CategoricalAccessor, Categorize, GetCategories
from dask_expr._concat import Concat
from dask_expr._datetime import DatetimeAccessor
from dask_expr._describe import DescribeNonNumeric, DescribeNumeric
from dask_expr._expr import (
    BFill,
    Diff,
    Eval,
    FFill,
    Query,
    Shift,
    ToDatetime,
    ToNumeric,
    ToTimedelta,
    no_default,
)
from dask_expr._merge import JoinRecursive, Merge
from dask_expr._quantile import SeriesQuantile
from dask_expr._quantiles import RepartitionQuantiles
from dask_expr._reductions import (
    DropDuplicates,
    IsMonotonicDecreasing,
    IsMonotonicIncreasing,
    Len,
    MemoryUsageFrame,
    MemoryUsageIndex,
    NLargest,
    NSmallest,
    PivotTable,
    Unique,
    ValueCounts,
)
from dask_expr._repartition import Repartition, RepartitionFreq
from dask_expr._shuffle import SetIndex, SetIndexBlockwise, SortValues
from dask_expr._str_accessor import StringAccessor
from dask_expr._util import (
    RaiseAttributeError,
    _BackendData,
    _convert_to_list,
    _get_shuffle_preferring_order,
    _maybe_from_pandas,
    _raise_if_object_series,
    _validate_axis,
    is_scalar,
)
from dask_expr.io import FromPandasDivisions, FromScalars

#
# Utilities to wrap Expr API
# (Helps limit boiler-plate code in collection APIs)
#


def _wrap_expr_api(*args, wrap_api=None, **kwargs):
    # Use Expr API, but convert to/from Expr objects
    assert wrap_api is not None
    result = wrap_api(
        *[arg.expr if isinstance(arg, FrameBase) else arg for arg in args],
        **kwargs,
    )
    if isinstance(result, expr.Expr):
        return new_collection(result)
    return result


def _wrap_expr_op(self, other, op=None):
    # Wrap expr operator
    assert op is not None
    if isinstance(other, FrameBase):
        other = other.expr

    if not isinstance(other, expr.Expr):
        return new_collection(getattr(self.expr, op)(other))
    elif expr.are_co_aligned(self.expr, other):
        return new_collection(getattr(self.expr, op)(other))
    else:
        return new_collection(
            getattr(AlignPartitions(self.expr, other), op)(
                AlignPartitions(other, self.expr)
            )
        )


def _wrap_expr_method_operator(name, class_):
    """
    Add method operators to Series or DataFrame like DataFrame.add.
    _wrap_expr_method_operator("add", DataFrame)
    """
    if class_ == DataFrame:

        def method(self, other, axis="columns", level=None, fill_value=None):
            if level is not None:
                raise NotImplementedError("level must be None")

            axis = _validate_axis(axis)

            if axis in (1, "columns"):
                if isinstance(other, Series):
                    msg = f"Unable to {name} dd.Series with axis=1"
                    raise ValueError(msg)
            return new_collection(
                expr.MethodOperator(
                    name=name,
                    left=self,
                    right=other,
                    axis=axis,
                    level=level,
                    fill_value=fill_value,
                )
            )

    elif class_ == Series:

        def method(self, other, level=None, fill_value=None, axis=0):
            if level is not None:
                raise NotImplementedError("level must be None")

            axis = _validate_axis(axis)

            return new_collection(
                expr.MethodOperator(
                    name=name,
                    left=self,
                    right=other,
                    axis=axis,
                    fill_value=fill_value,
                    level=level,
                )
            )

    else:
        raise NotImplementedError(f"Cannot create method operator for {class_=}")

    method.__name__ = name
    return method


def _wrap_unary_expr_op(self, op=None):
    # Wrap expr operator
    assert op is not None
    return new_collection(getattr(self.expr, op)())


#
# Collection classes
#


class FrameBase(DaskMethodsMixin):
    """Base class for Expr-backed Collections"""

    __dask_scheduler__ = staticmethod(
        named_schedulers.get("threads", named_schedulers["sync"])
    )
    __dask_optimize__ = staticmethod(lambda dsk, keys, **kwargs: dsk)

    def __init__(self, expr):
        self._expr = expr

    @property
    def expr(self) -> expr.Expr:
        return self._expr

    @property
    def _meta(self):
        return self.expr._meta

    @functools.cached_property
    def _meta_nonempty(self):
        return meta_nonempty(self._meta)

    @property
    def divisions(self):
        return self.expr.divisions

    @property
    def dtypes(self):
        return self.expr._meta.dtypes

    @property
    def size(self):
        return new_collection(self.expr.size)

    @property
    def columns(self):
        return self._meta.columns

    @columns.setter
    def columns(self, columns):
        if len(columns) != len(self.columns):
            # surface pandas error
            self._expr._meta.columns = columns
        self._expr = expr.ColumnsSetter(self, columns)

    def clear_divisions(self):
        return new_collection(expr.ClearDivisions(self))

    def __len__(self):
        return new_collection(Len(self)).compute()

    @property
    def nbytes(self):
        raise NotImplementedError("nbytes is not implemented on DataFrame")

    def __reduce__(self):
        return new_collection, (self._expr,)

    def __getitem__(self, other):
        if isinstance(other, FrameBase):
            return new_collection(self.expr.__getitem__(other.expr))
        elif isinstance(other, slice):
            return self.loc[other]
        return new_collection(self.expr.__getitem__(other))

    def __bool__(self):
        raise ValueError(
            f"The truth value of a {self.__class__.__name__} is ambiguous. "
            "Use a.any() or a.all()."
        )

    def __array__(self, dtype=None, **kwargs):
        return np.array(self.compute())

    def persist(self, fuse=True, **kwargs):
        out = self.optimize(fuse=fuse)
        return DaskMethodsMixin.persist(out, **kwargs)

    def compute(self, fuse=True, **kwargs):
        out = self
        if not isinstance(out, Scalar):
            out = out.repartition(npartitions=1)
        out = out.optimize(fuse=fuse)
        return DaskMethodsMixin.compute(out, **kwargs)

    @property
    def dask(self):
        return self.__dask_graph__()

    def __dask_graph__(self):
        out = self.expr
        out = out.lower_completely()
        return out.__dask_graph__()

    def __dask_keys__(self):
        out = self.expr
        out = out.lower_completely()
        return out.__dask_keys__()

    def simplify(self):
        return new_collection(self.expr.simplify())

    def lower_once(self):
        return new_collection(self.expr.lower_once())

    def optimize(self, fuse: bool = True):
        return new_collection(self.expr.optimize(fuse=fuse))

    @property
    def dask(self):
        return self.__dask_graph__()

    def __dask_postcompute__(self):
        state = new_collection(self.expr.lower_completely())
        if type(self) != type(state):
            return state.__dask_postcompute__()
        return _concat, ()

    def __dask_postpersist__(self):
        state = new_collection(self.expr.lower_completely())
        return from_graph, (state._meta, state.divisions, state._name)

    def __getattr__(self, key):
        try:
            # Prioritize `FrameBase` attributes
            return object.__getattribute__(self, key)
        except AttributeError as err:
            try:
                # Fall back to `expr` API
                # (Making sure to convert to/from Expr)
                val = getattr(self.expr, key)
                if callable(val):
                    return functools.partial(_wrap_expr_api, wrap_api=val)
                return val
            except AttributeError:
                # Raise original error
                raise err

    def visualize(self, tasks: bool = False, **kwargs):
        """Visualize the expression or task graph

        Parameters
        ----------
        tasks:
            Whether to visualize the task graph. By default
            the expression graph will be visualized instead.
        """
        if tasks:
            return super().visualize(**kwargs)
        return self.expr.visualize(**kwargs)

    @property
    def index(self):
        return new_collection(self.expr.index)

    @index.setter
    def index(self, value):
        assert expr.are_co_aligned(
            self.expr, value.expr
        ), "value needs to be aligned with the index"
        _expr = expr.AssignIndex(self, value)
        self._expr = _expr

    def reset_index(self, drop=False):
        return new_collection(expr.ResetIndex(self, drop))

    def head(self, n=5, npartitions=1, compute=True):
        out = new_collection(expr.Head(self, n=n, npartitions=npartitions))
        if compute:
            out = out.compute()
        return out

    def tail(self, n=5, compute=True):
        out = new_collection(expr.Tail(self, n=n))
        if compute:
            out = out.compute()
        return out

    def copy(self, deep=False):
        """Return a copy of this object"""
        if deep is not False:
            raise ValueError(
                "The `deep` value must be False. This is strictly a shallow copy "
                "of the underlying computational graph."
            )
        return new_collection(self.expr)

    def eq(self, other):
        return self.__eq__(other)

    def ne(self, other):
        return self.__ne__(other)

    def gt(self, other):
        return self.__gt__(other)

    def ge(self, other):
        return self.__ge__(other)

    def lt(self, other):
        return self.__lt__(other)

    def le(self, other):
        return self.__le__(other)

    def isin(self, values):
        if isinstance(self, DataFrame):
            # DataFrame.isin does weird alignment stuff
            bad_types = (FrameBase, pd.Series, pd.DataFrame)
        else:
            bad_types = (FrameBase,)
        if isinstance(values, bad_types):
            raise NotImplementedError("Passing a %r to `isin`" % typename(type(values)))

        # We wrap values in a delayed for two reasons:
        # - avoid serializing data in every task
        # - avoid cost of traversal of large list in optimizations
        if isinstance(values, list):
            # Motivated by https://github.com/dask/dask/issues/9411.  This appears to be
            # caused by https://github.com/dask/distributed/issues/6368, and further
            # exacerbated by the fact that the list contains duplicates.  This is a patch until
            # we can create a better fix for Serialization.
            try:
                values = list(set(values))
            except TypeError:
                pass
            if not any(is_dask_collection(v) for v in values):
                try:
                    values = np.fromiter(values, dtype=object)
                except ValueError:
                    # Numpy 1.23 supports creating arrays of iterables, while lower
                    # version 1.21.x and 1.22.x do not
                    pass
        # TODO: use delayed for values
        return new_collection(expr.Isin(self, values=values))

    def _partitions(self, index):
        # Used by `partitions` for partition-wise slicing

        # Convert index to list
        if isinstance(index, int):
            index = [index]
        index = np.arange(self.npartitions, dtype=object)[index].tolist()

        # Check that selection makes sense
        assert set(index).issubset(range(self.npartitions))

        # Return selected partitions
        return new_collection(expr.Partitions(self, index))

    @property
    def partitions(self):
        """Partition-wise slicing of a collection

        Examples
        --------
        >>> df.partitions[0]
        >>> df.partitions[:3]
        >>> df.partitions[::10]
        """
        return IndexCallable(self._partitions)

    def get_partition(self, n):
        return self.partitions[n]

    def shuffle(
        self,
        index: str | list,
        ignore_index: bool = False,
        npartitions: int | None = None,
        backend: str | None = None,
        **options,
    ):
        """Shuffle a collection by column names

        Parameters
        ----------
        index:
            Column names to shuffle by.
        ignore_index: optional
            Whether to ignore the index. Default is ``False``.
        npartitions: optional
            Number of output partitions. The partition count will
            be preserved by default.
        backend: optional
            Desired shuffle backend. Default chosen at optimization time.
        **options: optional
            Algorithm-specific options.
        """
        from dask_expr._shuffle import Shuffle

        # Preserve partition count by default
        npartitions = npartitions or self.npartitions

        if isinstance(index, FrameBase):
            if not expr.are_co_aligned(self.expr, index.expr):
                raise TypeError(
                    "index must be aligned with the DataFrame to use as shuffle index."
                )

        # Returned shuffled result
        return new_collection(
            Shuffle(
                self,
                index,
                npartitions,
                ignore_index,
                backend,
                options,
            )
        )

    def resample(self, rule, **kwargs):
        from dask_expr._resample import Resampler

        return Resampler(self, rule, **kwargs)

    def rolling(self, window, **kwargs):
        from dask_expr._rolling import Rolling

        return Rolling(self, window, **kwargs)

    def map_partitions(
        self,
        func,
        *args,
        meta=no_default,
        enforce_metadata=True,
        transform_divisions=True,
        clear_divisions=False,
        align_dataframes=False,
        **kwargs,
    ):
        """Apply a Python function to each partition

        Parameters
        ----------
        func : function
            Function applied to each partition.
        args, kwargs :
            Arguments and keywords to pass to the function. Arguments and
            keywords may contain ``FrameBase`` or regular python objects.
            DataFrame-like args (both dask and pandas) must have the same
            number of partitions as ``self` or comprise a single partition.
            Key-word arguments, Single-partition arguments, and general
            python-object arguments will be broadcasted to all partitions.
        enforce_metadata : bool, default True
            Whether to enforce at runtime that the structure of the DataFrame
            produced by ``func`` actually matches the structure of ``meta``.
            This will rename and reorder columns for each partition, and will
            raise an error if this doesn't work, but it won't raise if dtypes
            don't match.
        transform_divisions : bool, default True
            Whether to apply the function onto the divisions and apply those
            transformed divisions to the output.
        clear_divisions : bool, default False
            Whether divisions should be cleared. If True, `transform_divisions`
            will be ignored.
        meta : Any, optional
            DataFrame object representing the schema of the expected result.
        """

        return map_partitions(
            func,
            self,
            *args,
            meta=meta,
            enforce_metadata=enforce_metadata,
            transform_divisions=transform_divisions,
            clear_divisions=clear_divisions,
            align_dataframes=align_dataframes,
            **kwargs,
        )

    def map_overlap(
        self,
        func,
        before,
        after,
        *args,
        meta=no_default,
        enforce_metadata=True,
        transform_divisions=True,
        clear_divisions=False,
        align_dataframes=False,
        **kwargs,
    ):
        return map_overlap(
            func,
            self,
            before,
            after,
            *args,
            meta=meta,
            enforce_metadata=enforce_metadata,
            transform_divisions=transform_divisions,
            clear_divisions=clear_divisions,
            align_dataframes=align_dataframes,
            **kwargs,
        )

    def repartition(
        self,
        divisions: tuple | None = None,
        npartitions: int | None = None,
        partition_size: str = None,
        freq=None,
        force: bool = False,
    ):
        """Repartition a collection

        Exactly one of `divisions`, `npartitions` or `partition_size` should be
        specified. A ``ValueError`` will be raised when that is not the case.

        Parameters
        ----------
        divisions : list, optional
            The "dividing lines" used to split the dataframe into partitions.
            For ``divisions=[0, 10, 50, 100]``, there would be three output partitions,
            where the new index contained [0, 10), [10, 50), and [50, 100), respectively.
            See https://docs.dask.org/en/latest/dataframe-design.html#partitions.
        npartitions : int, Callable, optional
            Approximate number of partitions of output. The number of
            partitions used may be slightly lower than npartitions depending
            on data distribution, but will never be higher.
            The Callable gets the number of partitions of the input as an argument
            and should return an int.
        partition_size : str, optional
            Max number of bytes of memory for each partition. Use numbers or strings
            like 5MB. If specified npartitions and divisions will be ignored. Note that
            the size reflects the number of bytes used as computed by
            pandas.DataFrame.memory_usage, which will not necessarily match the size
            when storing to disk.
        force : bool, default False
            Allows the expansion of the existing divisions.
            If False then the new divisions' lower and upper bounds must be
            the same as the old divisions'.
        freq : str, pd.Timedelta
            A period on which to partition timeseries data like ``'7D'`` or
            ``'12h'`` or ``pd.Timedelta(hours=12)``.  Assumes a datetime index.
        """

        if (
            sum(
                [
                    divisions is not None,
                    npartitions is not None,
                    partition_size is not None,
                    freq is not None,
                ]
            )
            != 1
        ):
            raise ValueError(
                "Please provide exactly one of the ``npartitions=`` or "
                "``divisions=`` keyword arguments."
            )
        if freq is not None:
            if not isinstance(self.divisions[0], pd.Timestamp):
                raise TypeError("Can only repartition on frequency for timeseries")
            return new_collection(RepartitionFreq(self, freq))
        else:
            return new_collection(
                Repartition(self, npartitions, divisions, force, partition_size, freq)
            )

    def to_dask_dataframe(self, optimize: bool = True, **optimize_kwargs) -> _Frame:
        """Convert to a dask-dataframe collection

        Parameters
        ----------
        optimize
            Whether to optimize the underlying `Expr` object before conversion.
        **optimize_kwargs
            Key-word arguments to pass through to `optimize`.
        """
        df = self.optimize(**optimize_kwargs) if optimize else self
        return new_dd_object(df.dask, df._name, df._meta, df.divisions)

    def to_dask_array(
        self, lengths=None, meta=None, optimize: bool = True, **optimize_kwargs
    ) -> Array:
        return self.to_dask_dataframe(optimize, **optimize_kwargs).to_dask_array(
            lengths=lengths, meta=meta
        )

    @property
    def values(self):
        return self.to_dask_array()

    def sum(self, skipna=True, numeric_only=False, min_count=0, split_every=False):
        result = new_collection(
            self.expr.sum(skipna, numeric_only, min_count, split_every)
        )
        return self._apply_min_count(result, min_count)

    def _apply_min_count(self, result, min_count):
        if min_count:
            cond = self.notnull().sum() >= min_count
            cond_meta = cond._meta
            if not is_series_like(cond_meta):
                result = result.to_series()
                cond = cond.to_series()

            result = result.where(cond, other=np.nan)
            if not is_series_like(cond_meta):
                return result.min()
            else:
                return result
        else:
            return result

    def prod(self, skipna=True, numeric_only=False, min_count=0, split_every=False):
        result = new_collection(
            self.expr.prod(skipna, numeric_only, min_count, split_every)
        )
        return self._apply_min_count(result, min_count)

    product = prod

    def var(self, axis=0, skipna=True, ddof=1, numeric_only=False, split_every=False):
        _raise_if_object_series(self, "var")
        return new_collection(
            self.expr.var(axis, skipna, ddof, numeric_only, split_every=split_every)
        )

    def std(self, axis=0, skipna=True, ddof=1, numeric_only=False, split_every=False):
        _raise_if_object_series(self, "std")
        return new_collection(
            self.expr.std(axis, skipna, ddof, numeric_only, split_every=split_every)
        )

    def mean(self, skipna=True, numeric_only=False, split_every=False):
        _raise_if_object_series(self, "mean")
        return new_collection(
            self.expr.mean(skipna, numeric_only, split_every=split_every)
        )

    def max(self, skipna=True, numeric_only=False, split_every=False):
        return new_collection(self.expr.max(skipna, numeric_only, split_every))

    def any(self, skipna=True, split_every=False):
        return new_collection(self.expr.any(skipna, split_every))

    def all(self, skipna=True, split_every=False):
        return new_collection(self.expr.all(skipna, split_every))

    def idxmin(self, skipna=True, numeric_only=False):
        return new_collection(self.expr.idxmin(skipna, numeric_only))

    def idxmax(self, skipna=True, numeric_only=False):
        return new_collection(self.expr.idxmax(skipna, numeric_only))

    def min(self, skipna=True, numeric_only=False, split_every=False):
        return new_collection(self.expr.min(skipna, numeric_only, split_every))

    def count(self, numeric_only=False, split_every=False):
        return new_collection(self.expr.count(numeric_only, split_every))

    def abs(self):
        # Raise pandas errors
        _raise_if_object_series(self, "abs")
        meta_nonempty(self._meta).abs()
        return new_collection(self.expr.abs())

    def astype(self, dtypes):
        return new_collection(self.expr.astype(dtypes))

    def clip(self, lower=None, upper=None):
        return new_collection(self.expr.clip(lower, upper))

    def combine_first(self, other):
        other = self._create_alignable_frame(other, "outer")
        left, right = self.expr._align_divisions(other.expr, axis=0)
        return new_collection(left.combine_first(right))

    def to_timestamp(self, freq=None, how="start"):
        return new_collection(self.expr.to_timestamp(freq, how))

    def isna(self):
        return new_collection(self.expr.isna())

    def isnull(self):
        return new_collection(self.expr.isnull())

    def mask(self, cond, other=np.nan):
        return new_collection(self.expr.mask(cond, other))

    def round(self, decimals=0):
        return new_collection(self.expr.round(decimals))

    def where(self, cond, other=np.nan):
        return new_collection(self.expr.where(cond, other))

    def apply(self, function, *args, **kwargs):
        return new_collection(self.expr.apply(function, *args, **kwargs))

    def replace(self, to_replace=None, value=no_default, regex=False):
        return new_collection(self.expr.replace(to_replace, value, regex))

    def ffill(self, axis=0, _inplace=False, limit=None, _downcast=None):
        axis = _validate_axis(axis)
        if axis == 1:
            raise NotImplementedError("ffill on axis 1 not implemented")
        return new_collection(FFill(self, limit))

    def bfill(self, axis=0, _inplace=False, limit=None, _downcast=None):
        axis = _validate_axis(axis)
        if axis == 1:
            raise NotImplementedError("bfill on axis 1 not implemented")
        return new_collection(BFill(self, limit))

    def fillna(self, value=None):
        return new_collection(self.expr.fillna(value))

    def shift(self, periods=1, freq=None, axis=0):
        if not isinstance(periods, Integral):
            raise TypeError("periods must be an integer")

        axis = _validate_axis(axis)
        if axis == 0:
            return new_collection(Shift(self, periods, freq))

        return self.map_partitions(
            func=Shift.func,
            enforce_metadata=False,
            transform_divisions=False,
            periods=periods,
            axis=axis,
            freq=freq,
        )

    def diff(self, periods=1, axis=0):
        axis = _validate_axis(axis)
        if axis == 0:
            return new_collection(Diff(self, periods))
        return self.map_partitions(
            func=Diff.func,
            enforce_metadata=False,
            transform_divisions=False,
            clear_divisions=False,
            periods=periods,
            axis=axis,
        )

    def rename_axis(
        self, mapper=no_default, index=no_default, columns=no_default, axis=0
    ):
        return new_collection(self.expr.rename_axis(mapper, index, columns, axis))

    def _create_alignable_frame(self, other, join):
        if not is_dask_collection(other):
            if join in ("inner", "left"):
                npartitions = 1
            else:
                # We have to trigger alignment, otherwise pandas will add
                # the same values to every partition
                npartitions = 2
            other = from_pandas(other, npartitions=npartitions)
        return other

    def align(self, other, join="outer", axis=None, fill_value=None):
        other = self._create_alignable_frame(other, join)
        return self.expr.align(other.expr, join, axis, fill_value)

    def nunique_approx(self, split_every=None):
        return new_collection(self.expr.nunique_approx(split_every=split_every))

    def cumsum(self, skipna=True):
        return new_collection(self.expr.cumsum(skipna=skipna))

    def cumprod(self, skipna=True):
        return new_collection(self.expr.cumprod(skipna=skipna))

    def cummax(self, skipna=True):
        return new_collection(self.expr.cummax(skipna=skipna))

    def cummin(self, skipna=True):
        return new_collection(self.expr.cummin(skipna=skipna))

    def memory_usage_per_partition(self, index=True, deep=False):
        return new_collection(self.expr.memory_usage_per_partition(index, deep))

    @property
    def loc(self):
        from dask_expr._indexing import LocIndexer

        return LocIndexer(self)

    def notnull(self):
        return new_collection(expr.NotNull(self))

    def isnull(self):
        return ~self.notnull()

    @classmethod
    def from_dict(
        cls, data, *, npartitions=1, orient="columns", dtype=None, columns=None
    ):
        return from_dict(data, npartitions, orient, dtype=dtype, columns=columns)

    def to_json(self, filename, *args, **kwargs):
        """See dd.to_json docstring for more information"""
        from dask.dataframe.io import to_json

        return to_json(self, filename, *args, **kwargs)

    def to_sql(
        self,
        name: str,
        uri: str,
        schema=None,
        if_exists: str = "fail",
        index: bool = True,
        index_label=None,
        chunksize=None,
        dtype=None,
        method=None,
        compute=True,
        parallel=False,
        engine_kwargs=None,
    ):
        from dask_expr.io.sql import to_sql

        return to_sql(
            self,
            name,
            uri,
            schema=schema,
            if_exists=if_exists,
            index=index,
            index_label=index_label,
            chunksize=chunksize,
            dtype=dtype,
            method=method,
            compute=compute,
            parallel=parallel,
            engine_kwargs=engine_kwargs,
        )

    def to_orc(self, path, *args, **kwargs):
        """See dd.to_orc docstring for more information"""
        from dask_expr.io.orc import to_orc

        return to_orc(self, path, *args, **kwargs)

    def to_csv(self, filename, **kwargs):
        """See dd.to_csv docstring for more information"""
        from dask_expr.io.csv import to_csv

        return to_csv(self, filename, **kwargs)

    def to_records(self, index=False, lengths=None):
        from dask_expr.io.records import to_records

        if lengths is True:
            lengths = tuple(self.map_partitions(len).compute())

        frame = self.to_dask_dataframe()
        records = to_records(frame)

        chunks = frame._validate_chunks(records, lengths)
        records._chunks = (chunks[0],)

        return records

    def to_bag(self, index=False, format="tuple"):
        """Create a Dask Bag from a Series"""
        from dask_expr.io.bag import to_bag

        return to_bag(self, index, format=format)

    def to_hdf(self, path_or_buf, key, mode="a", append=False, **kwargs):
        """See dd.to_hdf docstring for more information"""
        from dask_expr.io.hdf import to_hdf

        return to_hdf(self, path_or_buf, key, mode, append, **kwargs)

    def to_delayed(self):
        """Convert into a list of ``dask.delayed`` objects, one per partition.

        Parameters
        ----------
        optimize_graph : bool, optional
            If True [default], the graph is optimized before converting into
            ``dask.delayed`` objects.

        Examples
        --------
        >>> partitions = df.to_delayed()  # doctest: +SKIP

        See Also
        --------
        dask.dataframe.from_delayed
        """
        return self.to_dask_dataframe().to_delayed()


# Add operator attributes
for op in [
    "__add__",
    "__radd__",
    "__sub__",
    "__rsub__",
    "__mul__",
    "__rmul__",
    "__mod__",
    "__rmod__",
    "__truediv__",
    "__rtruediv__",
    "__pow__",
    "__lt__",
    "__rlt__",
    "__gt__",
    "__rgt__",
    "__le__",
    "__rle__",
    "__ge__",
    "__rge__",
    "__eq__",
    "__ne__",
    "__and__",
    "__rand__",
    "__or__",
    "__ror__",
    "__xor__",
    "__rxor__",
]:
    setattr(FrameBase, op, functools.partialmethod(_wrap_expr_op, op=op))

for op in [
    "__invert__",
    "__neg__",
    "__pos__",
]:
    setattr(FrameBase, op, functools.partialmethod(_wrap_unary_expr_op, op=op))


class DataFrame(FrameBase):
    """DataFrame-like Expr Collection"""

    _accessors: ClassVar[set[str]] = set()
    _partition_type = pd.DataFrame

    @property
    def shape(self):
        return self.size / max(len(self.columns), 1), len(self.columns)

    def keys(self):
        return self.columns

    def __iter__(self):
        return iter(self.columns)

    def items(self):
        for i, name in enumerate(self.columns):
            yield (name, self.iloc[:, i])

    @property
    def axes(self):
        return [self.index, self.columns]

    @property
    def _elemwise(self):
        return elemwise

    def __array_ufunc__(self, numpy_ufunc, method, *inputs, **kwargs):
        out = kwargs.get("out", ())
        for x in inputs + out:
            # ufuncs work with 0-dimensional NumPy ndarrays
            # so we don't want to raise NotImplemented
            if isinstance(x, np.ndarray) and x.shape == ():
                continue
            elif not isinstance(
                x, (Number, Scalar, FrameBase, Array, pd.DataFrame, pd.Series, pd.Index)
            ):
                return NotImplemented

        if method == "__call__":
            if numpy_ufunc.signature is not None:
                return NotImplemented
            if numpy_ufunc.nout > 1:
                # ufuncs with multiple output values
                # are not yet supported for frames
                return NotImplemented
            else:
                return elemwise(numpy_ufunc, *inputs, **kwargs)
        else:
            # ufunc methods are not yet supported for frames
            return NotImplemented

    def __array_wrap__(self, array, context=None):
        if isinstance(context, tuple) and len(context) > 0:
            if isinstance(context[1][0], np.ndarray) and context[1][0].shape == ():
                index = None
            else:
                index = context[1][0].index
        else:
            try:
                import inspect

                method_name = f"`{inspect.stack()[3][3]}`"
            except IndexError:
                method_name = "This method"

            raise NotImplementedError(
                f"{method_name} is not implemented for `dask.dataframe.DataFrame`."
            )

        return meta_frame_constructor(self)(array, index=index, columns=self.columns)

    def assign(self, **pairs):
        result = self
        for k, v in pairs.items():
            v = _maybe_from_pandas([v])[0]
            if not isinstance(k, str):
                raise TypeError(f"Column name cannot be type {type(k)}")

            if callable(v):
                v = v(result)

            if isinstance(v, (Scalar, Series)):
                if isinstance(v, Series):
                    if not expr.are_co_aligned(self.expr, v.expr):
                        raise NotImplementedError(
                            "Setting a Series with a different base is not supported",
                        )

                result = new_collection(expr.Assign(result, k, v))
            elif not isinstance(v, FrameBase) and isinstance(v, Hashable):
                result = new_collection(expr.Assign(result, k, v))
            else:
                raise TypeError(f"Column assignment doesn't support type {type(v)}")

        return result

    def merge(
        self,
        right,
        how="inner",
        on=None,
        left_on=None,
        right_on=None,
        left_index=False,
        right_index=False,
        suffixes=("_x", "_y"),
        indicator=False,
        shuffle_method=None,
        npartitions=None,
        broadcast=None,
    ):
        """Merge the DataFrame with another DataFrame

        Parameters
        ----------
        right: FrameBase or pandas DataFrame
        how : {'left', 'right', 'outer', 'inner'}, default: 'inner'
            How to handle the operation of the two objects:
            - left: use calling frame's index (or column if on is specified)
            - right: use other frame's index
            - outer: form union of calling frame's index (or column if on is
              specified) with other frame's index, and sort it
              lexicographically
            - inner: form intersection of calling frame's index (or column if
              on is specified) with other frame's index, preserving the order
              of the calling's one
        on : label or list
            Column or index level names to join on. These must be found in both
            DataFrames. If on is None and not merging on indexes then this
            defaults to the intersection of the columns in both DataFrames.
        left_on : label or list, or array-like
            Column to join on in the left DataFrame. Other than in pandas
            arrays and lists are only support if their length is 1.
        right_on : label or list, or array-like
            Column to join on in the right DataFrame. Other than in pandas
            arrays and lists are only support if their length is 1.
        left_index : boolean, default False
            Use the index from the left DataFrame as the join key.
        right_index : boolean, default False
            Use the index from the right DataFrame as the join key.
        suffixes : 2-length sequence (tuple, list, ...)
            Suffix to apply to overlapping column names in the left and
            right side, respectively
        indicator : boolean or string, default False
            Passed through to the backend DataFrame library.
        shuffle_method: optional
            Shuffle method to use if shuffling is necessary.
        npartitions : int, optional
            The number of output partitions
        broadcast : float, bool, optional
            Whether to use a broadcast-based join in lieu of a shuffle-based join for
            supported cases. By default, a simple heuristic will be used to select
            the underlying algorithm. If a floating-point value is specified, that
            number will be used as the broadcast_bias within the simple heuristic
            (a large number makes Dask more likely to choose the broacast_join code
            path). See broadcast_join for more information.
        """
        return merge(
            self,
            right,
            how,
            on,
            left_on,
            right_on,
            left_index,
            right_index,
            suffixes,
            indicator,
            shuffle_method,
            npartitions=npartitions,
            broadcast=broadcast,
        )

    def join(
        self,
        other,
        on=None,
        how="left",
        lsuffix="",
        rsuffix="",
        shuffle_method=None,
        npartitions=None,
    ):
        if not isinstance(other, list) and not is_dask_collection(other):
            other = from_pandas(other, npartitions=1)
        if (
            not isinstance(other, list)
            and not is_dataframe_like(other._meta)
            and hasattr(other._meta, "name")
        ):
            other = new_collection(expr.ToFrame(other))

        if not isinstance(other, FrameBase):
            if not isinstance(other, list) or not all(
                isinstance(o, FrameBase) for o in other
            ):
                raise ValueError("other must be DataFrame or list of DataFrames")
            if how not in ("outer", "left"):
                raise ValueError("merge_multi only supports left or outer joins")

            other = [
                from_pandas(o, npartitions=1) if not is_dask_collection(o) else o
                for o in other
            ]

            return new_collection(
                JoinRecursive([self.expr] + [o.expr for o in other], how=how)
            )

        return self.merge(
            right=other,
            left_index=on is None,
            right_index=True,
            left_on=on,
            how=how,
            suffixes=(lsuffix, rsuffix),
            shuffle_method=shuffle_method,
            npartitions=npartitions,
        )

    def groupby(
        self, by, group_keys=True, sort=None, observed=None, dropna=None, **kwargs
    ):
        from dask_expr._groupby import GroupBy

        if isinstance(by, FrameBase) and not isinstance(by, Series):
            raise ValueError(
                f"`by` must be a column name or list of columns, got {by}."
            )

        return GroupBy(
            self,
            by,
            group_keys=group_keys,
            sort=sort,
            observed=observed,
            dropna=dropna,
            **kwargs,
        )

    def __setitem__(self, key, value):
        out = self.assign(**{key: value})
        self._expr = out._expr

    def __delitem__(self, key):
        columns = [c for c in self.columns if c != key]
        out = self[columns]
        self._expr = out._expr

    def __getattr__(self, key):
        try:
            # Prioritize `DataFrame` attributes
            return object.__getattribute__(self, key)
        except AttributeError as err:
            try:
                # Check if key is in columns if key
                # is not a normal attribute
                if key in self.expr._meta.columns:
                    return Series(self.expr[key])
                raise err
            except AttributeError:
                # Fall back to `BaseFrame.__getattr__`
                return super().__getattr__(key)

    def __dir__(self):
        o = set(dir(type(self)))
        o.update(self.__dict__)
        o.update(set(dir(expr.Expr)))
        o.update(c for c in self.columns if (isinstance(c, str) and c.isidentifier()))
        return list(o)

    def map(self, func, na_action=None, meta=None):
        return new_collection(expr.Map(self, arg=func, na_action=na_action, meta=meta))

    def __repr__(self):
        return f"<dask_expr.expr.DataFrame: expr={self.expr}>"

    def nlargest(self, n=5, columns=None):
        return new_collection(NLargest(self, n=n, _columns=columns))

    def nsmallest(self, n=5, columns=None):
        return new_collection(NSmallest(self, n=n, _columns=columns))

    def memory_usage(self, deep=False, index=True):
        return new_collection(MemoryUsageFrame(self, deep=deep, _index=index))

    def combine(self, other, func, fill_value=None, overwrite=True):
        other = self._create_alignable_frame(other, "outer")
        left, right = self.expr._align_divisions(other.expr, axis=0)
        return new_collection(
            expr.CombineFrame(left, right, func, fill_value, overwrite)
        )

    def drop_duplicates(
        self,
        subset=None,
        ignore_index=False,
        split_every=None,
        split_out=True,
        shuffle_method=None,
        keep=None,
    ):
        shuffle_method = _get_shuffle_preferring_order(shuffle_method)
        if keep is False:
            raise NotImplementedError("drop_duplicates with keep=False")
        if keep is not None and get_default_shuffle_method() == "p2p":
            warnings.warn(
                "P2P shuffle doesn't have ordering guarantees, so keep='first' and "
                "keep='last' might return unexpected results",
                UserWarning,
            )
        elif keep is None:
            keep = "first"
        # Fail early if subset is not valid, e.g. missing columns
        subset = _convert_to_list(subset)
        meta_nonempty(self._meta).drop_duplicates(subset=subset, keep=keep)
        return new_collection(
            DropDuplicates(
                self,
                subset=subset,
                ignore_index=ignore_index,
                split_out=split_out,
                split_every=split_every,
                shuffle_method=shuffle_method,
                keep=keep,
            )
        )

    def dropna(self, how=no_default, subset=None, thresh=no_default):
        if how is not no_default and thresh is not no_default:
            raise TypeError(
                "You cannot set both the how and thresh arguments at the same time."
            )
        subset = _convert_to_list(subset)
        return new_collection(
            expr.DropnaFrame(self, how=how, subset=subset, thresh=thresh)
        )

    def sample(self, n=None, frac=None, replace=False, random_state=None):
        if n is not None:
            msg = (
                "sample does not support the number of sampled items "
                "parameter, 'n'. Please use the 'frac' parameter instead."
            )
            if isinstance(n, Number) and 0 <= n <= 1:
                warnings.warn(msg)
                frac = n
            else:
                raise ValueError(msg)

        if frac is None:
            raise ValueError("frac must not be None")

        if random_state is None:
            random_state = np.random.RandomState()

        state_data = random_state_data(self.npartitions, random_state)
        return new_collection(
            expr.Sample(self, state_data=state_data, frac=frac, replace=replace)
        )

    def rename(self, columns):
        return new_collection(expr.RenameFrame(self, columns=columns))

    def explode(self, column):
        column = _convert_to_list(column)
        return new_collection(expr.ExplodeFrame(self, column=column))

    def drop(self, labels=None, axis=0, columns=None, errors="raise"):
        if columns is None and labels is None:
            raise TypeError("must either specify 'columns' or 'labels'")

        axis = _validate_axis(axis)

        if axis == 1:
            columns = labels or columns
        elif axis == 0 and columns is None:
            raise NotImplementedError(
                "Drop currently only works for axis=1 or when columns is not None"
            )
        return new_collection(expr.Drop(self, columns=columns, errors=errors))

    def to_parquet(self, path, **kwargs):
        from dask_expr.io.parquet import to_parquet

        return to_parquet(self, path, **kwargs)

    def select_dtypes(self, include=None, exclude=None):
        columns = list(
            self._meta.select_dtypes(include=include, exclude=exclude).columns
        )
        return new_collection(self.expr[columns])

    def eval(self, expr, **kwargs):
        if "inplace" in kwargs:
            raise NotImplementedError("inplace is not supported for eval")
        return new_collection(Eval(self, _expr=expr, expr_kwargs=kwargs))

    def set_index(
        self,
        other,
        drop=True,
        sorted=False,
        npartitions: int | None = None,
        divisions=None,
        sort: bool = True,
        shuffle_method=None,
        upsample: float = 1.0,
        partition_size: float = 128e6,
        append: bool = False,
        **options,
    ):
        if isinstance(other, list) and len(other) == 1:
            other = other[0]
        if isinstance(other, list):
            if any([isinstance(c, FrameBase) for c in other]):
                raise TypeError("List[FrameBase] not supported by set_index")
            elif not sorted:
                raise NotImplementedError(
                    "Dask dataframe does not yet support multi-indexes.\n"
                    f"You tried to index with this index: {other}\n"
                    "Indexes must be single columns only."
                )
        if isinstance(other, DataFrame):
            raise NotImplementedError(
                "Dask dataframe does not yet support multi-indexes.\n"
                f"You tried to index with a frame with these columns: {list(other.columns)}\n"
                "Indexes must be single columns only."
            )
        if isinstance(other, Series):
            if other._name == self.index._name:
                return self
        elif other == self.index.name:
            return self

        if divisions is not None:
            check_divisions(divisions)

        if (sorted or not sort) and npartitions is not None:
            raise ValueError(
                "Specifying npartitions with sort=False or sorted=True is not "
                "supported. Call `repartition` afterwards."
            )

        if sorted:
            if divisions is not None and len(divisions) - 1 != self.npartitions:
                msg = (
                    "When doing `df.set_index(col, sorted=True, divisions=...)`, "
                    "divisions indicates known splits in the index column. In this "
                    "case divisions must be the same length as the existing "
                    "divisions in `df`\n\n"
                    "If the intent is to repartition into new divisions after "
                    "setting the index, you probably want:\n\n"
                    "`df.set_index(col, sorted=True).repartition(divisions=divisions)`"
                )
                raise ValueError(msg)
            return new_collection(
                SetIndexBlockwise(
                    self, other, drop, new_divisions=divisions, append=append
                )
            )
        elif not sort:
            return new_collection(
                SetIndexBlockwise(self, other, drop, None, append=append)
            )

        return new_collection(
            SetIndex(
                self,
                other,
                drop,
                user_divisions=divisions,
                npartitions=npartitions,
                upsample=upsample,
                partition_size=partition_size,
                shuffle_method=shuffle_method,
                append=append,
                options=options,
            )
        )

    def sort_values(
        self,
        by: str | list[str],
        npartitions: int | None = None,
        ascending: bool | list[bool] = True,
        na_position: Literal["first"] | Literal["last"] = "last",
        partition_size: float = 128e6,
        sort_function: Callable[[pd.DataFrame], pd.DataFrame] | None = None,
        sort_function_kwargs: Mapping[str, Any] | None = None,
        upsample: float = 1.0,
        ignore_index: bool | None = False,
        shuffle_method: str | None = None,
        **options,
    ):
        """See DataFrame.sort_values for docstring"""
        if na_position not in ("first", "last"):
            raise ValueError("na_position must be either 'first' or 'last'")
        if not isinstance(by, list):
            by = [by]
        if any(not isinstance(b, str) for b in by):
            raise NotImplementedError(
                "Dataframes only support sorting by named columns which must be passed as a "
                "string or a list of strings.\n"
                "You passed %s" % str(by)
            )

        if not isinstance(ascending, bool) and self.npartitions > 1:
            # support [True] as input
            if (
                isinstance(ascending, list)
                and len(ascending) == 1
                and isinstance(ascending[0], bool)
            ):
                ascending = ascending[0]
            else:
                raise NotImplementedError(
                    f"Dask currently only supports a single boolean for ascending. You passed {str(ascending)}"
                )

        return new_collection(
            SortValues(
                self,
                by,
                ascending,
                na_position,
                npartitions,
                partition_size,
                sort_function,
                sort_function_kwargs,
                upsample,
                ignore_index,
                shuffle_method,
                options=options,
            )
        )

    def query(self, expr, **kwargs):
        return new_collection(Query(self, expr, kwargs))

    def mode(self, dropna=True, split_every=False):
        modes = []
        for _, col in self.items():
            modes.append(col.mode(dropna=dropna, split_every=split_every))
        return concat(modes, axis=1)

    def add_prefix(self, prefix):
        return new_collection(expr.AddPrefix(self, prefix))

    def add_suffix(self, suffix):
        return new_collection(expr.AddSuffix(self, suffix))

    def pivot_table(self, index, columns, values, aggfunc="mean"):
        return pivot_table(self, index, columns, values, aggfunc)

    @property
    def iloc(self):
        from dask_expr._indexing import ILocIndexer

        return ILocIndexer(self)

    def categorize(self, columns=None, index=None, split_every=None, **kwargs):
        """Convert columns of the DataFrame to category dtype.

        .. warning:: This method eagerly computes the categories of the chosen columns.

        Parameters
        ----------
        columns : list, optional
            A list of column names to convert to categoricals. By default any
            column with an object dtype is converted to a categorical, and any
            unknown categoricals are made known.
        index : bool, optional
            Whether to categorize the index. By default, object indices are
            converted to categorical, and unknown categorical indices are made
            known. Set True to always categorize the index, False to never.
        split_every : int, optional
            Group partitions into groups of this size while performing a
            tree-reduction. If set to False, no tree-reduction will be used.
        kwargs
            Keyword arguments are passed on to compute.
        """
        df = self
        meta = df._meta
        if columns is None:
            columns = list(meta.select_dtypes(["object", "string", "category"]).columns)
        elif is_scalar(columns):
            columns = [columns]

        # Filter out known categorical columns
        columns = [
            c
            for c in columns
            if not (is_categorical_dtype(meta[c]) and has_known_categories(meta[c]))
        ]

        if index is not False:
            if is_categorical_dtype(meta.index):
                index = not has_known_categories(meta.index)
            elif index is None:
                index = str(meta.index.dtype) in ("object", "string")

        # Nothing to do
        if not len(columns) and index is False:
            return df

        from dask_expr._collection import new_collection

        # Eagerly compute the categories
        categories, index = new_collection(
            GetCategories(self, columns=columns, index=index, split_every=split_every)
        ).compute()

        # Some operations like get_dummies() rely on the order of categories
        categories = {k: v.sort_values() for k, v in categories.items()}

        # Categorize each partition
        return new_collection(Categorize(self, categories, index))

    def nunique(self, axis=0, dropna=True):
        if axis == 1:
            return new_collection(expr.NUniqueColumns(self, axis=axis, dropna=dropna))
        else:
            return concat(
                [
                    col.nunique(dropna=dropna).to_series(name)
                    for name, col in self.items()
                ]
            )

    def quantile(self, q=0.5, axis=0, numeric_only=False, method="default"):
        """Approximate row-wise and precise column-wise quantiles of DataFrame

        Parameters
        ----------
        q : list/array of floats, default 0.5 (50%)
            Iterable of numbers ranging from 0 to 1 for the desired quantiles
        axis : {0, 1, 'index', 'columns'} (default 0)
            0 or 'index' for row-wise, 1 or 'columns' for column-wise
        method : {'default', 'tdigest', 'dask'}, optional
            What method to use. By default will use dask's internal custom
            algorithm (``'dask'``).  If set to ``'tdigest'`` will use tdigest
            for floats and ints and fallback to the ``'dask'`` otherwise.
        """
        allowed_methods = ["default", "dask", "tdigest"]
        if method not in allowed_methods:
            raise ValueError("method can only be 'default', 'dask' or 'tdigest'")
        meta = make_meta(self._meta.quantile(q=q, numeric_only=numeric_only))

        if numeric_only:
            frame = self.select_dtypes("number")
        else:
            frame = self

        collections = []
        for _, col in frame.items():
            collections.append(col.quantile(q=q, method=method))

        if len(collections) > 0 and isinstance(collections[0], Scalar):
            return _from_scalars(collections, meta, frame.expr.columns)

        return concat(collections, axis=1)

    def median(self, axis=0, numeric_only=False):
        if axis == 1 or self.npartitions == 1:
            return self.median_approximate(axis=axis, numeric_only=numeric_only)
        raise NotImplementedError(
            "Dask doesn't implement an exact median in all cases as this is hard to do in parallel. "
            "See the `median_approximate` method instead, which uses an approximate algorithm."
        )

    def median_approximate(self, axis=0, method="default", numeric_only=False):
        return self.quantile(
            axis=axis, method=method, numeric_only=numeric_only
        ).rename(None)

    def describe(
        self,
        split_every=False,
        percentiles=None,
        percentiles_method="default",
        include=None,
        exclude=None,
    ):
        # TODO: duplicated columns
        if include is None and exclude is None:
            _include = [np.number, np.timedelta64, np.datetime64]
            columns = self._meta.select_dtypes(include=_include).columns
            if len(columns) == 0:
                columns = self._meta.columns
        elif include == "all":
            if exclude is not None:
                raise ValueError("exclude must be None when include is 'all'")
            columns = self._meta.columns
        else:
            columns = self._meta.select_dtypes(include=include, exclude=exclude).columns

        stats = [
            self[col].describe(
                split_every=split_every,
                percentiles=percentiles,
                percentiles_method=percentiles_method,
            )
            for col in columns
        ]
        return concat(stats, axis=1)

    def info(self, buf=None, verbose=False, memory_usage=False):
        """
        Concise summary of a Dask DataFrame
        """
        if buf is None:
            import sys

            buf = sys.stdout
        lines = [str(type(self)).replace("._collection", "")]

        if len(self.columns) == 0:
            lines.append(f"{type(self.index._meta).__name__}: 0 entries")
            lines.append(f"Empty {type(self).__name__}")
            put_lines(buf, lines)
            return

        # Group and execute the required computations
        computations = {}
        if verbose:
            computations.update({"index": self.index, "count": self.count()})
        if memory_usage:
            computations["memory_usage"] = self.memory_usage(deep=True, index=True)

        computations = dict(zip(computations.keys(), compute(*computations.values())))

        if verbose:
            import textwrap

            index = computations["index"]
            counts = computations["count"]
            lines.append(index_summary(index))
            lines.append(f"Data columns (total {len(self.columns)} columns):")

            from pandas.io.formats.printing import pprint_thing

            space = max(len(pprint_thing(k)) for k in self.columns) + 1
            column_width = max(space, 7)

            header = (
                textwrap.dedent(
                    """\
             #   {{column:<{column_width}}} Non-Null Count  Dtype
            ---  {{underl:<{column_width}}} --------------  -----"""
                )
                .format(column_width=column_width)
                .format(column="Column", underl="------")
            )
            column_template = textwrap.dedent(
                """\
            {{i:^3}}  {{name:<{column_width}}} {{count}} non-null      {{dtype}}""".format(
                    column_width=column_width
                )
            )
            column_info = [
                column_template.format(
                    i=pprint_thing(i),
                    name=pprint_thing(name),
                    count=pprint_thing(count),
                    dtype=pprint_thing(dtype),
                )
                for i, (name, count, dtype) in enumerate(
                    # NOTE: Use `counts.values` for cudf support
                    zip(self.columns, counts.values, self.dtypes)
                )
            ]
            lines.extend(header.split("\n"))
        else:
            column_info = [index_summary(self.columns, name="Columns")]

        lines.extend(column_info)
        dtype_counts = [
            "%s(%d)" % k for k in sorted(self.dtypes.value_counts().items(), key=str)
        ]
        lines.append("dtypes: {}".format(", ".join(dtype_counts)))

        if memory_usage:
            memory_int = computations["memory_usage"].sum()
            lines.append(f"memory usage: {memory_repr(memory_int)}\n")

        put_lines(buf, lines)


class Series(FrameBase):
    """Series-like Expr Collection"""

    _accessors: ClassVar[set[str]] = set()
    _partition_type = pd.Series

    @property
    def shape(self):
        return (self.size,)

    @property
    def axes(self):
        return [self.index]

    @property
    def _elemwise(self):
        return elemwise

    def __dir__(self):
        o = set(dir(type(self)))
        o.update(self.__dict__)
        o.update(set(dir(expr.Expr)))
        for accessor in ["cat", "str"]:
            if not hasattr(self._meta, accessor):
                o.remove(accessor)
        return list(o)

    @property
    def name(self):
        return self.expr._meta.name

    @name.setter
    def name(self, name):
        self._expr = self.rename(index=name)._expr

    @property
    def dtype(self):
        return self.expr._meta.dtype

    @property
    def nbytes(self):
        return new_collection(self.expr.nbytes)

    def keys(self):
        return self.index

    def __array_ufunc__(self, numpy_ufunc, method, *inputs, **kwargs):
        out = kwargs.get("out", ())
        for x in inputs + out:
            # ufuncs work with 0-dimensional NumPy ndarrays
            # so we don't want to raise NotImplemented
            if isinstance(x, np.ndarray) and x.shape == ():
                continue
            elif not isinstance(
                x, (Number, Scalar, FrameBase, Array, pd.DataFrame, pd.Series, pd.Index)
            ):
                return NotImplemented

        if method == "__call__":
            if numpy_ufunc.signature is not None:
                return NotImplemented
            if numpy_ufunc.nout > 1:
                # ufuncs with multiple output values
                # are not yet supported for frames
                return NotImplemented
            else:
                return elemwise(numpy_ufunc, *inputs, **kwargs)
        else:
            # ufunc methods are not yet supported for frames
            return NotImplemented

    def __array_wrap__(self, array, context=None):
        if isinstance(context, tuple) and len(context) > 0:
            if isinstance(context[1][0], np.ndarray) and context[1][0].shape == ():
                index = None
            else:
                index = context[1][0].index
        else:
            try:
                import inspect

                method_name = f"`{inspect.stack()[3][3]}`"
            except IndexError:
                method_name = "This method"
            raise NotImplementedError(
                f"{method_name} is not implemented for `dask.dataframe.Series`."
            )

        return meta_series_constructor(self)(array, index=index, name=self.name)

    def map(self, arg, na_action=None, meta=None):
        if isinstance(arg, Series):
            if not expr.are_co_aligned(self.expr, arg.expr):
                if not self.divisions == arg.divisions:
                    raise NotImplementedError(
                        "passing a Series as arg isn't implemented yet"
                    )
        return new_collection(expr.Map(self, arg=arg, na_action=na_action, meta=meta))

    def __repr__(self):
        return f"<dask_expr.expr.Series: expr={self.expr}>"

    def to_frame(self, name=no_default):
        return new_collection(expr.ToFrame(self, name=name))

    def value_counts(
        self,
        sort=None,
        ascending=False,
        dropna=True,
        normalize=False,
        split_every=None,
        split_out=1,
    ):
        length = None
        if (split_out > 1 or split_out is True) and normalize:
            frame = self if not dropna else self.dropna()
            length = Len(frame)

        return new_collection(
            ValueCounts(
                self, sort, ascending, dropna, normalize, split_every, split_out, length
            )
        )

    def mode(self, dropna=True, split_every=False):
        return new_collection(self.expr.mode(dropna, split_every))

    def nlargest(self, n=5):
        return new_collection(NLargest(self, n=n))

    def nsmallest(self, n=5):
        return new_collection(NSmallest(self, n=n))

    def memory_usage(self, deep=False, index=True):
        return new_collection(MemoryUsageFrame(self, deep=deep, _index=index))

    def unique(self, split_every=None, split_out=True, shuffle_method=None):
        shuffle_method = _get_shuffle_preferring_order(shuffle_method)
        return new_collection(Unique(self, split_every, split_out, shuffle_method))

    def nunique(self, dropna=True):
        uniqs = self.drop_duplicates()
        if dropna:
            # count mimics pandas behavior and excludes NA values
            if isinstance(uniqs, Index):
                uniqs = uniqs.to_series()
            return uniqs.count()
        else:
            return uniqs.size

    def drop_duplicates(
        self,
        ignore_index=False,
        split_every=None,
        split_out=True,
        shuffle_method=None,
        keep=None,
    ):
        shuffle_method = _get_shuffle_preferring_order(shuffle_method)
        if keep is False:
            raise NotImplementedError("drop_duplicates with keep=False")
        if keep is not None and shuffle_method == "p2p":
            warnings.warn(
                "P2P shuffle doesn't have ordering guarantees, so keep='first' and "
                "keep='last' might return unexpected results",
                UserWarning,
            )
        elif keep is None:
            keep = "first"
        return new_collection(
            DropDuplicates(
                self,
                ignore_index=ignore_index,
                split_out=split_out,
                split_every=split_every,
                shuffle_method=shuffle_method,
                keep=keep,
            )
        )

    def dropna(self):
        return new_collection(expr.DropnaSeries(self))

    def between(self, left, right, inclusive="both"):
        return new_collection(
            expr.Between(self, left=left, right=right, inclusive=inclusive)
        )

    def combine(self, other, func, fill_value=None):
        other = self._create_alignable_frame(other, "outer")
        left, right = self.expr._align_divisions(other.expr, axis=0)
        return new_collection(expr.CombineSeries(left, right, func, fill_value))

    def explode(self):
        return new_collection(expr.ExplodeSeries(self))

    def add_prefix(self, prefix):
        return new_collection(expr.AddPrefixSeries(self, prefix))

    def add_suffix(self, suffix):
        return new_collection(expr.AddSuffixSeries(self, suffix))

    cat = CachedAccessor("cat", CategoricalAccessor)
    dt = CachedAccessor("dt", DatetimeAccessor)
    str = CachedAccessor("str", StringAccessor)

    def _repartition_quantiles(self, npartitions, upsample=1.0, random_state=None):
        return new_collection(
            RepartitionQuantiles(self, npartitions, upsample, random_state)
        )

    def groupby(self, by, **kwargs):
        from dask_expr._groupby import SeriesGroupBy

        return SeriesGroupBy(self, by, **kwargs)

    def rename(self, index, sorted_index=False):
        return new_collection(expr.RenameSeries(self, index, sorted_index))

    def quantile(self, q=0.5, method="default"):
        """Approximate quantiles of Series

        Parameters
        ----------
        q : list/array of floats, default 0.5 (50%)
            Iterable of numbers ranging from 0 to 1 for the desired quantiles
        method : {'default', 'tdigest', 'dask'}, optional
            What method to use. By default will use dask's internal custom
            algorithm (``'dask'``).  If set to ``'tdigest'`` will use tdigest
            for floats and ints and fallback to the ``'dask'`` otherwise.
        """
        _raise_if_object_series(self, "quantile")
        allowed_methods = ["default", "dask", "tdigest"]
        if method not in allowed_methods:
            raise ValueError("method can only be 'default', 'dask' or 'tdigest'")
        return new_collection(SeriesQuantile(self, q, method))

    def median(self):
        if self.npartitions == 1:
            return self.median_approximate()
        raise NotImplementedError(
            "Dask doesn't implement an exact median in all cases as this is hard to do in parallel. "
            "See the `median_approximate` method instead, which uses an approximate algorithm."
        )

    def median_approximate(self, method="default"):
        return self.quantile(method=method)

    def describe(
        self,
        split_every=False,
        percentiles=None,
        percentiles_method="default",
        include=None,
        exclude=None,
    ):
        if (
            is_numeric_dtype(self.dtype)
            and not is_bool_dtype(self.dtype)
            or is_timedelta64_dtype(self.dtype)
            or is_datetime64_any_dtype(self.dtype)
        ):
            return new_collection(
                DescribeNumeric(self, split_every, percentiles, percentiles_method)
            )
        else:
            return new_collection(
                DescribeNonNumeric(self, split_every, percentiles, percentiles_method)
            )

    @property
    def is_monotonic_increasing(self):
        return new_collection(IsMonotonicIncreasing(self))

    @property
    def is_monotonic_decreasing(self):
        return new_collection(IsMonotonicDecreasing(self))


for name in [
    "add",
    "sub",
    "mul",
    "div",
    "divide",
    "truediv",
    "floordiv",
    "mod",
    "pow",
    "radd",
    "rsub",
    "rmul",
    "rdiv",
    "rtruediv",
    "rfloordiv",
    "rmod",
    "rpow",
]:
    assert not hasattr(DataFrame, name), name
    setattr(DataFrame, name, _wrap_expr_method_operator(name, DataFrame))

    assert not hasattr(Series, name), name
    setattr(Series, name, _wrap_expr_method_operator(name, Series))


class Index(Series):
    """Index-like Expr Collection"""

    _accessors: ClassVar[set[str]] = set()
    _partition_type = pd.Index

    _dt_attributes = {
        "nanosecond",
        "microsecond",
        "millisecond",
        "dayofyear",
        "minute",
        "hour",
        "day",
        "dayofweek",
        "second",
        "week",
        "weekday",
        "weekofyear",
        "month",
        "quarter",
        "year",
    }

    _cat_attributes = {
        "known",
        "as_known",
        "as_unknown",
        "add_categories",
        "categories",
        "remove_categories",
        "reorder_categories",
        "as_ordered",
        "codes",
        "remove_unused_categories",
        "set_categories",
        "as_unordered",
        "ordered",
        "rename_categories",
    }

    def __getattr__(self, key):
        if (
            isinstance(self._meta.dtype, pd.CategoricalDtype)
            and key in self._cat_attributes
        ):
            return getattr(self.cat, key)
        elif key in self._dt_attributes:
            return getattr(self.dt, key)

        if hasattr(super(), key):  # Doesn't trigger super().__getattr__
            # Not a magic attribute. This is a real method or property of Series that
            # has been overridden by RaiseAttributeError().
            raise AttributeError(
                f"{self.__class__.__name__!r} object has no attribute {key!r}"
            )
        return super().__getattr__(key)

    def __repr__(self):
        return f"<dask_expr.expr.Index: expr={self.expr}>"

    def __array_wrap__(self, array, context=None):
        return pd.Index(array, name=self.name)

    def to_series(self, index=None, name=no_default):
        if index is not None:
            raise NotImplementedError
        return new_collection(expr.ToSeriesIndex(self, index=index, name=name))

    def to_frame(self, index=True, name=no_default):
        if not index:
            raise NotImplementedError
        return new_collection(expr.ToFrameIndex(self, index=index, name=name))

    def memory_usage(self, deep=False):
        return new_collection(MemoryUsageIndex(self, deep=deep))

    def shift(self, periods=1, freq=None):
        return new_collection(expr.ShiftIndex(self, periods, freq))

    def __dir__(self):
        o = set(dir(type(self)))
        o.update(self.__dict__)
        o.update(set(dir(expr.Expr)))
        o.update(self._dt_attributes)
        if isinstance(self.dtype, pd.CategoricalDtype):
            o.update(self._cat_attributes)
        return list(o)

    # Methods and properties of Series that are not implemented on Index
    index = RaiseAttributeError()
    sum = RaiseAttributeError()
    prod = RaiseAttributeError()
    count = RaiseAttributeError()
    mean = RaiseAttributeError()
    std = RaiseAttributeError()
    var = RaiseAttributeError()
    idxmin = RaiseAttributeError()
    idxmax = RaiseAttributeError()


class Scalar(FrameBase):
    """Scalar Expr Collection"""

    def __repr__(self):
        return f"<dask_expr.expr.Scalar: expr={self.expr}>"

    def __bool__(self):
        raise TypeError(
            f"Trying to convert {self} to a boolean value. Because Dask objects are "
            "lazily evaluated, they cannot be converted to a boolean value or used "
            "in boolean conditions like if statements. Try calling .compute() to "
            "force computation prior to converting to a boolean value or using in "
            "a conditional statement."
        )

    def __dask_postcompute__(self):
        return first, ()

    def to_series(self, index=0) -> Series:
        return new_collection(expr.ScalarToSeries(self, index=index))

    def __array__(self):
        # array interface is required to support pandas instance + Scalar
        # Otherwise, above op results in pd.Series of Scalar (object dtype)
        return np.asarray(self.compute())


def new_collection(expr):
    """Create new collection from an expr"""

    meta = expr._meta
    expr._name  # Ensure backend is imported
    if is_dataframe_like(meta):
        return DataFrame(expr)
    elif is_series_like(meta):
        return Series(expr)
    elif is_index_like(meta):
        return Index(expr)
    else:
        return Scalar(expr)


def optimize(collection, fuse=True):
    return new_collection(expr.optimize(collection.expr, fuse=fuse))


def from_pandas(data, npartitions=None, sort=True, chunksize=None):
    if chunksize is not None and npartitions is not None:
        raise ValueError("Exactly one of npartitions and chunksize must be specified.")
    elif chunksize is None and npartitions is None:
        npartitions = 1

    if not has_parallel_type(data):
        raise TypeError("Input must be a pandas DataFrame or Series.")

    if data.index.isna().any() and not is_any_real_numeric_dtype(data.index):
        raise NotImplementedError(
            "Index in passed data is non-numeric and contains nulls, which Dask does not entirely support.\n"
            "Consider passing `data.loc[~data.isna()]` instead."
        )

    if npartitions is not None and not isinstance(npartitions, int):
        raise TypeError(
            "Please provide npartitions as an int, or possibly as None if you specify chunksize."
        )
    elif chunksize is not None and not isinstance(chunksize, int):
        raise TypeError(
            "Please provide chunksize as an int, or possibly as None if you specify npartitions."
        )

    from dask_expr.io.io import FromPandas

    return new_collection(
        FromPandas(
            _BackendData(data.copy()),
            npartitions=npartitions,
            sort=sort,
            chunksize=chunksize,
        )
    )


def from_array(arr, chunksize=50_000, columns=None, meta=None):
    import dask.array as da

    if isinstance(arr, da.Array):
        return from_dask_array(arr, columns=columns, meta=meta)

    from dask_expr.io.io import FromArray

    return new_collection(
        FromArray(
            arr,
            chunksize=chunksize,
            original_columns=columns,
            meta=meta,
        )
    )


def from_graph(*args, **kwargs):
    from dask_expr.io.io import FromGraph

    return new_collection(FromGraph(*args, **kwargs))


def from_dict(
    data,
    npartitions,
    orient="columns",
    dtype=None,
    columns=None,
    constructor=pd.DataFrame,
):
    """
    Construct a Dask DataFrame from a Python Dictionary

    Parameters
    ----------
    data : dict
        Of the form {field : array-like} or {field : dict}.
    npartitions : int
        The number of partitions of the index to create. Note that depending on
        the size and index of the dataframe, the output may have fewer
        partitions than requested.
    orient : {'columns', 'index', 'tight'}, default 'columns'
        The "orientation" of the data. If the keys of the passed dict
        should be the columns of the resulting DataFrame, pass 'columns'
        (default). Otherwise if the keys should be rows, pass 'index'.
        If 'tight', assume a dict with keys
        ['index', 'columns', 'data', 'index_names', 'column_names'].
    dtype: bool
        Data type to force, otherwise infer.
    columns: string, optional
        Column labels to use when ``orient='index'``. Raises a ValueError
        if used with ``orient='columns'`` or ``orient='tight'``.
    constructor: class, default pd.DataFrame
        Class with which ``from_dict`` should be called with.

    Examples
    --------
    >>> import dask.dataframe as dd
    >>> ddf = dd.from_dict({"num1": [1, 2, 3, 4], "num2": [7, 8, 9, 10]}, npartitions=2)
    """

    collection_types = {type(v) for v in data.values() if is_dask_collection(v)}
    if collection_types:
        raise NotImplementedError(
            "from_dict doesn't currently support Dask collections as inputs. "
            f"Objects of type {collection_types} were given in the input dict."
        )

    return from_pandas(
        constructor.from_dict(data, orient, dtype, columns),
        npartitions,
    )


def from_dask_dataframe(ddf: _Frame, optimize: bool = True) -> FrameBase:
    """Create a dask-expr collection from a dask-dataframe collection

    Parameters
    ----------
    optimize
        Whether to optimize the graph before conversion.
    """
    graph = ddf.dask
    if optimize:
        graph = ddf.__dask_optimize__(graph, ddf.__dask_keys__())
    return from_graph(graph, ddf._meta, ddf.divisions, ddf._name)


def from_dask_array(x, columns=None, index=None, meta=None):
    from dask.dataframe.io import from_dask_array

    if isinstance(index, FrameBase):
        index = index.to_dask_dataframe()

    df = from_dask_array(x, columns=columns, index=index, meta=meta)
    return from_dask_dataframe(df, optimize=True)


def read_csv(
    path,
    *args,
    header="infer",
    usecols=None,
    dtype_backend=None,
    storage_options=None,
    **kwargs,
):
    from dask_expr.io.csv import ReadCSV

    if not isinstance(path, str):
        path = stringify_path(path)
    return new_collection(
        ReadCSV(
            path,
            columns=usecols,
            dtype_backend=dtype_backend,
            storage_options=storage_options,
            kwargs=kwargs,
            header=header,
        )
    )


def read_table(
    path,
    *args,
    header="infer",
    usecols=None,
    dtype_backend=None,
    storage_options=None,
    **kwargs,
):
    from dask_expr.io.csv import ReadTable

    if not isinstance(path, str):
        path = stringify_path(path)
    return new_collection(
        ReadTable(
            path,
            columns=usecols,
            dtype_backend=dtype_backend,
            storage_options=storage_options,
            kwargs=kwargs,
            header=header,
        )
    )


def read_parquet(
    path=None,
    columns=None,
    filters=None,
    categories=None,
    index=None,
    storage_options=None,
    dtype_backend=None,
    calculate_divisions=False,
    ignore_metadata_file=False,
    metadata_task_size=None,
    split_row_groups="infer",
    blocksize="default",
    aggregate_files=None,
    parquet_file_extension=(".parq", ".parquet", ".pq"),
    filesystem="fsspec",
    engine=None,
    **kwargs,
):
    from dask_expr.io.parquet import ReadParquet, _set_parquet_engine

    if not isinstance(path, str):
        path = stringify_path(path)

    kwargs["dtype_backend"] = dtype_backend

    return new_collection(
        ReadParquet(
            path,
            columns=_convert_to_list(columns),
            filters=filters,
            categories=categories,
            index=index,
            storage_options=storage_options,
            calculate_divisions=calculate_divisions,
            ignore_metadata_file=ignore_metadata_file,
            metadata_task_size=metadata_task_size,
            split_row_groups=split_row_groups,
            blocksize=blocksize,
            aggregate_files=aggregate_files,
            parquet_file_extension=parquet_file_extension,
            filesystem=filesystem,
            engine=_set_parquet_engine(engine),
            kwargs=kwargs,
            _series=isinstance(columns, str),
        )
    )


def concat(
    dfs,
    axis=0,
    join="outer",
    ignore_unknown_divisions=False,
    ignore_order=False,
    interleave_partitions=False,
    **kwargs,
):
    if not isinstance(dfs, list):
        raise TypeError("dfs must be a list of DataFrames/Series objects")
    if len(dfs) == 0:
        raise ValueError("No objects to concatenate")
    if len(dfs) == 1:
        if axis == 1 and isinstance(dfs[0], Series):
            return dfs[0].to_frame()
        return dfs[0]

    if join not in ("inner", "outer"):
        raise ValueError("'join' must be 'inner' or 'outer'")

    dfs = [from_pandas(df) if not isinstance(df, FrameBase) else df for df in dfs]

    if axis == 1:
        dfs = [df for df in dfs if len(df.columns) > 0 or isinstance(df, Series)]

    return new_collection(
        Concat(
            join,
            ignore_order,
            kwargs,
            axis,
            ignore_unknown_divisions,
            interleave_partitions,
            *dfs,
        )
    )


def merge(
    left,
    right,
    how="inner",
    on=None,
    left_on=None,
    right_on=None,
    left_index=False,
    right_index=False,
    suffixes=("_x", "_y"),
    indicator=False,
    shuffle_method=None,
    npartitions=None,
    broadcast=None,
):
    for o in [on, left_on, right_on]:
        if isinstance(o, FrameBase):
            raise NotImplementedError()
    if not on and not left_on and not right_on and not left_index and not right_index:
        on = [c for c in left.columns if c in right.columns]
        if not on:
            left_index = right_index = True

    if on and not left_on and not right_on:
        left_on = right_on = on

    supported_how = ("left", "right", "outer", "inner")
    if how not in supported_how:
        raise ValueError(
            f"dask.dataframe.merge does not support how='{how}'."
            f"Options are: {supported_how}."
        )

    # Transform pandas objects into dask.dataframe objects
    if not is_dask_collection(left):
        if right_index and left_on:  # change to join on index
            left = left.set_index(left[left_on])
            left_on = None
            left_index = True
        left = from_pandas(left, npartitions=1)

    if not is_dask_collection(right):
        if left_index and right_on:  # change to join on index
            right = right.set_index(right[right_on])
            right_on = None
            right_index = True
        right = from_pandas(right, npartitions=1)

    assert is_dataframe_like(right._meta)
    if left_on and right_on:
        warn_dtype_mismatch(left, right, left_on, right_on)

    return new_collection(
        Merge(
            left,
            right,
            how=how,
            left_on=left_on,
            right_on=right_on,
            left_index=left_index,
            right_index=right_index,
            suffixes=suffixes,
            indicator=indicator,
            shuffle_method=shuffle_method,
            _npartitions=npartitions,
            broadcast=broadcast,
        )
    )


def from_map(
    func,
    *iterables,
    args=None,
    meta=no_default,
    divisions=None,
    label=None,
    enforce_metadata=False,
    **kwargs,
):
    """Create a dask-expr collection from a custom function map

    NOTE: The underlying ``Expr`` object produced by this API
    will support column projection (via ``simplify``) if
    the ``func`` argument has "columns" in its signature.
    """
    from dask.dataframe.io.utils import DataFrameIOFunction

    from dask_expr.io import FromMap, FromMapProjectable

    if "token" in kwargs:
        # This option doesn't really make sense in dask-expr
        raise NotImplementedError("dask_expr does not support a token argument.")

    lengths = set()
    iterables = list(iterables)
    for i, iterable in enumerate(iterables):
        if not isinstance(iterable, Iterable):
            raise ValueError(
                f"All elements of `iterables` must be Iterable, got {type(iterable)}"
            )
        try:
            lengths.add(len(iterable))
        except (AttributeError, TypeError):
            iterables[i] = list(iterable)
            lengths.add(len(iterables[i]))
    if len(lengths) == 0:
        raise ValueError("`from_map` requires at least one Iterable input")
    elif len(lengths) > 1:
        raise ValueError("All `iterables` must have the same length")
    if lengths == {0}:
        raise ValueError("All `iterables` must have a non-zero length")

    # Check if `func` supports column projection
    allow_projection = True
    if "columns" in inspect.signature(func).parameters:
        allow_projection = True
    elif isinstance(func, DataFrameIOFunction):
        warnings.warn(
            "dask_expr does not support the DataFrameIOFunction "
            "protocol for column projection. To enable column "
            "projection, please ensure that the signature of `func` "
            "includes a `columns=` keyword argument instead."
        )
    else:
        allow_projection = False

    args = [] if args is None else args
    kwargs = {} if kwargs is None else kwargs
    if allow_projection:
        columns = kwargs.pop("columns", None)
        return new_collection(
            FromMapProjectable(
                func,
                iterables,
                columns,
                args,
                kwargs,
                meta,
                enforce_metadata,
                divisions,
                label,
            )
        )
    else:
        return new_collection(
            FromMap(
                func,
                iterables,
                args,
                kwargs,
                meta,
                enforce_metadata,
                divisions,
                label,
            )
        )


def repartition(df, divisions, force=False):
    if isinstance(df, FrameBase):
        return df.repartition(divisions=divisions, force=force)
    elif is_dataframe_like(df) or is_series_like(df):
        return new_collection(
            FromPandasDivisions(_BackendData(df), divisions=divisions)
        )
    else:
        raise NotImplementedError(f"repartition is not implemented for {type(df)}.")


def pivot_table(df, index, columns, values, aggfunc="mean"):
    if not is_scalar(index) or index not in df._meta.columns:
        raise ValueError("'index' must be the name of an existing column")
    if not is_scalar(columns) or columns not in df._meta.columns:
        raise ValueError("'columns' must be the name of an existing column")
    if not methods.is_categorical_dtype(df._meta[columns]):
        raise ValueError("'columns' must be category dtype")
    if not has_known_categories(df._meta[columns]):
        raise ValueError("'columns' must have known categories")

    if not (
        is_scalar(values)
        and values in df._meta.columns
        or not is_scalar(values)
        and all(is_scalar(x) and x in df._meta.columns for x in values)
    ):
        raise ValueError("'values' must refer to an existing column or columns")

    available_aggfuncs = ["mean", "sum", "count", "first", "last"]

    if not is_scalar(aggfunc) or aggfunc not in available_aggfuncs:
        raise ValueError(
            "aggfunc must be either " + ", ".join(f"'{x}'" for x in available_aggfuncs)
        )

    return new_collection(
        PivotTable(df, index=index, columns=columns, values=values, aggfunc=aggfunc)
    )


def to_numeric(arg, errors="raise", downcast=None):
    if not isinstance(arg, Series):
        raise TypeError("arg must be a Series")
    return new_collection(ToNumeric(frame=arg, errors=errors, downcast=downcast))


def to_datetime(arg, **kwargs):
    if not isinstance(arg, FrameBase):
        raise TypeError("arg must be a Series or a DataFrame")
    return new_collection(ToDatetime(frame=arg, kwargs=kwargs))


def to_timedelta(arg, unit=None, errors="raise"):
    if not isinstance(arg, Series):
        raise TypeError("arg must be a Series")
    return new_collection(ToTimedelta(frame=arg, unit=unit, errors=errors))


def _from_scalars(scalars, meta, names):
    return new_collection(FromScalars(meta, names, *scalars))


def map_partitions(
    func,
    *args,
    meta=no_default,
    enforce_metadata=True,
    transform_divisions=True,
    clear_divisions=False,
    align_dataframes=False,
    **kwargs,
):
    if align_dataframes:
        # TODO: Handle alignment?
        # Perhaps we only handle the case that all `Expr` operands
        # have the same number of partitions or can be broadcasted
        # within `MapPartitions`. If so, the `map_partitions` API
        # will need to call `Repartition` on operands that are not
        # aligned with `self.expr`.
        raise NotImplementedError()
    new_expr = expr.MapPartitions(
        args[0],
        func,
        meta,
        enforce_metadata,
        transform_divisions,
        clear_divisions,
        align_dataframes,
        kwargs,
        *args[1:],
    )
    return new_collection(new_expr)


def map_overlap(
    func,
    df,
    before,
    after,
    *args,
    meta=no_default,
    enforce_metadata=True,
    transform_divisions=True,
    clear_divisions=False,
    align_dataframes=False,
    **kwargs,
):
    if isinstance(before, str):
        before = pd.to_timedelta(before)
    if isinstance(after, str):
        after = pd.to_timedelta(after)

    if isinstance(before, datetime.timedelta) or isinstance(after, datetime.timedelta):
        if isinstance(df, FrameBase):
            inferred_type = df.index._meta_nonempty.inferred_type
        else:
            inferred_type = df.index.inferred_type

        if not is_datetime64_any_dtype(inferred_type):
            raise TypeError(
                "Must have a `DatetimeIndex` when using string offset "
                "for `before` and `after`"
            )

    elif not (
        isinstance(before, Integral)
        and before >= 0
        and isinstance(after, Integral)
        and after >= 0
    ):
        raise ValueError("before and after must be positive integers")

    df = _maybe_from_pandas([df])[0]
    args = _maybe_from_pandas(args)

<<<<<<< HEAD
    if align_dataframes:
        dfs = [df] + args
        dfs = [df for df in dfs if isinstance(df, FrameBase)]
        if len(dfs) > 1 and not expr.are_co_aligned(*dfs, allow_broadcast=False):
            return new_collection(
                expr.MapOverlapAlign(
                    df,
                    func,
                    before,
                    after,
                    meta,
                    enforce_metadata,
                    transform_divisions,
                    clear_divisions,
                    align_dataframes,
                    kwargs,
                    *args,
                )
            )

=======
>>>>>>> 6f2a55b2
    new_expr = expr.MapOverlap(
        df,
        func,
        before,
        after,
        meta,
        enforce_metadata,
        transform_divisions,
        clear_divisions,
        align_dataframes,
        kwargs,
        *args,
    )
    return new_collection(new_expr)


def isna(arg):
    if isinstance(arg, FrameBase):
        return arg.isna()
    else:
        return from_pandas(arg).isna()


def elemwise(op, *args, meta=no_default, out=None, transform_divisions=True, **kwargs):
    """Elementwise operation for Dask dataframes

    Parameters
    ----------
    op: callable
        Function to apply across input dataframes
    *args: DataFrames, Series, Scalars, Arrays,
        The arguments of the operation
    meta: pd.DataFrame, pd.Series (optional)
        Valid metadata for the operation.  Will evaluate on a small piece of
        data if not provided.
    transform_divisions: boolean
        If the input is a ``dask.dataframe.Index`` we normally will also apply
        the function onto the divisions and apply those transformed divisions
        to the output.  You can pass ``transform_divisions=False`` to override
        this behavior
    out : ``dask.array`` or ``None``
        If out is a dask.DataFrame, dask.Series or dask.Scalar then
        this overwrites the contents of it with the result
    **kwargs: scalars

    Examples
    --------
    >>> elemwise(operator.add, df.x, df.y)  # doctest: +SKIP
    """

    args = _maybe_from_pandas(args)

    # TODO: Add align partitions

    dfs = [df for df in args if isinstance(df, FrameBase)]
    if len(dfs) <= 1 or expr.are_co_aligned(*dfs, allow_broadcast=False):
        result = new_collection(
            expr.UFuncElemwise(dfs[0], op, meta, transform_divisions, kwargs, *args)
        )
    else:
        result = new_collection(expr.UFuncAlign(dfs[0], op, meta, kwargs, *args))
    return handle_out(out, result)


def handle_out(out, result):
    """Handle out parameters

    If out is a dask.DataFrame, dask.Series or dask.Scalar then
<<<<<<< HEAD
    this overwrites the contents of it with the result
=======
    this overwrites the contents of it with the result. The method
    replaces the expression of the out parameter with the result
    from this operation to perform something akin to an inplace
    modification.
>>>>>>> 6f2a55b2
    """
    if isinstance(out, tuple):
        if len(out) == 1:
            out = out[0]
        elif len(out) > 1:
<<<<<<< HEAD
            raise NotImplementedError("The out parameter is not fully supported")
=======
            raise NotImplementedError(
                "The `out` parameter with length > 1 is not supported"
            )
>>>>>>> 6f2a55b2
        else:
            out = None

    if out is not None and out.__class__ != result.__class__:
        raise TypeError(
            "Mismatched types between result and out parameter. "
            "out=%s, result=%s" % (str(type(out)), str(type(result)))
        )

    if isinstance(out, DataFrame):
        if len(out.columns) != len(result.columns):
            raise ValueError(
                "Mismatched columns count between result and out parameter. "
                "out=%s, result=%s" % (str(len(out.columns)), str(len(result.columns)))
            )

    if isinstance(out, (Series, DataFrame, Scalar)):
        out._expr = result._expr
    elif out is not None:
        msg = (
            "The out parameter is not fully supported."
            " Received type %s, expected %s "
            % (
                typename(type(out)),
                typename(type(result)),
            )
        )
        raise NotImplementedError(msg)
    else:
        return result<|MERGE_RESOLUTION|>--- conflicted
+++ resolved
@@ -2853,7 +2853,6 @@
     df = _maybe_from_pandas([df])[0]
     args = _maybe_from_pandas(args)
 
-<<<<<<< HEAD
     if align_dataframes:
         dfs = [df] + args
         dfs = [df for df in dfs if isinstance(df, FrameBase)]
@@ -2874,8 +2873,6 @@
                 )
             )
 
-=======
->>>>>>> 6f2a55b2
     new_expr = expr.MapOverlap(
         df,
         func,
@@ -2944,26 +2941,18 @@
     """Handle out parameters
 
     If out is a dask.DataFrame, dask.Series or dask.Scalar then
-<<<<<<< HEAD
-    this overwrites the contents of it with the result
-=======
     this overwrites the contents of it with the result. The method
     replaces the expression of the out parameter with the result
     from this operation to perform something akin to an inplace
     modification.
->>>>>>> 6f2a55b2
     """
     if isinstance(out, tuple):
         if len(out) == 1:
             out = out[0]
         elif len(out) > 1:
-<<<<<<< HEAD
-            raise NotImplementedError("The out parameter is not fully supported")
-=======
             raise NotImplementedError(
                 "The `out` parameter with length > 1 is not supported"
             )
->>>>>>> 6f2a55b2
         else:
             out = None
 
