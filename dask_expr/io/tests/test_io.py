import glob
import os

import dask.array as da
import dask.dataframe as dd
import numpy as np
import pytest
from dask.array.utils import assert_eq as array_assert_eq
from dask.dataframe.utils import assert_eq

from dask_expr import (
<<<<<<< HEAD
    DataFrame,
=======
    from_array,
>>>>>>> 7756e441
    from_dask_array,
    from_dask_dataframe,
    from_dict,
    from_map,
    from_pandas,
    optimize,
    read_csv,
    read_parquet,
    repartition,
)
from dask_expr._expr import Expr, Lengths, Literal, Replace
from dask_expr._reductions import Len
from dask_expr.io import FromArray, FromMap, ReadCSV, ReadParquet
from dask_expr.tests._util import _backend_library

# Set DataFrame backend for this module
lib = _backend_library()


def _make_file(dir, format="parquet", df=None):
    fn = os.path.join(str(dir), f"myfile.{format}")
    if df is None:
        df = lib.DataFrame({c: range(10) for c in "abcde"})
    if format == "csv":
        df.to_csv(fn)
    elif format == "parquet":
        df.to_parquet(fn)
    else:
        ValueError(f"{format} not a supported format")
    return fn


def df(fn):
    return read_parquet(fn, columns=["a", "b", "c"])


def df_bc(fn):
    return read_parquet(fn, columns=["b", "c"])


@pytest.mark.parametrize(
    "input,expected",
    [
        (
            # Add -> Mul
            lambda fn: df(fn) + df(fn),
            lambda fn: 2 * df(fn),
        ),
        (
            # Column projection
            lambda fn: df(fn)[["b", "c"]],
            lambda fn: read_parquet(fn, columns=["b", "c"]),
        ),
        (
            # Compound
            lambda fn: 3 * (df(fn) + df(fn))[["b", "c"]],
            lambda fn: 6 * df_bc(fn),
        ),
        (
            # Traverse Sum
            lambda fn: df(fn).sum()[["b", "c"]],
            lambda fn: df_bc(fn).sum(),
        ),
        (
            # Respect Sum keywords
            lambda fn: df(fn).sum(numeric_only=True)[["b", "c"]],
            lambda fn: df_bc(fn).sum(numeric_only=True),
        ),
    ],
)
def test_simplify(tmpdir, input, expected):
    fn = _make_file(tmpdir, format="parquet")
    result = input(fn).simplify()
    assert str(result.expr) == str(expected(fn).expr)


@pytest.mark.parametrize("fmt", ["parquet", "csv"])
def test_io_fusion(tmpdir, fmt):
    fn = _make_file(tmpdir, format=fmt)
    if fmt == "parquet":
        df = read_parquet(fn)
    else:
        df = read_csv(fn)
    df2 = optimize(df[["a", "b"]] + 1, fuse=True)

    # All tasks should be fused for each partition
    assert len(df2.dask) == df2.npartitions
    assert_eq(df2, df[["a", "b"]] + 1)


@pytest.mark.skip()
def test_predicate_pushdown(tmpdir):
    original = lib.DataFrame(
        {
            "a": [1, 2, 3, 4, 5] * 10,
            "b": [0, 1, 2, 3, 4] * 10,
            "c": range(50),
            "d": [6, 7] * 25,
            "e": [8, 9] * 25,
        }
    )
    fn = _make_file(tmpdir, format="parquet", df=original)
    df = read_parquet(fn)
    assert_eq(df, original)
    x = df[df.a == 5][df.c > 20]["b"]
    y = optimize(x, fuse=False)
    assert isinstance(y.expr, ReadParquet)
    assert ("a", "==", 5) in y.expr.operand("filters")[0]
    assert ("c", ">", 20) in y.expr.operand("filters")[0]
    assert list(y.columns) == ["b"]

    # Check computed result
    y_result = y.compute()
    assert y_result.name == "b"
    assert len(y_result) == 6
    assert (y_result == 4).all()


@pytest.mark.skip()
def test_predicate_pushdown_compound(tmpdir):
    pdf = lib.DataFrame(
        {
            "a": [1, 2, 3, 4, 5] * 10,
            "b": [0, 1, 2, 3, 4] * 10,
            "c": range(50),
            "d": [6, 7] * 25,
            "e": [8, 9] * 25,
        }
    )
    fn = _make_file(tmpdir, format="parquet", df=pdf)
    df = read_parquet(fn)

    # Test AND
    x = df[(df.a == 5) & (df.c > 20)]["b"]
    y = optimize(x, fuse=False)
    assert isinstance(y.expr, ReadParquet)
    assert {("c", ">", 20), ("a", "==", 5)} == set(y.filters[0])
    assert_eq(
        y,
        pdf[(pdf.a == 5) & (pdf.c > 20)]["b"],
        check_index=False,
    )

    # Test OR
    x = df[(df.a == 5) | (df.c > 20)]
    x = x[x.b != 0]["b"]
    y = optimize(x, fuse=False)
    assert isinstance(y.expr, ReadParquet)
    filters = [set(y.filters[0]), set(y.filters[1])]
    assert {("c", ">", 20), ("b", "!=", 0)} in filters
    assert {("a", "==", 5), ("b", "!=", 0)} in filters
    expect = pdf[(pdf.a == 5) | (pdf.c > 20)]
    expect = expect[expect.b != 0]["b"]
    assert_eq(
        y,
        expect,
        check_index=False,
    )

    # Test OR and AND
    x = df[((df.a == 5) | (df.c > 20)) & (df.b != 0)]["b"]
    z = optimize(x, fuse=False)
    assert isinstance(z.expr, ReadParquet)
    filters = [set(z.filters[0]), set(z.filters[1])]
    assert {("c", ">", 20), ("b", "!=", 0)} in filters
    assert {("a", "==", 5), ("b", "!=", 0)} in filters
    assert_eq(y, z)


def test_io_fusion_blockwise(tmpdir):
    pdf = lib.DataFrame({c: range(10) for c in "abcdefghijklmn"})
    dd.from_pandas(pdf, 3).to_parquet(tmpdir)
    df = read_parquet(tmpdir)["a"].fillna(10).optimize()
    assert df.npartitions == 2
    assert len(df.__dask_graph__()) == 2
    graph = (
        read_parquet(tmpdir)["a"]
        .repartition(npartitions=4)
        .optimize(fuse=False)
        .__dask_graph__()
    )
    assert any("readparquet-fused" in key[0] for key in graph.keys())


def test_repartition_io_fusion_blockwise(tmpdir):
    pdf = lib.DataFrame({c: range(10) for c in "ab"})
    dd.from_pandas(pdf, 10).to_parquet(tmpdir)
    df = read_parquet(tmpdir)["a"]
    df = df.repartition(npartitions=lambda x: max(x // 2, 1)).optimize()
    assert df.npartitions == 2


def test_io_fusion_merge(tmpdir):
    pdf = lib.DataFrame({c: range(10) for c in "ab"})
    pdf2 = lib.DataFrame({c: range(10) for c in "uvwxyz"})
    dd.from_pandas(pdf, 10).to_parquet(tmpdir)
    dd.from_pandas(pdf2, 10).to_parquet(tmpdir + "x")
    df = read_parquet(tmpdir)
    df2 = read_parquet(tmpdir + "x")
    result = df.merge(df2, left_on="a", right_on="w")[["a", "b", "u"]]
    assert_eq(
        result,
        pdf.merge(pdf2, left_on="a", right_on="w")[["a", "b", "u"]],
        check_index=False,
    )


@pytest.mark.parametrize("fmt", ["parquet", "csv", "pandas"])
def test_io_culling(tmpdir, fmt):
    pdf = lib.DataFrame({c: range(10) for c in "abcde"})
    if fmt == "parquet":
        dd.from_pandas(pdf, 2).to_parquet(tmpdir)
        df = read_parquet(tmpdir)
    elif fmt == "csv":
        dd.from_pandas(pdf, 2).to_csv(tmpdir)
        df = read_csv(tmpdir + "/*")
    else:
        df = from_pandas(pdf, 2)
    df = (df[["a", "b"]] + 1).partitions[1]
    df2 = optimize(df)

    # All tasks should be fused for the single output partition
    assert df2.npartitions == 1
    assert len(df2.dask) == df2.npartitions
    expected = pdf.iloc[5:][["a", "b"]] + 1
    assert_eq(df2, expected, check_index=False)

    def _check_culling(expr, partitions):
        """CHeck that _partitions is set to the expected value"""
        for dep in expr.dependencies():
            _check_culling(dep, partitions)
        if "_partitions" in expr._parameters:
            assert expr._partitions == partitions

    # Check that we still get culling without fusion
    df3 = optimize(df, fuse=False)
    _check_culling(df3.expr, [1])
    assert_eq(df3, expected, check_index=False)


@pytest.mark.parametrize("sort", [True, False])
def test_from_pandas(sort):
    pdf = lib.DataFrame({"x": [1, 4, 3, 2, 0, 5]})
    df = from_pandas(pdf, npartitions=2, sort=sort)

    assert df.divisions == (0, 3, 5) if sort else (None,) * 3
    assert_eq(df, pdf)


def test_from_pandas_empty():
    pdf = lib.DataFrame(columns=["a", "b"])
    df = from_pandas(pdf, npartitions=2)
    assert_eq(pdf, df)


def test_from_pandas_immutable():
    pdf = lib.DataFrame({"x": [1, 2, 3, 4]})
    expected = pdf.copy()
    df = from_pandas(pdf)
    pdf["z"] = 100
    assert_eq(df, expected)


def test_parquet_complex_filters(tmpdir):
    df = read_parquet(_make_file(tmpdir))
    pdf = df.compute()
    got = df["a"][df["b"] > df["b"].mean()]
    expect = pdf["a"][pdf["b"] > pdf["b"].mean()]

    assert_eq(got, expect)
    assert_eq(got.optimize(), expect)


def test_parquet_len(tmpdir):
    df = read_parquet(_make_file(tmpdir))
    pdf = df.compute()

    assert len(df[df.a > 5]) == len(pdf[pdf.a > 5])

    s = (df["b"] + 1).astype("Int32")
    assert len(s) == len(pdf)

    assert isinstance(Len(s.expr).optimize(), Literal)
    assert isinstance(Lengths(s.expr).optimize(), Literal)


def test_parquet_len_filter(tmpdir):
    df = read_parquet(_make_file(tmpdir))
    expr = Len(df[df.c > 0].expr)
    result = expr.simplify()
    for rp in result.find_operations(ReadParquet):
        assert rp.operand("columns") == ["c"] or rp.operand("columns") == []


@pytest.mark.parametrize("optimize", [True, False])
def test_from_dask_dataframe(optimize):
    ddf = dd.from_dict({"a": range(100)}, npartitions=10)
    df = from_dask_dataframe(ddf, optimize=optimize)
    assert isinstance(df.expr, Expr)
    assert_eq(df, ddf)


@pytest.mark.parametrize("optimize", [True, False])
def test_to_dask_dataframe(optimize):
    pdf = lib.DataFrame({"x": [1, 4, 3, 2, 0, 5]})
    df = from_pandas(pdf, npartitions=2)
    ddf = df.to_dask_dataframe(optimize=optimize)
    assert isinstance(ddf, dd.DataFrame)
    assert_eq(df, ddf)


@pytest.mark.parametrize("optimize", [True, False])
def test_to_dask_array(optimize):
    pdf = lib.DataFrame({"x": [1, 4, 3, 2, 0, 5]})
    df = from_pandas(pdf, npartitions=2)
    darr = df.to_dask_array(optimize=optimize)
    assert isinstance(darr, da.Array)
    array_assert_eq(darr, pdf.values)


@pytest.mark.parametrize("write_metadata_file", [True, False])
def test_to_parquet(tmpdir, write_metadata_file):
    pdf = lib.DataFrame({"x": [1, 4, 3, 2, 0, 5]})
    df = from_pandas(pdf, npartitions=2)

    # Check basic parquet round trip
    df.to_parquet(tmpdir, write_metadata_file=write_metadata_file)
    df2 = read_parquet(tmpdir, calculate_divisions=True)
    assert_eq(df, df2)

    # Check overwrite behavior
    df["new"] = df["x"] + 1
    df.to_parquet(tmpdir, overwrite=True, write_metadata_file=write_metadata_file)
    df2 = read_parquet(tmpdir, calculate_divisions=True)
    assert_eq(df, df2)

    # Check that we cannot overwrite a path we are
    # reading from in the same graph
    with pytest.raises(ValueError, match="Cannot overwrite"):
        df2.to_parquet(tmpdir, overwrite=True)


def test_to_parquet_engine(tmpdir):
    pdf = lib.DataFrame({"x": [1, 4, 3, 2, 0, 5]})
    df = from_pandas(pdf, npartitions=2)
    with pytest.raises(NotImplementedError, match="not supported"):
        df.to_parquet(tmpdir + "engine.parquet", engine="fastparquet")


@pytest.mark.parametrize(
    "fmt,read_func,read_cls",
    [("parquet", read_parquet, ReadParquet), ("csv", read_csv, ReadCSV)],
)
def test_combine_similar(tmpdir, fmt, read_func, read_cls):
    pdf = lib.DataFrame(
        {"x": [0, 1, 2, 3] * 4, "y": range(16), "z": [None, 1, 2, 3] * 4}
    )
    fn = _make_file(tmpdir, format=fmt, df=pdf)
    df = read_func(fn)
    df = df.replace(1, 100)
    df["xx"] = df.x != 0
    df["yy"] = df.y != 0
    got = df[["xx", "yy", "x"]].sum()

    pdf = pdf.replace(1, 100)
    pdf["xx"] = pdf.x != 0
    pdf["yy"] = pdf.y != 0
    expect = pdf[["xx", "yy", "x"]].sum()

    # Check correctness
    assert_eq(got, expect)
    assert_eq(got.optimize(fuse=False), expect)
    assert_eq(got.optimize(fuse=True), expect)

    # We should only have one ReadParquet/ReadCSV node,
    # and it should not include "z" in the column projection
    read_nodes = list(got.optimize(fuse=False).find_operations(read_cls))
    assert len(read_nodes) == 1
    assert set(read_nodes[0].columns) == {"x", "y"}

    # All Replace operations should also be the same
    replace_nodes = list(got.optimize(fuse=False).find_operations(Replace))
    assert len(replace_nodes) == 1


def test_combine_similar_no_projection_on_one_branch(tmpdir):
    pdf = lib.DataFrame(
        {"x": [0, 1, 2, 3] * 4, "y": range(16), "z": [None, 1, 2, 3] * 4}
    )
    fn = _make_file(tmpdir, format="parquet", df=pdf)
    df = read_parquet(fn)
    df["xx"] = df.x != 0

    pdf["xx"] = pdf.x != 0
    assert_eq(df, pdf)


def test_from_pandas_sort_and_different_partitions():
    pdf = lib.DataFrame({"a": [1, 2, 3] * 3, "b": 1}).set_index("a")
    df = from_pandas(pdf, npartitions=4, sort=True)
    assert_eq(pdf.sort_index(), df, sort_results=False)

    pdf = lib.DataFrame({"a": [1, 2, 3] * 3, "b": 1}).set_index("a")
    df = from_pandas(pdf, npartitions=4, sort=False)
    assert_eq(pdf, df, sort_results=False)


@pytest.mark.parametrize("meta", [True, False])
@pytest.mark.parametrize("label", [None, "foo"])
@pytest.mark.parametrize("allow_projection", [True, False])
@pytest.mark.parametrize("enforce_metadata", [True, False])
def test_from_map(tmpdir, meta, label, allow_projection, enforce_metadata):
    pdf = lib.DataFrame({c: range(10) for c in "abcdefghijklmn"})
    dd.from_pandas(pdf, 3).to_parquet(tmpdir, write_index=False)
    files = sorted(glob.glob(str(tmpdir) + "/*.parquet"))
    if allow_projection:
        func = lib.read_parquet
    else:
        func = lambda *args, **kwargs: lib.read_parquet(*args, **kwargs)
    options = {
        "enforce_metadata": enforce_metadata,
        "label": label,
    }
    if meta:
        options["meta"] = pdf.iloc[:0]

    df = from_map(func, files, **options)
    assert_eq(df, pdf, check_index=False)
    assert_eq(df["a"], pdf["a"], check_index=False)
    assert_eq(df[["a"]], pdf[["a"]], check_index=False)
    assert_eq(df[["a", "b"]], pdf[["a", "b"]], check_index=False)

    if label:
        assert df.expr._name.startswith(label)

    if allow_projection:
        got = df[["a", "b"]].optimize(fuse=False)
        assert isinstance(got.expr, FromMap)
        assert got.expr.operand("columns") == ["a", "b"]

    # Check that we can always pass columns up front
    if meta:
        options["meta"] = options["meta"][["a", "b"]]
    result = from_map(func, files, columns=["a", "b"], **options)
    assert_eq(result, pdf[["a", "b"]], check_index=False)
    if meta:
        options["meta"] = options["meta"][["a"]]
    result = from_map(func, files, columns="a", **options)
    assert_eq(result, pdf[["a"]], check_index=False)

    # Check the case that func returns a Series
    if meta:
        options["meta"] = options["meta"]["a"]
    result = from_map(lambda x: lib.read_parquet(x)["a"], files, **options)
    assert_eq(result, pdf["a"], check_index=False)


def test_from_pandas_sort():
    pdf = lib.DataFrame({"a": [1, 2, 3, 1, 2, 2]}, index=[6, 5, 4, 3, 2, 1])
    df = from_pandas(pdf, npartitions=2)
    assert_eq(df, pdf.sort_index(), sort_results=False)


def test_from_pandas_divisions():
    pdf = lib.DataFrame({"a": [1, 2, 3, 1, 2, 2]}, index=[7, 6, 4, 3, 2, 1])
    df = repartition(pdf, (1, 5, 8))
    assert_eq(df, pdf.sort_index())

    pdf = lib.DataFrame({"a": [1, 2, 3, 1, 2, 2]}, index=[7, 6, 4, 3, 2, 1])
    df = repartition(pdf, (1, 4, 8))
    assert_eq(df.partitions[1], lib.DataFrame({"a": [3, 2, 1]}, index=[4, 6, 7]))

    df = repartition(df, divisions=(1, 3, 8), force=True)
    assert_eq(df, pdf.sort_index())


def test_from_pandas_empty_projection():
    pdf = lib.DataFrame({"a": [1, 2, 3], "b": 1})
    df = from_pandas(pdf)
    assert_eq(df[[]], pdf[[]])


def test_from_pandas_divisions_duplicated():
    pdf = lib.DataFrame({"a": 1}, index=[1, 2, 3, 4, 5, 5, 5, 6, 8])
    df = repartition(pdf, (1, 5, 7, 10))
    assert_eq(df, pdf)
    assert_eq(df.partitions[0], pdf.loc[1:4])
    assert_eq(df.partitions[1], pdf.loc[5:6])
    assert_eq(df.partitions[2], pdf.loc[8:])


def test_from_array():
    arr = np.random.randint(1, 100, (100,))
    assert_eq(from_array(arr, chunksize=5), lib.Series(arr))
    assert_eq(from_array(arr, chunksize=5, columns="a"), lib.Series(arr, name="a"))
    columns = ["a", "b", "c", "d"]
    arr = np.random.randint(1, 100, (100, 4))
    assert_eq(
        from_array(arr, chunksize=5, columns=columns),
        lib.DataFrame(arr, columns=columns),
    )
    assert_eq(
        from_array(arr, chunksize=5, columns=columns)["a"],
        lib.DataFrame(arr, columns=columns)["a"],
    )
    assert_eq(
        from_array(arr, chunksize=5, columns=columns)[["a"]],
        lib.DataFrame(arr, columns=columns)[["a"]],
    )
    q = from_array(arr, chunksize=5, columns=columns)[["a"]].simplify()
    for expr in q.walk():
        if isinstance(expr, FromArray):
            assert expr.columns == ["a"]


def test_from_dask_array():
    import dask.array as da

    arr = da.ones((20, 4), chunks=(2, 2))
    df = from_dask_array(arr, columns=["a", "b", "c", "d"])
    pdf = lib.DataFrame(arr.compute(), columns=["a", "b", "c", "d"])
    assert_eq(df, pdf)


def test_from_dict():
    data = {"a": [1, 2, 3, 4], "B": [10, 11, 12, 13]}
    result = from_dict(data, npartitions=2)
    expected = lib.DataFrame(data)
    assert_eq(result, expected)
    assert_eq(DataFrame.from_dict(data), expected)<|MERGE_RESOLUTION|>--- conflicted
+++ resolved
@@ -9,11 +9,8 @@
 from dask.dataframe.utils import assert_eq
 
 from dask_expr import (
-<<<<<<< HEAD
     DataFrame,
-=======
     from_array,
->>>>>>> 7756e441
     from_dask_array,
     from_dask_dataframe,
     from_dict,
