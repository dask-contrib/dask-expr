--- conflicted
+++ resolved
@@ -207,14 +207,14 @@
     assert_eq(got.optimize(), expect)
 
 
-<<<<<<< HEAD
 def test_parquet_lengths(tmpdir):
     df = read_parquet(_make_file(tmpdir))
     pdf = df.compute()
 
     s = (df["b"] + 1).astype("Int32")
     assert sum(s._lengths(force=True)) == len(pdf)
-=======
+
+
 @pytest.mark.parametrize("optimize", [True, False])
 def test_from_dask_dataframe(optimize):
     ddf = dd.from_dict({"a": range(100)}, npartitions=10)
@@ -229,5 +229,4 @@
     df = from_pandas(pdf, npartitions=2)
     ddf = df.to_dask_dataframe(optimize=optimize)
     assert isinstance(ddf, dd.DataFrame)
-    assert_eq(df, ddf)
->>>>>>> d3773238
+    assert_eq(df, ddf)