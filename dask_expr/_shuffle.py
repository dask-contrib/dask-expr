import functools
import math
import operator
import uuid

import numpy as np
import pandas as pd
import tlz as toolz
from dask import compute
from dask.dataframe.core import _concat, make_meta
from dask.dataframe.shuffle import (
    barrier,
    collect,
    ensure_cleanup_on_exception,
    maybe_buffered_partd,
    partitioning_index,
    set_partitions_pre,
    shuffle_group,
    shuffle_group_2,
    shuffle_group_get,
)
from dask.utils import M, digit, get_default_shuffle_method, insert, is_series_like

from dask_expr._expr import (
    Assign,
    Blockwise,
    Expr,
    PartitionsFiltered,
    Projection,
    determine_column_projection,
)
from dask_expr._reductions import (
    All,
    Any,
    Count,
    DropDuplicates,
    Len,
    Max,
    Mean,
    MemoryUsage,
    Min,
    Mode,
    NBytes,
    NLargest,
    NLargestSlow,
    NSmallest,
    NSmallestSlow,
    Prod,
    Size,
    Sum,
    Unique,
    ValueCounts,
)
from dask_expr._repartition import Repartition, RepartitionToFewer
from dask_expr._util import LRU, _convert_to_list, is_valid_nth_dtype


class Shuffle(Expr):
    """Abstract shuffle class

    Parameters
    ----------
    frame: Expr
        The DataFrame-like expression to shuffle.
    partitioning_index: str, list
        Column and/or index names to hash and partition by.
    npartitions: int
        Number of output partitions.
    ignore_index: bool
        Whether to ignore the index during this shuffle operation.
    backend: str or Callable
        Label or callback funcition to convert a shuffle operation
        to its necessary components.
    options: dict
        Algorithm-specific options.
    index_shuffle : bool
        Whether to perform the shuffle on the index.
    """

    _parameters = [
        "frame",
        "partitioning_index",
        "npartitions_out",
        "ignore_index",
        "backend",
        "options",
        "index_shuffle",
    ]
    _defaults = {
        "ignore_index": False,
        "backend": None,
        "options": None,
        "index_shuffle": None,
    }
    _is_length_preserving = True

    def __str__(self):
        return f"Shuffle({self._name[-7:]})"

    def _node_label_args(self):
        return [self.frame, self.partitioning_index]

    def _lower(self):
        # Use `backend` to decide how to compose a
        # shuffle operation from concerete expressions
        backend = self.backend or get_default_shuffle_method()
        if hasattr(backend, "from_abstract_shuffle"):
            return backend.from_abstract_shuffle(self)
        elif backend == "p2p":
            return P2PShuffle.from_abstract_shuffle(self)
        elif backend == "disk":
            return DiskShuffle.from_abstract_shuffle(self)
        elif backend == "simple":
            return SimpleShuffle.from_abstract_shuffle(self)
        elif backend == "tasks":
            return TaskShuffle.from_abstract_shuffle(self)
        else:
            raise ValueError(f"{backend} not supported")

    def _simplify_up(self, parent, dependents):
        if isinstance(parent, Projection):
            # Move the column projection to come
            # before the abstract Shuffle
            projection = determine_column_projection(self, parent, dependents)

            partitioning_index = self.partitioning_index
            if isinstance(partitioning_index, (str, int)):
                partitioning_index = [partitioning_index]

            target = self.frame
            new_projection = [
                col
                for col in target.columns
                if (col in partitioning_index or col in projection)
            ]
            if set(new_projection) < set(target.columns):
                return type(self)(target[new_projection], *self.operands[1:])[
                    parent.operand("columns")
                ]

        if isinstance(
            parent,
            (
                Unique,
                DropDuplicates,
                Sum,
                Prod,
                Max,
                Any,
                All,
                Min,
                Len,
                Size,
                NBytes,
                Mean,
                Count,
                Mode,
                NLargest,
                NSmallest,
                ValueCounts,
                MemoryUsage,
            ),
        ):
            return type(parent)(self.frame, *parent.operands[1:])

    def _layer(self):
        raise NotImplementedError(
            f"{self} is abstract! Please call `simplify`"
            f"before generating a task graph."
        )

    @functools.cached_property
    def _meta(self):
        return self.frame._meta

    def _divisions(self):
        return (None,) * (self.npartitions_out + 1)


#
# ShuffleBackend Implementations
#


class ShuffleBackend(Shuffle):
    """Base shuffle-backend class"""

    _parameters = [
        "frame",
        "partitioning_index",
        "npartitions_out",
        "ignore_index",
        "options",
        "_partitions",
    ]

    _defaults = {"_partitions": None}

    @classmethod
    def from_abstract_shuffle(cls, expr: Shuffle) -> Expr:
        """Create an Expr tree that uses this ShuffleBackend class"""
        raise NotImplementedError()

    def _lower(self):
        return None


class SimpleShuffle(PartitionsFiltered, ShuffleBackend):
    """Simple task-based shuffle implementation"""

    lazy_hash_support = True

    @classmethod
    def from_abstract_shuffle(cls, expr: Shuffle) -> Expr:
        frame = expr.frame
        partitioning_index = expr.partitioning_index
        npartitions_out = expr.npartitions_out
        ignore_index = expr.ignore_index
        options = expr.options
        index_shuffle = expr.index_shuffle

        # Normalize partitioning_index
        if isinstance(partitioning_index, str):
            partitioning_index = [partitioning_index]
        if not isinstance(partitioning_index, (list, Expr)):
            raise ValueError(
                f"{type(partitioning_index)} not a supported type for partitioning_index"
            )

        # Reduce partition count if necessary
        if npartitions_out < frame.npartitions:
            frame = Repartition(frame, new_partitions=npartitions_out)
            if isinstance(partitioning_index, Expr):
                partitioning_index = Repartition(
                    partitioning_index, new_partitions=npartitions_out
                )

        drop_columns = []
        if isinstance(partitioning_index, Expr) or partitioning_index != [
            "_partitions"
        ]:
            if cls.lazy_hash_support and not isinstance(partitioning_index, Expr):
                # Don't need to assign "_partitions" column
                # if we are shuffling on a list of columns
                nset = set(partitioning_index)
                if nset & set(frame.columns) == nset and not index_shuffle:
                    return cls(
                        frame,
                        partitioning_index,
                        npartitions_out,
                        ignore_index,
                        options,
                    )

            if isinstance(partitioning_index, Expr):
                if partitioning_index.ndim == 1:
                    col = "_partitions_0"
                    frame = Assign(frame, col, partitioning_index)
                    partitioning_index = [col]
                else:
                    for i, col in enumerate(partitioning_index.columns):
                        frame = Assign(
                            frame, f"_partitions_{i}", partitioning_index[col]
                        )
                    partitioning_index = [
                        f"_partitions_{i}"
                        for i in range(len(partitioning_index.columns))
                    ]
                drop_columns = partitioning_index.copy()

            # Assign new "_partitions" column
            index_added = AssignPartitioningIndex(
                frame,
                partitioning_index,
                "_partitions",
                npartitions_out,
                index_shuffle,
            )
        else:
            index_added = frame

        # Apply shuffle
        shuffled = cls(
            index_added,
            "_partitions",
            npartitions_out,
            ignore_index,
            options,
        )

        # Drop "_partitions" column and return
        return shuffled[
            [c for c in shuffled.columns if c not in ["_partitions"] + drop_columns]
        ]

    @staticmethod
    def _shuffle_group(df, _filter, *args):
        """Filter the output of `shuffle_group`"""
        if _filter is None:
            return shuffle_group(df, *args)
        return {k: v for k, v in shuffle_group(df, *args).items() if k in _filter}

    def _layer(self):
        """Construct graph for a simple shuffle operation."""
        shuffle_group_name = "group-" + self._name
        split_name = "split-" + self._name
        npartitions = self.npartitions_out

        dsk = {}
        _filter = self._partitions if self._filtered else None
        for global_part, part_out in enumerate(self._partitions):
            _concat_list = [
                (split_name, part_out, part_in)
                for part_in in range(self.frame.npartitions)
            ]
            dsk[(self._name, global_part)] = (
                _concat,
                _concat_list,
                self.ignore_index,
            )
            for _, _part_out, _part_in in _concat_list:
                dsk[(split_name, _part_out, _part_in)] = (
                    operator.getitem,
                    (shuffle_group_name, _part_in),
                    _part_out,
                )
                if (shuffle_group_name, _part_in) not in dsk:
                    dsk[(shuffle_group_name, _part_in)] = (
                        self._shuffle_group,
                        (self.frame._name, _part_in),
                        _filter,
                        self.partitioning_index,
                        0,
                        npartitions,
                        npartitions,
                        self.ignore_index,
                        npartitions,
                    )

        return dsk


class TaskShuffle(SimpleShuffle):
    """Staged task-based shuffle implementation"""

    def _layer(self):
        max_branch = (self.options or {}).get("max_branch", 32)
        npartitions_input = self.frame.npartitions
        if len(self._partitions) <= max_branch or npartitions_input <= max_branch:
            # We are creating a small number of output partitions,
            # or starting with a small number of input partitions.
            # No need for staged shuffling. Staged shuffling will
            # sometimes require extra work/communication in this case.
            return super()._layer()

        # Calculate number of stages and splits per stage
        npartitions = self.npartitions_out
        stages = int(math.ceil(math.log(npartitions_input) / math.log(max_branch)))
        if stages > 1:
            nsplits = int(math.ceil(npartitions_input ** (1 / stages)))
        else:
            nsplits = npartitions_input

        # Construct global data-movement plan
        inputs = [
            tuple(digit(i, j, nsplits) for j in range(stages))
            for i in range(nsplits**stages)
        ]
        inp_part_map = {inp: i for i, inp in enumerate(inputs)}
        parts_out = range(len(inputs))

        # Build graph
        dsk = {}
        name = self.frame._name
        meta_input = make_meta(self.frame._meta)
        for stage in range(stages):
            # Define names
            name_input = name
            if stage == (stages - 1) and npartitions == npartitions_input:
                name = self._name
                parts_out = self._partitions
                _filter = parts_out if self._filtered else None
            else:
                name = f"stage-{stage}-{self._name}"
                _filter = None

            shuffle_group_name = "group-" + name
            split_name = "split-" + name

            for global_part, part in enumerate(parts_out):
                out = inputs[part]

                _concat_list = []  # get_item tasks to concat for this output partition
                for i in range(nsplits):
                    # Get out each individual dataframe piece from the dicts
                    _inp = insert(out, stage, i)
                    _idx = out[stage]
                    _concat_list.append((split_name, _idx, _inp))

                # concatenate those pieces together, with their friends
                dsk[(name, global_part)] = (
                    _concat,
                    _concat_list,
                    self.ignore_index,
                )

                for _, _idx, _inp in _concat_list:
                    dsk[(split_name, _idx, _inp)] = (
                        operator.getitem,
                        (shuffle_group_name, _inp),
                        _idx,
                    )

                    if (shuffle_group_name, _inp) not in dsk:
                        # Initial partitions (output of previous stage)
                        _part = inp_part_map[_inp]
                        if stage == 0:
                            if _part < npartitions_input:
                                input_key = (name_input, _part)
                            else:
                                # In order to make sure that to_serialize() serialize the
                                # empty dataframe input, we add it as a key.
                                input_key = (shuffle_group_name, _inp, "empty")
                                dsk[input_key] = meta_input
                        else:
                            input_key = (name_input, _part)

                        # Convert partition into dict of dataframe pieces
                        dsk[(shuffle_group_name, _inp)] = (
                            self._shuffle_group,
                            input_key,
                            _filter,
                            self.partitioning_index,
                            stage,
                            nsplits,
                            npartitions_input,
                            self.ignore_index,
                            npartitions,
                        )

        if npartitions != npartitions_input:
            repartition_group_name = "repartition-group-" + name

            dsk2 = {
                (repartition_group_name, i): (
                    shuffle_group_2,
                    (name, i),
                    self.partitioning_index,
                    self.ignore_index,
                    npartitions,
                )
                for i in range(npartitions_input)
            }

            for i, p in enumerate(self._partitions):
                dsk2[(self._name, i)] = (
                    shuffle_group_get,
                    (repartition_group_name, p % npartitions_input),
                    p,
                )

            dsk.update(dsk2)
        return dsk


class DiskShuffle(SimpleShuffle):
    """Disk-based shuffle implementation"""

    lazy_hash_support = False

    @staticmethod
    def _shuffle_group(df, col, _filter, p):
        with ensure_cleanup_on_exception(p):
            g = df.groupby(col)
            d = {i: g.get_group(i) for i in g.groups if i in _filter}
            p.append(d, fsync=True)

    def _layer(self):
        column = self.partitioning_index
        df = self.frame

        always_new_token = uuid.uuid1().hex

        p = ("zpartd-" + always_new_token,)
        dsk1 = {p: (maybe_buffered_partd(),)}

        # Partition data on disk
        name = "shuffle-partition-" + always_new_token
        dsk2 = {
            (name, i): (self._shuffle_group, key, column, self._partitions, p)
            for i, key in enumerate(df.__dask_keys__())
        }

        # Barrier
        barrier_token = ("barrier-" + always_new_token,)
        dsk3 = {barrier_token: (barrier, list(dsk2))}

        # Collect groups
        dsk4 = {
            (self._name, j): (collect, p, k, df._meta, barrier_token)
            for j, k in enumerate(self._partitions)
        }

        return toolz.merge(dsk1, dsk2, dsk3, dsk4)


class P2PShuffle(SimpleShuffle):
    """P2P worker-based shuffle implementation"""

    lazy_hash_support = False

    def _layer(self):
        from distributed.shuffle._shuffle import (
            ShuffleId,
            barrier_key,
            shuffle_barrier,
            shuffle_transfer,
            shuffle_unpack,
        )

        dsk = {}
        token = self._name.split("-")[-1]
        _barrier_key = barrier_key(ShuffleId(token))
        name = "shuffle-transfer-" + token
        transfer_keys = list()
        parts_out = (
            self._partitions if self._filtered else list(range(self.npartitions_out))
        )
        for i in range(self.frame.npartitions):
            transfer_keys.append((name, i))
            dsk[(name, i)] = (
                shuffle_transfer,
                (self.frame._name, i),
                token,
                i,
                self.npartitions_out,
                self.partitioning_index,
                self.frame._meta,
                set(parts_out),
                True,
            )

        dsk[_barrier_key] = (shuffle_barrier, token, transfer_keys)

        # TODO: Decompose p2p Into transfer/barrier + unpack
        name = self._name
        for i, part_out in enumerate(parts_out):
            dsk[(name, i)] = (
                shuffle_unpack,
                token,
                part_out,
                _barrier_key,
            )
        return dsk


#
# Helper logic
#


def _select_columns_or_index(df, columns_or_index):
    """
    Make a column selection that may include the index

    Parameters
    ----------
    columns_or_index
        Column or index name, or a list of these
    """

    # Ensure columns_or_index is a list
    columns_or_index = (
        columns_or_index if isinstance(columns_or_index, list) else [columns_or_index]
    )

    column_names = [n for n in columns_or_index if _is_column_label_reference(df, n)]

    selected_df = df[column_names]
    if _contains_index_name(df, columns_or_index):
        # Index name was included
        selected_df = selected_df.assign(_index=df.index)

    return selected_df


def _is_column_label_reference(df, key):
    """
    Test whether a key is a column label reference

    To be considered a column label reference, `key` must match the name of at
    least one column.
    """
    return (
        not isinstance(key, Expr)
        and (np.isscalar(key) or isinstance(key, tuple))
        and key in df.columns
    )


def _contains_index_name(df, columns_or_index):
    """
    Test whether the input contains a reference to the index of the df
    """
    if isinstance(columns_or_index, list):
        return any(_is_index_level_reference(df, n) for n in columns_or_index)
    else:
        return _is_index_level_reference(df, columns_or_index)


def _is_index_level_reference(df, key):
    """
    Test whether a key is an index level reference

    To be considered an index level reference, `key` must match the index name
    and must NOT match the name of any column.
    """
    index_name = df.index._meta.name if isinstance(df, Expr) else df.index.name
    return (
        index_name is not None
        and not isinstance(key, Expr)
        and (np.isscalar(key) or isinstance(key, tuple))
        and key == index_name
        and key not in getattr(df, "columns", ())
    )


class AssignPartitioningIndex(Blockwise):
    """Assign a partitioning index

    This class is used to construct a hash-based
    partitioning index for shuffling.

    Parameters
    ----------
    frame: Expr
        Frame-like expression being partitioned.
    partitioning_index: Expr or list
        Index-like expression or list of columns to construct
        the partitioning-index from.
    index_name: str
        New column name to assign.
    npartitions_out: int
        Number of partitions after repartitioning is finished.
    assign_index : bool
        Whether to use the index as partitioning column.
    """

    _parameters = [
        "frame",
        "partitioning_index",
        "index_name",
        "npartitions_out",
        "assign_index",
    ]

    @staticmethod
    def operation(df, index, name: str, npartitions: int, assign_index):
        """Construct a hash-based partitioning index"""
        if assign_index:
            # columns take precedence over index in _select_columns_or_index, so
            # circumvent that, to_frame doesn't work because it loses the index
            names = index
            index = df[[]]
            index[names] = df.index.to_frame()
        else:
            index = _select_columns_or_index(df, index)

        if isinstance(index, (str, list, tuple)):
            # Assume column selection from df
            index = [index] if isinstance(index, str) else list(index)
            index = partitioning_index(df[index], npartitions)
        else:
            index = partitioning_index(index, npartitions)
        return df.assign(**{name: index})


class BaseSetIndexSortValues(Expr):
    _is_length_preserving = True

    def _divisions(self):
        if "user_divisions" in self._parameters and self.user_divisions is not None:
            return self.user_divisions
        if self._npartitions_input == 1:
            return (None, None)

        divisions, mins, maxes, presorted = _get_divisions(
            self.frame,
            self._divisions_column,
            self._npartitions_input,
            self.ascending,
            upsample=self.upsample,
        )
        if presorted:
            divisions = mins.copy() + [maxes[-1]]
        return divisions

    @property
    def _npartitions_input(self):
        return self.operand("npartitions") or self.frame.npartitions

    @property
    def npartitions(self):
        return self.operand("npartitions") or len(self._divisions()) - 1


class SetIndex(BaseSetIndexSortValues):
    """Abstract ``set_index`` class.

    Simplifies (later lowers) either to Blockwise ops if we are already sorted
    or to ``SetPartition`` which handles shuffling.

    Parameters
    ----------
    frame: Expr
        Frame-like expression where the index is set.
    _other: Expr | Scalar
        Either a Series-like expression to use as Index or a scalar defining the column.
    drop: bool
        Whether we drop the old column.
    sorted: str
        No need for shuffling if we are already sorted.
    user_divisions: int
        Divisions as passed by the user.
    upsample: float
        Used to increase the number of samples for quantiles.
    """

    _parameters = [
        "frame",
        "_other",
        "drop",
        "user_divisions",
        "partition_size",
        "ascending",
        "npartitions",
        "upsample",
        "shuffle_method",
        "options",  # Options for the chosen shuffle method
    ]
    _defaults = {
        "drop": True,
        "user_divisions": None,
        "partition_size": 128e6,
        "ascending": True,
        "npartitions": None,
        "upsample": 1.0,
        "shuffle_method": None,
        "options": None,
    }

    @property
    def _projection_columns(self):
        return self.columns + (
            [self._other] if not isinstance(self._other, Expr) else []
        )

    @functools.cached_property
    def _meta(self):
        if isinstance(self._other, Expr):
            other = self._other._meta
        else:
            other = self._other
        return self.frame._meta.set_index(other, drop=self.drop)

    @property
    def _divisions_column(self):
        return self.other

    @property
    def other(self):
        if isinstance(self._other, Expr):
            return self._other
        return self.frame[self._other]

    def _lower(self):
        if self.npartitions == 1:
            expr = self.frame
            if self.frame.npartitions > 1:
                expr = RepartitionToFewer(expr, 1)

            index_set = SetIndexBlockwise(expr, self._other, self.drop, None)
            return SortIndexBlockwise(index_set)

        if self.user_divisions is None:
            divisions = self._divisions()
            presorted = _get_divisions(
                self.frame,
                self.other,
                self._npartitions_input,
                self.ascending,
                upsample=self.upsample,
            )[3]

            if presorted and self.npartitions == self.frame.npartitions:
                index_set = SetIndexBlockwise(
                    self.frame, self._other, self.drop, divisions
                )
                return SortIndexBlockwise(index_set)

        return SetPartition(
            self.frame,
            self._other,
            self.drop,
            self._npartitions_input,
            self.ascending,
            self.upsample,
<<<<<<< HEAD
            self.user_divisions,
            self.shuffle_backend,
=======
            self.shuffle_method,
            self.options,
>>>>>>> e10637e5
        )

    def _simplify_up(self, parent, dependents):
        from dask_expr._expr import Filter, Head, Index, Tail

        # TODO, handle setting index with other frame
        if (
            isinstance(parent, Head)
            and isinstance(self._other, (int, str))
            and self._other in self.frame.columns
        ):
            if is_valid_nth_dtype(self.frame._meta.dtypes[self._other]):
                head = NSmallest(self.frame, n=parent.n, _columns=self._other)
            else:
                head = NSmallestSlow(self.frame, n=parent.n, _columns=self._other)
            return SetIndex(head, _other=self._other)

        if (
            isinstance(parent, Tail)
            and isinstance(self._other, (int, str))
            and self._other in self.frame.columns
        ):
            if is_valid_nth_dtype(self.frame._meta.dtypes[self._other]):
                tail = NLargest(self.frame, n=parent.n, _columns=self._other)
            else:
                tail = NLargestSlow(self.frame, n=parent.n, _columns=self._other)
            return SetIndex(tail, _other=self._other)

        if isinstance(parent, Projection):
            addition_columns = (
                [self._other] if not isinstance(self._other, Expr) else []
            )
            columns = determine_column_projection(
                self, parent, dependents, additional_columns=addition_columns
            )
            columns = _convert_to_list(columns)
            if self.frame.columns == columns:
                return
            return type(parent)(
                type(self)(self.frame[columns], *self.operands[1:]),
                parent.operand("columns"),
            )

        if isinstance(parent, Filter):
            p = parent.predicate
            if any(isinstance(x, Index) for x in p.walk()):
                # Punt on cases where the new index is part of the filter
                return
            predicate = parent.substitute(self, self.frame).predicate
            return type(self)(self.frame[predicate], *self.operands[1:])


class SortValues(BaseSetIndexSortValues):
    _parameters = [
        "frame",
        "by",
        "ascending",
        "na_position",
        "npartitions",
        "partition_size",
        "sort_function",
        "sort_function_kwargs",
        "upsample",
        "ignore_index",
        "shuffle_method",
        "options",  # Options for the chosen shuffle method
    ]
    _defaults = {
        "partition_size": 128e6,
        "ascending": True,
        "npartitions": None,
        "na_position": "last",
        "sort_function": None,
        "sort_function_kwargs": None,
        "upsample": 1.0,
        "ignore_index": False,
        "shuffle_method": None,
    }

    def _divisions(self):
        if self.frame.npartitions == 1:
            # Protect against triggering calculations when we only have one division
            return (None, None)

        divisions, mins, maxes, presorted = _get_divisions(
            self.frame,
            self.frame[self.by[0]],
            self._npartitions_input,
            self.ascending,
            upsample=self.upsample,
        )
        if presorted:
            return mins.copy() + [maxes[-1]]
        return (None,) * len(divisions)

    @property
    def sort_function(self):
        if self.operand("sort_function") is not None:
            return self.operand("sort_function")
        return M.sort_values

    @property
    def sort_function_kwargs(self):
        sort_kwargs = {
            "by": self.by,
            "ascending": self.ascending,
            "na_position": self.na_position,
            "ignore_index": self.ignore_index,
        }
        if self.operand("sort_function_kwargs") is not None:
            sort_kwargs.update(self.operand("sort_function_kwargs"))
        return sort_kwargs

    @functools.cached_property
    def _meta(self):
        return self.frame._meta

    @functools.cached_property
    def _meta_by_dtype(self):
        dtype = self._meta.dtypes[self.by]
        if is_series_like(dtype):
            dtype = dtype.iloc[0]
        return dtype

    def _lower(self):
        if self.frame.npartitions == 1:
            return SortValuesBlockwise(
                self.frame, self.sort_function, self.sort_function_kwargs
            )

        by = self.frame[self.by[0]]
        divisions, _, _, presorted = _get_divisions(
            self.frame,
            by,
            self._npartitions_input,
            self.ascending,
            upsample=self.upsample,
        )
        if presorted and self.npartitions == self.frame.npartitions:
            return SortValuesBlockwise(
                self.frame, self.sort_function, self.sort_function_kwargs
            )

        partitions = _SetPartitionsPreSetIndex(
            by, by._meta._constructor(divisions).sort_values(ascending=self.ascending)
        )
        assigned = Assign(self.frame, "_partitions", partitions)
        shuffled = Shuffle(
            assigned,
            "_partitions",
            npartitions_out=len(divisions) - 1,
            ignore_index=self.ignore_index,
            backend=self.shuffle_method,
            options=self.options,
        )
        return SortValuesBlockwise(
            shuffled, self.sort_function, self.sort_function_kwargs
        )

    def _simplify_up(self, parent, dependents):
        from dask_expr._expr import Filter, Head, Tail

        if isinstance(parent, Head):
            if self.ascending:
                if is_valid_nth_dtype(self._meta_by_dtype):
                    return NSmallest(self.frame, n=parent.n, _columns=self.by)
                else:
                    return NSmallestSlow(self.frame, n=parent.n, _columns=self.by)
            else:
                if is_valid_nth_dtype(self._meta_by_dtype):
                    return NLargest(self.frame, n=parent.n, _columns=self.by)
                else:
                    return NLargestSlow(self.frame, n=parent.n, _columns=self.by)

        if isinstance(parent, Tail):
            if self.ascending:
                if is_valid_nth_dtype(self._meta_by_dtype):
                    return NLargest(self.frame, n=parent.n, _columns=self.by)
                else:
                    return NLargestSlow(self.frame, n=parent.n, _columns=self.by)
            else:
                if is_valid_nth_dtype(self._meta_by_dtype):
                    return NSmallest(self.frame, n=parent.n, _columns=self.by)
                else:
                    return NSmallestSlow(self.frame, n=parent.n, _columns=self.by)

        if isinstance(parent, Filter):
            return SortValues(
                Filter(self.frame, parent.predicate.substitute(self, self.frame)),
                *self.operands[1:],
            )
        if isinstance(parent, Projection):
            columns = determine_column_projection(
                self, parent, dependents, additional_columns=self.by
            )
            if self.frame.columns == columns:
                return
            columns = [col for col in self.frame.columns if col in columns]
            return type(parent)(
                type(self)(self.frame[columns], *self.operands[1:]),
                parent.operand("columns"),
            )
        if (
            isinstance(parent, Repartition)
            and parent.operand("new_partitions") is not None
        ):
            return type(self)(
                type(parent)(self.frame, *parent.operands[1:]), *self.operands[1:]
            )


class SetPartition(SetIndex):
    """Shuffles the DataFrame according to its new divisions.

    Simplifies the Expression to blockwise pre-processing, shuffle and
    blockwise post-processing expressions.

    Parameters
    ----------
    frame: Expr
        Frame-like expression where the index is set.
    _other: Expr | Scalar
        Either a Series-like expression to use as Index or a scalar defining the column.
    drop: bool
        Whether to drop the old column.
    new_divisions: int
        Divisions of the resulting expression.
    """

    _parameters = [
        "frame",
        "_other",
        "drop",
        "npartitions",
        "ascending",
        "upsample",
<<<<<<< HEAD
        "user_divisions",
        "shuffle_backend",
=======
        "shuffle_method",
        "options",  # Shuffle backend options
>>>>>>> e10637e5
    ]

    def _lower(self):
        divisions = self.other._meta._constructor(self._divisions())
        partitions = _SetPartitionsPreSetIndex(self.other, divisions)
        assigned = Assign(self.frame, "_partitions", partitions)
        if isinstance(self._other, Expr):
            assigned = Assign(assigned, "_index", self._other)
        shuffled = Shuffle(
            assigned,
            "_partitions",
            npartitions_out=len(self._divisions()) - 1,
            ignore_index=True,
            backend=self.shuffle_method,
            options=self.options,
        )

        if isinstance(self._other, Expr):
            drop, set_name = True, "_index"
        else:
            drop, set_name = self.drop, self.other._meta.name
        kwargs = {
            "other": self.other._name,
            "partitions": self._npartitions_input,
            "ascending": self.ascending,
            "upsample": self.upsample,
        }
        index_set = _SetIndexPost(
            shuffled, self.other._meta.name, drop, set_name, kwargs, self.user_divisions
        )
        return SortIndexBlockwise(index_set)


class _SetPartitionsPreSetIndex(Blockwise):
    _parameters = ["frame", "new_divisions", "ascending", "na_position"]
    _defaults = {"ascending": True, "na_position": "last"}
    operation = staticmethod(set_partitions_pre)
    _is_length_preserving = True

    @functools.cached_property
    def _meta(self):
        return self.frame._meta._constructor([0])


class _SetIndexPost(Blockwise):
    _parameters = [
        "frame",
        "index_name",
        "drop",
        "set_name",
        "key_kwargs",
        "user_divisions",
    ]
    _is_length_preserving = True

    @property
    def _args(self) -> list:
        return self.operands[:4]

    @staticmethod
    def operation(df, index_name, drop, set_name):
        return df.set_index(set_name, drop=drop).rename_axis(index=index_name)

    def _divisions(self):
        if self.operand("user_divisions") is not None:
            return self.operand("user_divisions")
        kwargs = self.key_kwargs
        key = (
            kwargs["other"],
            kwargs["partitions"],
            kwargs["ascending"],
            128e6,
            kwargs["upsample"],
        )
        assert key in divisions_lru
        if self.frame.npartitions < len(divisions_lru[key][0]) - 1:
            # TODO: Culling, figure out a more efficient solution here
            return self.frame.divisions
        return divisions_lru[key][0]


class SortIndexBlockwise(Blockwise):
    _projection_passthrough = True
    _parameters = ["frame"]
    operation = M.sort_index
    _is_length_preserving = True


class SortValuesBlockwise(Blockwise):
    _projection_passthrough = False
    _parameters = ["frame", "sort_function", "sort_kwargs"]
    _keyword_only = ["sort_function", "sort_kwargs"]
    _is_length_preserving = True

    @staticmethod
    def operation(*args, **kwargs):
        sort_func = kwargs.pop("sort_function")
        sort_kwargs = kwargs.pop("sort_kwargs")
        return sort_func(*args, **kwargs, **sort_kwargs)

    @functools.cached_property
    def _meta(self):
        return self.frame._meta


class SetIndexBlockwise(Blockwise):
    _parameters = ["frame", "other", "drop", "new_divisions"]
    _keyword_only = ["drop", "new_divisions"]
    _is_length_preserving = True

    @staticmethod
    def operation(df, *args, new_divisions, **kwargs):
        return df.set_index(*args, **kwargs)

    def _divisions(self):
        if self.new_divisions is None:
            return (None,) * (self.frame.npartitions + 1)
        return tuple(self.new_divisions)

    def _simplify_up(self, parent, dependents):
        if isinstance(parent, Projection):
            columns = determine_column_projection(
                self,
                parent,
                dependents,
                additional_columns=_convert_to_list(self.other),
            )
            if self.frame.columns == columns:
                return
            columns = [col for col in self.frame.columns if col in columns]
            return type(parent)(
                type(self)(self.frame[columns], *self.operands[1:]),
                parent.operand("columns"),
            )


divisions_lru = LRU(10)


def _get_divisions(
    frame,
    other,
    npartitions: int,
    ascending: bool = True,
    partition_size: float = 128e6,
    upsample: float = 1.0,
):
    key = (other._name, npartitions, ascending, partition_size, upsample)
    if key in divisions_lru:
        return divisions_lru[key]
    result = _calculate_divisions(
        frame, other, npartitions, ascending, partition_size, upsample
    )
    divisions_lru[key] = result
    return result


def _calculate_divisions(
    frame,
    other,
    npartitions: int,
    ascending: bool = True,
    partition_size: float = 128e6,
    upsample: float = 1.0,
):
    from dask_expr import RepartitionQuantiles, new_collection

    try:
        divisions, mins, maxes = compute(
            new_collection(RepartitionQuantiles(other, npartitions, upsample=upsample)),
            new_collection(other).map_partitions(M.min),
            new_collection(other).map_partitions(M.max),
        )
    except TypeError as e:
        # When there are nulls and a column is non-numeric, a TypeError is sometimes raised as a result of
        # 1) computing mins/maxes above, 2) every null being switched to NaN, and 3) NaN being a float.
        # Also, Pandas ExtensionDtypes may cause TypeErrors when dealing with special nulls such as pd.NaT or pd.NA.
        # If this happens, we hint the user about eliminating nulls beforehand.
        if not pd.api.types.is_numeric_dtype(other._meta.dtype):
            obj, suggested_method = (
                ("column", f"`.dropna(subset=['{other.name}'])`")
                if any(other._name == frame[c]._name for c in frame.columns)
                else ("series", "`.loc[series[~series.isna()]]`")
            )
            raise NotImplementedError(
                f"Divisions calculation failed for non-numeric {obj} '{other.name}'.\n"
                f"This is probably due to the presence of nulls, which Dask does not entirely support in the index.\n"
                f"We suggest you try with {suggested_method}."
            ) from e
    sizes = []

    empty_dataframe_detected = pd.isna(divisions).all()
    if empty_dataframe_detected:
        total = sum(sizes)
        npartitions = max(math.ceil(total / partition_size), 1)
        npartitions = min(npartitions, frame.npartitions)
        n = divisions.size
        try:
            divisions = np.interp(
                x=np.linspace(0, n - 1, npartitions + 1),
                xp=np.linspace(0, n - 1, n),
                fp=divisions.tolist(),
            ).tolist()
        except (TypeError, ValueError):  # str type
            indexes = np.linspace(0, n - 1, npartitions + 1).astype(int)
            divisions = divisions.iloc[indexes].tolist()
    else:
        # Drop duplicate divisions returned by partition quantiles
        n = divisions.size
        divisions = (
            list(divisions.iloc[: n - 1].unique()) + divisions.iloc[n - 1 :].tolist()
        )

    mins = mins.bfill()
    maxes = maxes.bfill()
    if isinstance(other._meta.dtype, pd.CategoricalDtype):
        dtype = other._meta.dtype
        mins = mins.astype(dtype)
        maxes = maxes.astype(dtype)

    if mins.isna().any() or maxes.isna().any():
        presorted = False
    else:
        n = mins.size
        maxes2 = (maxes.iloc[: n - 1] if ascending else maxes.iloc[1:]).reset_index(
            drop=True
        )
        mins2 = (mins.iloc[1:] if ascending else mins.iloc[: n - 1]).reset_index(
            drop=True
        )
        presorted = (
            mins.tolist() == mins.sort_values(ascending=ascending).tolist()
            and maxes.tolist() == maxes.sort_values(ascending=ascending).tolist()
            and (maxes2 < mins2).all()
        )
    return divisions, mins.tolist(), maxes.tolist(), presorted<|MERGE_RESOLUTION|>--- conflicted
+++ resolved
@@ -805,13 +805,9 @@
             self._npartitions_input,
             self.ascending,
             self.upsample,
-<<<<<<< HEAD
             self.user_divisions,
-            self.shuffle_backend,
-=======
             self.shuffle_method,
             self.options,
->>>>>>> e10637e5
         )
 
     def _simplify_up(self, parent, dependents):
@@ -1048,13 +1044,9 @@
         "npartitions",
         "ascending",
         "upsample",
-<<<<<<< HEAD
         "user_divisions",
-        "shuffle_backend",
-=======
         "shuffle_method",
-        "options",  # Shuffle backend options
->>>>>>> e10637e5
+        "options",  # Shuffle method options
     ]
 
     def _lower(self):
