--- conflicted
+++ resolved
@@ -585,11 +585,6 @@
             expr.DropnaFrame(self.expr, how=how, subset=subset, thresh=thresh)
         )
 
-<<<<<<< HEAD
-    def fillna(self, value=None, method=None, limit=None, axis=None):
-        return new_collection(
-            expr.Fillna(self.expr, value=value, method=method, limit=limit, axis=axis)
-=======
     def sample(self, n=None, frac=None, replace=False, random_state=None):
         if n is not None:
             msg = (
@@ -611,7 +606,11 @@
         state_data = random_state_data(self.npartitions, random_state)
         return new_collection(
             expr.Sample(self.expr, state_data=state_data, frac=frac, replace=replace)
->>>>>>> b1ee6a1c
+        )
+
+    def fillna(self, value=None, method=None, limit=None, axis=None):
+        return new_collection(
+            expr.Fillna(self.expr, value=value, method=method, limit=limit, axis=axis)
         )
 
     def rename(self, columns):
