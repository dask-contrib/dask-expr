from __future__ import annotations

import functools
import warnings
from collections.abc import Hashable
from numbers import Number

import numpy as np
import pandas as pd
from dask import config
from dask.base import DaskMethodsMixin, is_dask_collection, named_schedulers
from dask.dataframe.core import (
    _concat,
    _Frame,
    check_divisions,
    is_dataframe_like,
    is_index_like,
    is_series_like,
    new_dd_object,
)
from dask.dataframe.dispatch import meta_nonempty
from dask.utils import IndexCallable, random_state_data, typename
from fsspec.utils import stringify_path
from tlz import first

from dask_expr import expr
<<<<<<< HEAD
from dask_expr._util import _convert_to_list, _maybe_import_backend
=======
from dask_expr._util import _convert_to_list
from dask_expr.align import AlignPartitions
>>>>>>> 2172a18f
from dask_expr.concat import Concat
from dask_expr.expr import Eval, no_default
from dask_expr.merge import JoinRecursive, Merge
from dask_expr.quantiles import RepartitionQuantiles
from dask_expr.reductions import (
    DropDuplicates,
    Len,
    MemoryUsageFrame,
    MemoryUsageIndex,
    NLargest,
    NSmallest,
    Unique,
    ValueCounts,
)
from dask_expr.repartition import Repartition
from dask_expr.shuffle import SetIndex, SetIndexBlockwise

#
# Utilities to wrap Expr API
# (Helps limit boiler-plate code in collection APIs)
#


def _wrap_expr_api(*args, wrap_api=None, **kwargs):
    # Use Expr API, but convert to/from Expr objects
    assert wrap_api is not None
    result = wrap_api(
        *[arg.expr if isinstance(arg, FrameBase) else arg for arg in args],
        **kwargs,
    )
    if isinstance(result, expr.Expr):
        return new_collection(result)
    return result


def _wrap_expr_op(self, other, op=None):
    # Wrap expr operator
    assert op is not None
    if isinstance(other, FrameBase):
        other = other.expr

    if not isinstance(other, expr.Expr):
        return new_collection(getattr(self.expr, op)(other))
    elif expr.are_co_aligned(self.expr, other):
        return new_collection(getattr(self.expr, op)(other))
    else:
        return new_collection(
            getattr(AlignPartitions(self.expr, other), op)(
                AlignPartitions(other, self.expr)
            )
        )


def _wrap_unary_expr_op(self, op=None):
    # Wrap expr operator
    assert op is not None
    return new_collection(getattr(self.expr, op)())


#
# Collection classes
#


class FrameBase(DaskMethodsMixin):
    """Base class for Expr-backed Collections"""

    __dask_scheduler__ = staticmethod(
        named_schedulers.get("threads", named_schedulers["sync"])
    )
    __dask_optimize__ = staticmethod(lambda dsk, keys, **kwargs: dsk)

    def __init__(self, expr):
        self._expr = expr

    @property
    def expr(self) -> expr.Expr:
        return self._expr

    @property
    def _meta(self):
        return self.expr._meta

    @property
    def size(self):
        return new_collection(self.expr.size)

    @property
    def columns(self):
        return pd.Index(self.expr.columns, name=self._meta.columns.name)

    def __len__(self):
        return new_collection(Len(self.expr)).compute()

    @property
    def nbytes(self):
        raise NotImplementedError("nbytes is not implemented on DataFrame")

    def __reduce__(self):
        return new_collection, (self._expr,)

    def __getitem__(self, other):
        if isinstance(other, FrameBase):
            return new_collection(self.expr.__getitem__(other.expr))
        return new_collection(self.expr.__getitem__(other))

    def __dask_graph__(self):
        out = self.expr
        out = out.optimize(fuse=False)
        return out.__dask_graph__()

    def __dask_keys__(self):
        out = self.expr
        out = out.optimize(fuse=False)
        return out.__dask_keys__()

    def simplify(self):
        return new_collection(self.expr.simplify())

    def lower_once(self):
        return new_collection(self.expr.lower_once())

    def optimize(self, fuse: bool = True):
        return new_collection(self.expr.optimize(fuse=fuse))

    @property
    def dask(self):
        return self.__dask_graph__()

    def __dask_postcompute__(self):
        state = self.optimize(fuse=False)
        if type(self) != type(state):
            return state.__dask_postcompute__()
        return _concat, ()

    def __dask_postpersist__(self):
        state = self.optimize(fuse=False)
        return from_graph, (state._meta, state.divisions, state._name)

    def __getattr__(self, key):
        try:
            # Prioritize `FrameBase` attributes
            return object.__getattribute__(self, key)
        except AttributeError as err:
            try:
                # Fall back to `expr` API
                # (Making sure to convert to/from Expr)
                val = getattr(self.expr, key)
                if callable(val):
                    return functools.partial(_wrap_expr_api, wrap_api=val)
                return val
            except AttributeError:
                # Raise original error
                raise err

    def visualize(self, tasks: bool = False, **kwargs):
        """Visualize the expression or task graph

        Parameters
        ----------
        tasks:
            Whether to visualize the task graph. By default
            the expression graph will be visualized instead.
        """
        if tasks:
            return super().visualize(**kwargs)
        return self.expr.visualize(**kwargs)

    @property
    def index(self):
        return new_collection(self.expr.index)

    def reset_index(self, drop=False):
        return new_collection(expr.ResetIndex(self.expr, drop))

    def head(self, n=5, compute=True):
        out = new_collection(expr.Head(self.expr, n=n))
        if compute:
            out = out.compute()
        return out

    def tail(self, n=5, compute=True):
        out = new_collection(expr.Tail(self.expr, n=n))
        if compute:
            out = out.compute()
        return out

    def copy(self):
        """Return a copy of this object"""
        return new_collection(self.expr)

    def isin(self, values):
        if isinstance(self, DataFrame):
            # DataFrame.isin does weird alignment stuff
            bad_types = (FrameBase, pd.Series, pd.DataFrame)
        else:
            bad_types = (FrameBase,)
        if isinstance(values, bad_types):
            raise NotImplementedError("Passing a %r to `isin`" % typename(type(values)))

        # We wrap values in a delayed for two reasons:
        # - avoid serializing data in every task
        # - avoid cost of traversal of large list in optimizations
        if isinstance(values, list):
            # Motivated by https://github.com/dask/dask/issues/9411.  This appears to be
            # caused by https://github.com/dask/distributed/issues/6368, and further
            # exacerbated by the fact that the list contains duplicates.  This is a patch until
            # we can create a better fix for Serialization.
            try:
                values = list(set(values))
            except TypeError:
                pass
            if not any(is_dask_collection(v) for v in values):
                try:
                    values = np.fromiter(values, dtype=object)
                except ValueError:
                    # Numpy 1.23 supports creating arrays of iterables, while lower
                    # version 1.21.x and 1.22.x do not
                    pass
        # TODO: use delayed for values
        return new_collection(expr.Isin(self.expr, values=values))

    def _partitions(self, index):
        # Used by `partitions` for partition-wise slicing

        # Convert index to list
        if isinstance(index, int):
            index = [index]
        index = np.arange(self.npartitions, dtype=object)[index].tolist()

        # Check that selection makes sense
        assert set(index).issubset(range(self.npartitions))

        # Return selected partitions
        return new_collection(expr.Partitions(self.expr, index))

    @property
    def partitions(self):
        """Partition-wise slicing of a collection

        Examples
        --------
        >>> df.partitions[0]
        >>> df.partitions[:3]
        >>> df.partitions[::10]
        """
        return IndexCallable(self._partitions)

    def shuffle(
        self,
        index: str | list,
        ignore_index: bool = False,
        npartitions: int | None = None,
        backend: str | None = None,
        **options,
    ):
        """Shuffle a collection by column names

        Parameters
        ----------
        index:
            Column names to shuffle by.
        ignore_index: optional
            Whether to ignore the index. Default is ``False``.
        npartitions: optional
            Number of output partitions. The partition count will
            be preserved by default.
        backend: optional
            Desired shuffle backend. Default chosen at optimization time.
        **options: optional
            Algorithm-specific options.
        """
        from dask_expr.shuffle import Shuffle

        # Preserve partition count by default
        npartitions = npartitions or self.npartitions

        # Returned shuffled result
        return new_collection(
            Shuffle(
                self.expr,
                index,
                npartitions,
                ignore_index,
                backend,
                options,
            )
        )

    def groupby(self, by, **kwargs):
        from dask_expr.groupby import GroupBy

        if isinstance(by, FrameBase) and not isinstance(by, Series):
            raise ValueError(
                f"`by` must be a column name or list of columns, got {by}."
            )

        return GroupBy(self, by, **kwargs)

    def map_partitions(
        self,
        func,
        *args,
        meta=no_default,
        enforce_metadata=True,
        transform_divisions=True,
        clear_divisions=False,
        align_dataframes=False,
        **kwargs,
    ):
        """Apply a Python function to each partition

        Parameters
        ----------
        func : function
            Function applied to each partition.
        args, kwargs :
            Arguments and keywords to pass to the function. Arguments and
            keywords may contain ``FrameBase`` or regular python objects.
            DataFrame-like args (both dask and pandas) must have the same
            number of partitions as ``self` or comprise a single partition.
            Key-word arguments, Single-partition arguments, and general
            python-object argments will be broadcasted to all partitions.
        enforce_metadata : bool, default True
            Whether to enforce at runtime that the structure of the DataFrame
            produced by ``func`` actually matches the structure of ``meta``.
            This will rename and reorder columns for each partition, and will
            raise an error if this doesn't work, but it won't raise if dtypes
            don't match.
        transform_divisions : bool, default True
            Whether to apply the function onto the divisions and apply those
            transformed divisions to the output.
        clear_divisions : bool, default False
            Whether divisions should be cleared. If True, `transform_divisions`
            will be ignored.
        meta : Any, optional
            DataFrame object representing the schema of the expected result.
        """

        if align_dataframes:
            # TODO: Handle alignment?
            # Perhaps we only handle the case that all `Expr` operands
            # have the same number of partitions or can be broadcasted
            # within `MapPartitions`. If so, the `map_partitions` API
            # will need to call `Repartition` on operands that are not
            # aligned with `self.expr`.
            raise NotImplementedError()
        new_expr = expr.MapPartitions(
            self.expr,
            func,
            meta,
            enforce_metadata,
            transform_divisions,
            clear_divisions,
            kwargs,
            *[arg.expr if isinstance(arg, FrameBase) else arg for arg in args],
        )
        return new_collection(new_expr)

    def repartition(self, npartitions=None, divisions=None, force=False):
        """Repartition a collection

        Exactly one of `divisions` or `npartitions` should be specified.
        A ``ValueError`` will be raised when that is not the case.

        Parameters
        ----------
        npartitions : int, optional
            Approximate number of partitions of output. The number of
            partitions used may be slightly lower than npartitions depending
            on data distribution, but will never be higher.
        divisions : list, optional
            The "dividing lines" used to split the dataframe into partitions.
            For ``divisions=[0, 10, 50, 100]``, there would be three output partitions,
            where the new index contained [0, 10), [10, 50), and [50, 100), respectively.
            See https://docs.dask.org/en/latest/dataframe-design.html#partitions.
        force : bool, default False
            Allows the expansion of the existing divisions.
            If False then the new divisions' lower and upper bounds must be
            the same as the old divisions'.
        """

        if sum([divisions is not None, npartitions is not None]) != 1:
            raise ValueError(
                "Please provide exactly one of the ``npartitions=`` or "
                "``divisions=`` keyword arguments."
            )

        return new_collection(Repartition(self.expr, npartitions, divisions, force))

    def to_dask_dataframe(self, optimize: bool = True, **optimize_kwargs) -> _Frame:
        """Convert to a dask-dataframe collection

        Parameters
        ----------
        optimize
            Whether to optimize the underlying `Expr` object before conversion.
        **optimize_kwargs
            Key-word arguments to pass through to `optimize`.
        """
        df = self.optimize(**optimize_kwargs) if optimize else self
        return new_dd_object(df.dask, df._name, df._meta, df.divisions)


# Add operator attributes
for op in [
    "__add__",
    "__radd__",
    "__sub__",
    "__rsub__",
    "__mul__",
    "__rmul__",
    "__truediv__",
    "__rtruediv__",
    "__lt__",
    "__rlt__",
    "__gt__",
    "__rgt__",
    "__le__",
    "__rle__",
    "__ge__",
    "__rge__",
    "__eq__",
    "__ne__",
    "__and__",
    "__rand__",
    "__or__",
    "__ror__",
    "__xor__",
    "__rxor__",
]:
    setattr(FrameBase, op, functools.partialmethod(_wrap_expr_op, op=op))

for op in [
    "__invert__",
    "__neg__",
    "__pos__",
]:
    setattr(FrameBase, op, functools.partialmethod(_wrap_unary_expr_op, op=op))


class DataFrame(FrameBase):
    """DataFrame-like Expr Collection"""

    def assign(self, **pairs):
        result = self
        data = self.copy()
        for k, v in pairs.items():
            if not isinstance(k, str):
                raise TypeError(f"Column name cannot be type {type(k)}")

            if callable(v):
                v = v(data)

            if isinstance(v, (Scalar, Series)):
                result = new_collection(expr.Assign(result.expr, k, v.expr))
            elif not isinstance(v, FrameBase) and isinstance(v, Hashable):
                result = new_collection(expr.Assign(result.expr, k, v))
            else:
                raise TypeError(f"Column assignment doesn't support type {type(v)}")

        return result

    def merge(
        self,
        right,
        how="inner",
        on=None,
        left_on=None,
        right_on=None,
        left_index=False,
        right_index=False,
        suffixes=("_x", "_y"),
        indicator=False,
        shuffle_backend=None,
    ):
        """Merge the DataFrame with another DataFrame

        Parameters
        ----------
        right: FrameBase
        how : {'left', 'right', 'outer', 'inner'}, default: 'inner'
            How to handle the operation of the two objects:
            - left: use calling frame's index (or column if on is specified)
            - right: use other frame's index
            - outer: form union of calling frame's index (or column if on is
              specified) with other frame's index, and sort it
              lexicographically
            - inner: form intersection of calling frame's index (or column if
              on is specified) with other frame's index, preserving the order
              of the calling's one
        on : label or list
            Column or index level names to join on. These must be found in both
            DataFrames. If on is None and not merging on indexes then this
            defaults to the intersection of the columns in both DataFrames.
        left_on : label or list, or array-like
            Column to join on in the left DataFrame. Other than in pandas
            arrays and lists are only support if their length is 1.
        right_on : label or list, or array-like
            Column to join on in the right DataFrame. Other than in pandas
            arrays and lists are only support if their length is 1.
        left_index : boolean, default False
            Use the index from the left DataFrame as the join key.
        right_index : boolean, default False
            Use the index from the right DataFrame as the join key.
        suffixes : 2-length sequence (tuple, list, ...)
            Suffix to apply to overlapping column names in the left and
            right side, respectively
        indicator : boolean or string, default False
            Passed through to the backend DataFrame library.
        shuffle_backend: optional
            Shuffle backend to use if shuffling is necessary.
        """

        left = self.expr
        right = (
            right.expr if isinstance(right, FrameBase) else from_pandas(right, 1).expr
        )
        assert is_dataframe_like(right._meta)

        for o in [on, left_on, right_on]:
            if isinstance(o, FrameBase):
                raise NotImplementedError()
        if (
            not on
            and not left_on
            and not right_on
            and not left_index
            and not right_index
        ):
            on = [c for c in left.columns if c in right.columns]
            if not on:
                left_index = right_index = True

        if on and not left_on and not right_on:
            left_on = right_on = on
            on = None

        supported_how = ("left", "right", "outer", "inner")
        if how not in supported_how:
            raise ValueError(
                f"dask.dataframe.merge does not support how='{how}'."
                f"Options are: {supported_how}."
            )

        return new_collection(
            Merge(
                left,
                right,
                how=how,
                left_on=left_on,
                right_on=right_on,
                left_index=left_index,
                right_index=right_index,
                suffixes=suffixes,
                indicator=indicator,
                shuffle_backend=shuffle_backend,
            )
        )

    def join(
        self,
        other,
        on=None,
        how="left",
        lsuffix="",
        rsuffix="",
        shuffle_backend=None,
    ):
        if (
            not isinstance(other, list)
            and not is_dataframe_like(other._meta)
            and hasattr(other._meta, "name")
        ):
            other = new_collection(expr.ToFrame(other.expr))

        if not isinstance(other, FrameBase):
            if not isinstance(other, list) or not all(
                isinstance(o, FrameBase) for o in other
            ):
                raise ValueError("other must be DataFrame or list of DataFrames")
            if how not in ("outer", "left"):
                raise ValueError("merge_multi only supports left or outer joins")

            return new_collection(
                JoinRecursive([self.expr] + [o.expr for o in other], how=how)
            )

        return self.merge(
            right=other,
            left_index=on is None,
            right_index=True,
            left_on=on,
            how=how,
            suffixes=(lsuffix, rsuffix),
            shuffle_backend=shuffle_backend,
        )

    def __setitem__(self, key, value):
        out = self.assign(**{key: value})
        self._expr = out._expr

    def __delitem__(self, key):
        columns = [c for c in self.columns if c != key]
        out = self[columns]
        self._expr = out._expr

    def __getattr__(self, key):
        try:
            # Prioritize `DataFrame` attributes
            return object.__getattribute__(self, key)
        except AttributeError as err:
            try:
                # Check if key is in columns if key
                # is not a normal attribute
                if key in self.expr._meta.columns:
                    return Series(self.expr[key])
                raise err
            except AttributeError:
                # Fall back to `BaseFrame.__getattr__`
                return super().__getattr__(key)

    def __dir__(self):
        o = set(dir(type(self)))
        o.update(self.__dict__)
        o.update(set(dir(expr.Expr)))
        o.update(c for c in self.columns if (isinstance(c, str) and c.isidentifier()))
        return list(o)

    def map(self, func, na_action=None):
        return new_collection(expr.Map(self.expr, arg=func, na_action=na_action))

    def __repr__(self):
        return f"<dask_expr.expr.DataFrame: expr={self.expr}>"

    def nlargest(self, n=5, columns=None):
        return new_collection(NLargest(self.expr, n=n, _columns=columns))

    def nsmallest(self, n=5, columns=None):
        return new_collection(NSmallest(self.expr, n=n, _columns=columns))

    def memory_usage(self, deep=False, index=True):
        return new_collection(MemoryUsageFrame(self.expr, deep=deep, _index=index))

    def drop_duplicates(self, subset=None, ignore_index=False):
        # Fail early if subset is not valid, e.g. missing columns
        subset = _convert_to_list(subset)
        meta_nonempty(self._meta).drop_duplicates(subset=subset)
        return new_collection(
            DropDuplicates(self.expr, subset=subset, ignore_index=ignore_index)
        )

    def dropna(self, how=no_default, subset=None, thresh=no_default):
        if how is not no_default and thresh is not no_default:
            raise TypeError(
                "You cannot set both the how and thresh arguments at the same time."
            )
        subset = _convert_to_list(subset)
        return new_collection(
            expr.DropnaFrame(self.expr, how=how, subset=subset, thresh=thresh)
        )

    def sample(self, n=None, frac=None, replace=False, random_state=None):
        if n is not None:
            msg = (
                "sample does not support the number of sampled items "
                "parameter, 'n'. Please use the 'frac' parameter instead."
            )
            if isinstance(n, Number) and 0 <= n <= 1:
                warnings.warn(msg)
                frac = n
            else:
                raise ValueError(msg)

        if frac is None:
            raise ValueError("frac must not be None")

        if random_state is None:
            random_state = np.random.RandomState()

        state_data = random_state_data(self.npartitions, random_state)
        return new_collection(
            expr.Sample(self.expr, state_data=state_data, frac=frac, replace=replace)
        )

    def rename(self, columns):
        return new_collection(expr.RenameFrame(self.expr, columns=columns))

    def explode(self, column):
        column = _convert_to_list(column)
        return new_collection(expr.ExplodeFrame(self.expr, column=column))

    def drop(self, labels=None, columns=None, errors="raise"):
        if columns is None:
            columns = labels
        if columns is None:
            raise TypeError("must either specify 'columns' or 'labels'")
        return new_collection(expr.Drop(self.expr, columns=columns, errors=errors))

    def to_parquet(self, path, **kwargs):
        from dask_expr.io.parquet import to_parquet

        return to_parquet(self, path, **kwargs)

    def select_dtypes(self, include=None, exclude=None):
        columns = self._meta.select_dtypes(include=include, exclude=exclude).columns
        return new_collection(self.expr[columns])

    def eval(self, expr, **kwargs):
        return new_collection(Eval(self.expr, _expr=expr, expr_kwargs=kwargs))

    def set_index(self, other, drop=True, sorted=False, divisions=None):
        if isinstance(other, DataFrame):
            raise TypeError("other can't be of type DataFrame")
        if isinstance(other, Series):
            if other._name == self.index._name:
                return self
        elif other == self.index.name:
            return self

        if divisions is not None:
            check_divisions(divisions)
        other = other.expr if isinstance(other, Series) else other

        if sorted:
            return new_collection(
                SetIndexBlockwise(self.expr, other, drop, new_divisions=divisions)
            )

        return new_collection(
            SetIndex(self.expr, other, drop, user_divisions=divisions)
        )


class Series(FrameBase):
    """Series-like Expr Collection"""

    def __dir__(self):
        o = set(dir(type(self)))
        o.update(self.__dict__)
        o.update(set(dir(expr.Expr)))
        return list(o)

    @property
    def name(self):
        return self.expr._meta.name

    @property
    def nbytes(self):
        return new_collection(self.expr.nbytes)

    def map(self, arg, na_action=None):
        return new_collection(expr.Map(self.expr, arg=arg, na_action=na_action))

    def __repr__(self):
        return f"<dask_expr.expr.Series: expr={self.expr}>"

    def to_frame(self, name=no_default):
        return new_collection(expr.ToFrame(self.expr, name=name))

    def value_counts(self, sort=None, ascending=False, dropna=True, normalize=False):
        return new_collection(
            ValueCounts(self.expr, sort, ascending, dropna, normalize)
        )

    def nlargest(self, n=5):
        return new_collection(NLargest(self.expr, n=n))

    def nsmallest(self, n=5):
        return new_collection(NSmallest(self.expr, n=n))

    def memory_usage(self, deep=False, index=True):
        return new_collection(MemoryUsageFrame(self.expr, deep=deep, _index=index))

    def unique(self):
        return new_collection(Unique(self.expr))

    def drop_duplicates(self, ignore_index=False):
        return new_collection(DropDuplicates(self.expr, ignore_index=ignore_index))

    def dropna(self):
        return new_collection(expr.DropnaSeries(self.expr))

    def between(self, left, right, inclusive="both"):
        return new_collection(
            expr.Between(self.expr, left=left, right=right, inclusive=inclusive)
        )

    def explode(self):
        return new_collection(expr.ExplodeSeries(self.expr))

    def _repartition_quantiles(self, npartitions, upsample=1.0, random_state=None):
        return new_collection(
            RepartitionQuantiles(self.expr, npartitions, upsample, random_state)
        )


class Index(Series):
    """Index-like Expr Collection"""

    def __repr__(self):
        return f"<dask_expr.expr.Index: expr={self.expr}>"

    def to_frame(self, index=True, name=no_default):
        if not index:
            raise NotImplementedError
        return new_collection(expr.ToFrameIndex(self.expr, index=index, name=name))

    def memory_usage(self, deep=False):
        return new_collection(MemoryUsageIndex(self.expr, deep=deep))

    def __dir__(self):
        o = set(dir(type(self)))
        o.update(self.__dict__)
        o.update(set(dir(expr.Expr)))
        return list(o)


class Scalar(FrameBase):
    """Scalar Expr Collection"""

    def __repr__(self):
        return f"<dask_expr.expr.Scalar: expr={self.expr}>"

    def __dask_postcompute__(self):
        return first, ()


def new_collection(expr):
    """Create new collection from an expr"""

    meta = expr._meta
    if is_dataframe_like(meta):
        return DataFrame(expr)
    elif is_series_like(meta):
        return Series(expr)
    elif is_index_like(meta):
        return Index(expr)
    else:
        return Scalar(expr)


def optimize(collection, fuse=True):
    return new_collection(expr.optimize(collection.expr, fuse=fuse))


def from_pandas(data, *args, **kwargs):
    from dask_expr.io.io import FromPandas

    _maybe_import_backend()
    return new_collection(FromPandas(data.copy(), *args, **kwargs))


def from_graph(*args, **kwargs):
    from dask_expr.io.io import FromGraph

    return new_collection(FromGraph(*args, **kwargs))


def from_dask_dataframe(ddf: _Frame, optimize: bool = True) -> FrameBase:
    """Create a dask-expr collection from a dask-dataframe collection

    Parameters
    ----------
    optimize
        Whether to optimize the graph before conversion.
    """
    graph = ddf.dask
    if optimize:
        graph = ddf.__dask_optimize__(graph, ddf.__dask_keys__())
    return from_graph(graph, ddf._meta, ddf.divisions, ddf._name)


def read_csv(*args, **kwargs):
    from dask_expr.io.csv import ReadCSV

    return new_collection(ReadCSV(*args, **kwargs))


def read_parquet(
    path=None,
    columns=None,
    filters=None,
    categories=None,
    index=None,
    storage_options=None,
    dtype_backend=None,
    calculate_divisions=False,
    ignore_metadata_file=False,
    metadata_task_size=None,
    split_row_groups="infer",
    blocksize="default",
    aggregate_files=None,
    parquet_file_extension=(".parq", ".parquet", ".pq"),
    filesystem="fsspec",
    engine=None,
    **kwargs,
):
    from dask_expr.io.parquet import ReadParquet

    if hasattr(path, "name"):
        path = stringify_path(path)

    kwargs["dtype_backend"] = dtype_backend

    if engine is None:
        if config.get("dataframe.backend", "pandas") == "cudf":
            from dask_cudf.io.parquet import CudfEngine

            engine = CudfEngine
        else:
            engine = "pyarrow"

    return new_collection(
        ReadParquet(
            path,
            columns=_convert_to_list(columns),
            filters=filters,
            categories=categories,
            index=index,
            storage_options=storage_options,
            calculate_divisions=calculate_divisions,
            ignore_metadata_file=ignore_metadata_file,
            metadata_task_size=metadata_task_size,
            split_row_groups=split_row_groups,
            blocksize=blocksize,
            aggregate_files=aggregate_files,
            parquet_file_extension=parquet_file_extension,
            filesystem=filesystem,
            engine=engine,
            kwargs=kwargs,
        )
    )


def concat(
    dfs,
    axis=0,
    join="outer",
    ignore_unknown_divisions=False,
    ignore_order=False,
    **kwargs,
):
    if axis == 1:
        # TODO: implement
        raise NotImplementedError
    if ignore_unknown_divisions:
        # TODO: implement
        raise NotImplementedError

    if not isinstance(dfs, list):
        raise TypeError("dfs must be a list of DataFrames/Series objects")
    if len(dfs) == 0:
        raise ValueError("No objects to concatenate")
    if len(dfs) == 1:
        return dfs[0]

    if join not in ("inner", "outer"):
        raise ValueError("'join' must be 'inner' or 'outer'")

    dfs = [from_pandas(df) if not is_dask_collection(df) else df for df in dfs]

    return new_collection(
        Concat(
            join,
            ignore_order,
            kwargs,
            *[df.expr for df in dfs],
        )
    )<|MERGE_RESOLUTION|>--- conflicted
+++ resolved
@@ -24,12 +24,8 @@
 from tlz import first
 
 from dask_expr import expr
-<<<<<<< HEAD
 from dask_expr._util import _convert_to_list, _maybe_import_backend
-=======
-from dask_expr._util import _convert_to_list
 from dask_expr.align import AlignPartitions
->>>>>>> 2172a18f
 from dask_expr.concat import Concat
 from dask_expr.expr import Eval, no_default
 from dask_expr.merge import JoinRecursive, Merge
