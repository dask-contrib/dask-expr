from __future__ import annotations

import functools
import warnings
from numbers import Number

import numpy as np
import pandas as pd
from dask.base import DaskMethodsMixin, is_dask_collection, named_schedulers
from dask.dataframe.core import (
    _concat,
    _Frame,
    is_dataframe_like,
    is_index_like,
    is_series_like,
    new_dd_object,
)
from dask.dataframe.dispatch import meta_nonempty
from dask.utils import IndexCallable, random_state_data, typename
from fsspec.utils import stringify_path
from tlz import first

from dask_expr import expr
from dask_expr._util import _convert_to_list
from dask_expr.concat import Concat
from dask_expr.expr import Eval, no_default
<<<<<<< HEAD
from dask_expr.merge import Merge
from dask_expr.quantiles import RepartitionQuantiles
=======
from dask_expr.merge import JoinRecursive, Merge
>>>>>>> 4521af79
from dask_expr.reductions import (
    DropDuplicates,
    Len,
    MemoryUsageFrame,
    MemoryUsageIndex,
    NLargest,
    NSmallest,
    Unique,
    ValueCounts,
)
from dask_expr.repartition import Repartition

#
# Utilities to wrap Expr API
# (Helps limit boiler-plate code in collection APIs)
#


def _wrap_expr_api(*args, wrap_api=None, **kwargs):
    # Use Expr API, but convert to/from Expr objects
    assert wrap_api is not None
    result = wrap_api(
        *[arg.expr if isinstance(arg, FrameBase) else arg for arg in args],
        **kwargs,
    )
    if isinstance(result, expr.Expr):
        return new_collection(result)
    return result


def _wrap_expr_op(self, other, op=None):
    # Wrap expr operator
    assert op is not None
    if isinstance(other, FrameBase):
        other = other.expr
    return new_collection(getattr(self.expr, op)(other))


def _wrap_unary_expr_op(self, op=None):
    # Wrap expr operator
    assert op is not None
    return new_collection(getattr(self.expr, op)())


#
# Collection classes
#


class FrameBase(DaskMethodsMixin):
    """Base class for Expr-backed Collections"""

    __dask_scheduler__ = staticmethod(
        named_schedulers.get("threads", named_schedulers["sync"])
    )
    __dask_optimize__ = staticmethod(lambda dsk, keys, **kwargs: dsk)

    def __init__(self, expr):
        self._expr = expr

    @property
    def expr(self):
        return self._expr

    @property
    def _meta(self):
        return self.expr._meta

    @property
    def size(self):
        return new_collection(self.expr.size)

    @property
    def columns(self):
        return pd.Index(self.expr.columns)

    def __len__(self):
        return new_collection(Len(self.expr)).compute()

    @property
    def nbytes(self):
        raise NotImplementedError("nbytes is not implemented on DataFrame")

    def __reduce__(self):
        return new_collection, (self._expr,)

    def __getitem__(self, other):
        if isinstance(other, FrameBase):
            return new_collection(self.expr.__getitem__(other.expr))
        return new_collection(self.expr.__getitem__(other))

    def __dask_graph__(self):
        out = self.expr
        out = out.simplify()
        return out.__dask_graph__()

    def __dask_keys__(self):
        out = self.expr
        out = out.simplify()
        return out.__dask_keys__()

    def simplify(self):
        return new_collection(self.expr.simplify())

    @property
    def dask(self):
        return self.__dask_graph__()

    def __dask_postcompute__(self):
        state = self.simplify()
        if type(self) != type(state):
            return state.__dask_postcompute__()
        return _concat, ()

    def __dask_postpersist__(self):
        state = self.simplify()
        return from_graph, (state._meta, state.divisions, state._name)

    def __getattr__(self, key):
        try:
            # Prioritize `FrameBase` attributes
            return object.__getattribute__(self, key)
        except AttributeError as err:
            try:
                # Fall back to `expr` API
                # (Making sure to convert to/from Expr)
                val = getattr(self.expr, key)
                if callable(val):
                    return functools.partial(_wrap_expr_api, wrap_api=val)
                return val
            except AttributeError:
                # Raise original error
                raise err

    def visualize(self, tasks: bool = False, **kwargs):
        """Visualize the expression or task graph

        Parameters
        ----------
        tasks:
            Whether to visualize the task graph. By default
            the expression graph will be visualized instead.
        """
        if tasks:
            return super().visualize(**kwargs)
        return self.expr.visualize(**kwargs)

    @property
    def index(self):
        return new_collection(self.expr.index)

    def reset_index(self, drop=False):
        return new_collection(expr.ResetIndex(self.expr, drop))

    def head(self, n=5, compute=True):
        out = new_collection(expr.Head(self.expr, n=n))
        if compute:
            out = out.compute()
        return out

    def tail(self, n=5, compute=True):
        out = new_collection(expr.Tail(self.expr, n=n))
        if compute:
            out = out.compute()
        return out

    def copy(self):
        """Return a copy of this object"""
        return new_collection(self.expr)

    def isin(self, values):
        if isinstance(self, DataFrame):
            # DataFrame.isin does weird alignment stuff
            bad_types = (FrameBase, pd.Series, pd.DataFrame)
        else:
            bad_types = (FrameBase,)
        if isinstance(values, bad_types):
            raise NotImplementedError("Passing a %r to `isin`" % typename(type(values)))

        # We wrap values in a delayed for two reasons:
        # - avoid serializing data in every task
        # - avoid cost of traversal of large list in optimizations
        if isinstance(values, list):
            # Motivated by https://github.com/dask/dask/issues/9411.  This appears to be
            # caused by https://github.com/dask/distributed/issues/6368, and further
            # exacerbated by the fact that the list contains duplicates.  This is a patch until
            # we can create a better fix for Serialization.
            try:
                values = list(set(values))
            except TypeError:
                pass
            if not any(is_dask_collection(v) for v in values):
                try:
                    values = np.fromiter(values, dtype=object)
                except ValueError:
                    # Numpy 1.23 supports creating arrays of iterables, while lower
                    # version 1.21.x and 1.22.x do not
                    pass
        # TODO: use delayed for values
        return new_collection(expr.Isin(self.expr, values=values))

    def _partitions(self, index):
        # Used by `partitions` for partition-wise slicing

        # Convert index to list
        if isinstance(index, int):
            index = [index]
        index = np.arange(self.npartitions, dtype=object)[index].tolist()

        # Check that selection makes sense
        assert set(index).issubset(range(self.npartitions))

        # Return selected partitions
        return new_collection(expr.Partitions(self.expr, index))

    @property
    def partitions(self):
        """Partition-wise slicing of a collection

        Examples
        --------
        >>> df.partitions[0]
        >>> df.partitions[:3]
        >>> df.partitions[::10]
        """
        return IndexCallable(self._partitions)

    def shuffle(
        self,
        index: str | list,
        ignore_index: bool = False,
        npartitions: int | None = None,
        backend: str | None = None,
        **options,
    ):
        """Shuffle a collection by column names

        Parameters
        ----------
        index:
            Column names to shuffle by.
        ignore_index: optional
            Whether to ignore the index. Default is ``False``.
        npartitions: optional
            Number of output partitions. The partition count will
            be preserved by default.
        backend: optional
            Desired shuffle backend. Default chosen at optimization time.
        **options: optional
            Algorithm-specific options.
        """
        from dask_expr.shuffle import Shuffle

        # Preserve partition count by default
        npartitions = npartitions or self.npartitions

        # Returned shuffled result
        return new_collection(
            Shuffle(
                self.expr,
                index,
                npartitions,
                ignore_index,
                backend,
                options,
            )
        )

    def groupby(self, by, **kwargs):
        from dask_expr.groupby import GroupBy

        if isinstance(by, FrameBase) and not isinstance(by, Series):
            raise ValueError(
                f"`by` must be a column name or list of columns, got {by}."
            )

        return GroupBy(self, by, **kwargs)

    def map_partitions(
        self,
        func,
        *args,
        meta=no_default,
        enforce_metadata=True,
        transform_divisions=True,
        clear_divisions=False,
        align_dataframes=False,
        **kwargs,
    ):
        """Apply a Python function to each partition

        Parameters
        ----------
        func : function
            Function applied to each partition.
        args, kwargs :
            Arguments and keywords to pass to the function. Arguments and
            keywords may contain ``FrameBase`` or regular python objects.
            DataFrame-like args (both dask and pandas) must have the same
            number of partitions as ``self` or comprise a single partition.
            Key-word arguments, Single-partition arguments, and general
            python-object argments will be broadcasted to all partitions.
        enforce_metadata : bool, default True
            Whether to enforce at runtime that the structure of the DataFrame
            produced by ``func`` actually matches the structure of ``meta``.
            This will rename and reorder columns for each partition, and will
            raise an error if this doesn't work, but it won't raise if dtypes
            don't match.
        transform_divisions : bool, default True
            Whether to apply the function onto the divisions and apply those
            transformed divisions to the output.
        clear_divisions : bool, default False
            Whether divisions should be cleared. If True, `transform_divisions`
            will be ignored.
        meta : Any, optional
            DataFrame object representing the schema of the expected result.
        """

        if align_dataframes:
            # TODO: Handle alignment?
            # Perhaps we only handle the case that all `Expr` operands
            # have the same number of partitions or can be broadcasted
            # within `MapPartitions`. If so, the `map_partitions` API
            # will need to call `Repartition` on operands that are not
            # aligned with `self.expr`.
            raise NotImplementedError()
        new_expr = expr.MapPartitions(
            self.expr,
            func,
            meta,
            enforce_metadata,
            transform_divisions,
            clear_divisions,
            kwargs,
            *[arg.expr if isinstance(arg, FrameBase) else arg for arg in args],
        )
        return new_collection(new_expr)

    def repartition(self, npartitions=None, divisions=None, force=False):
        """Repartition a collection

        Exactly one of `divisions` or `npartitions` should be specified.
        A ``ValueError`` will be raised when that is not the case.

        Parameters
        ----------
        npartitions : int, optional
            Approximate number of partitions of output. The number of
            partitions used may be slightly lower than npartitions depending
            on data distribution, but will never be higher.
        divisions : list, optional
            The "dividing lines" used to split the dataframe into partitions.
            For ``divisions=[0, 10, 50, 100]``, there would be three output partitions,
            where the new index contained [0, 10), [10, 50), and [50, 100), respectively.
            See https://docs.dask.org/en/latest/dataframe-design.html#partitions.
        force : bool, default False
            Allows the expansion of the existing divisions.
            If False then the new divisions' lower and upper bounds must be
            the same as the old divisions'.
        """

        if sum([divisions is not None, npartitions is not None]) != 1:
            raise ValueError(
                "Please provide exactly one of the ``npartitions=`` or "
                "``divisions=`` keyword arguments."
            )

        return new_collection(Repartition(self.expr, npartitions, divisions, force))

    def to_dask_dataframe(self, optimize: bool = True, **optimize_kwargs) -> _Frame:
        """Convert to a dask-dataframe collection

        Parameters
        ----------
        optimize
            Whether to optimize the underlying `Expr` object before conversion.
        **optimize_kwargs
            Key-word arguments to pass through to `optimize`.
        """
        df = self.optimize(**optimize_kwargs) if optimize else self
        return new_dd_object(df.dask, df._name, df._meta, df.divisions)


# Add operator attributes
for op in [
    "__add__",
    "__radd__",
    "__sub__",
    "__rsub__",
    "__mul__",
    "__rmul__",
    "__truediv__",
    "__rtruediv__",
    "__lt__",
    "__rlt__",
    "__gt__",
    "__rgt__",
    "__le__",
    "__rle__",
    "__ge__",
    "__rge__",
    "__eq__",
    "__ne__",
    "__and__",
    "__rand__",
    "__or__",
    "__ror__",
    "__xor__",
    "__rxor__",
]:
    setattr(FrameBase, op, functools.partialmethod(_wrap_expr_op, op=op))

for op in [
    "__invert__",
    "__neg__",
    "__pos__",
]:
    setattr(FrameBase, op, functools.partialmethod(_wrap_unary_expr_op, op=op))


class DataFrame(FrameBase):
    """DataFrame-like Expr Collection"""

    def assign(self, **pairs):
        result = self
        for k, v in pairs.items():
            if not isinstance(v, Series):
                raise TypeError(f"Column assignment doesn't support type {type(v)}")
            if not isinstance(k, str):
                raise TypeError(f"Column name cannot be type {type(k)}")
            result = new_collection(expr.Assign(result.expr, k, v.expr))
        return result

    def merge(
        self,
        right,
        how="inner",
        on=None,
        left_on=None,
        right_on=None,
        left_index=False,
        right_index=False,
        suffixes=("_x", "_y"),
        indicator=False,
        shuffle_backend=None,
    ):
        """Merge the DataFrame with another DataFrame

        Parameters
        ----------
        right: FrameBase
        how : {'left', 'right', 'outer', 'inner'}, default: 'inner'
            How to handle the operation of the two objects:
            - left: use calling frame's index (or column if on is specified)
            - right: use other frame's index
            - outer: form union of calling frame's index (or column if on is
              specified) with other frame's index, and sort it
              lexicographically
            - inner: form intersection of calling frame's index (or column if
              on is specified) with other frame's index, preserving the order
              of the calling's one
        on : label or list
            Column or index level names to join on. These must be found in both
            DataFrames. If on is None and not merging on indexes then this
            defaults to the intersection of the columns in both DataFrames.
        left_on : label or list, or array-like
            Column to join on in the left DataFrame. Other than in pandas
            arrays and lists are only support if their length is 1.
        right_on : label or list, or array-like
            Column to join on in the right DataFrame. Other than in pandas
            arrays and lists are only support if their length is 1.
        left_index : boolean, default False
            Use the index from the left DataFrame as the join key.
        right_index : boolean, default False
            Use the index from the right DataFrame as the join key.
        suffixes : 2-length sequence (tuple, list, ...)
            Suffix to apply to overlapping column names in the left and
            right side, respectively
        indicator : boolean or string, default False
            Passed through to the backend DataFrame library.
        shuffle_backend: optional
            Shuffle backend to use if shuffling is necessary.
        """

        left = self.expr
        right = (
            right.expr if isinstance(right, FrameBase) else from_pandas(right, 1).expr
        )
        assert is_dataframe_like(right._meta)

        for o in [on, left_on, right_on]:
            if isinstance(o, FrameBase):
                raise NotImplementedError()
        if (
            not on
            and not left_on
            and not right_on
            and not left_index
            and not right_index
        ):
            on = [c for c in left.columns if c in right.columns]
            if not on:
                left_index = right_index = True

        if on and not left_on and not right_on:
            left_on = right_on = on
            on = None

        supported_how = ("left", "right", "outer", "inner")
        if how not in supported_how:
            raise ValueError(
                f"dask.dataframe.merge does not support how='{how}'."
                f"Options are: {supported_how}."
            )

        return new_collection(
            Merge(
                left,
                right,
                how=how,
                left_on=left_on,
                right_on=right_on,
                left_index=left_index,
                right_index=right_index,
                suffixes=suffixes,
                indicator=indicator,
                shuffle_backend=shuffle_backend,
            )
        )

    def join(
        self,
        other,
        on=None,
        how="left",
        lsuffix="",
        rsuffix="",
        shuffle_backend=None,
    ):
        if (
            not isinstance(other, list)
            and not is_dataframe_like(other._meta)
            and hasattr(other._meta, "name")
        ):
            other = new_collection(expr.ToFrame(other.expr))

        if not isinstance(other, FrameBase):
            if not isinstance(other, list) or not all(
                isinstance(o, FrameBase) for o in other
            ):
                raise ValueError("other must be DataFrame or list of DataFrames")
            if how not in ("outer", "left"):
                raise ValueError("merge_multi only supports left or outer joins")

            return new_collection(
                JoinRecursive([self.expr] + [o.expr for o in other], how=how)
            )

        return self.merge(
            right=other,
            left_index=on is None,
            right_index=True,
            left_on=on,
            how=how,
            suffixes=(lsuffix, rsuffix),
            shuffle_backend=shuffle_backend,
        )

    def __setitem__(self, key, value):
        out = self.assign(**{key: value})
        self._expr = out._expr

    def __delitem__(self, key):
        columns = [c for c in self.columns if c != key]
        out = self[columns]
        self._expr = out._expr

    def __getattr__(self, key):
        try:
            # Prioritize `DataFrame` attributes
            return object.__getattribute__(self, key)
        except AttributeError as err:
            try:
                # Check if key is in columns if key
                # is not a normal attribute
                if key in self.expr._meta.columns:
                    return Series(self.expr[key])
                raise err
            except AttributeError:
                # Fall back to `BaseFrame.__getattr__`
                return super().__getattr__(key)

    def __dir__(self):
        o = set(dir(type(self)))
        o.update(self.__dict__)
        o.update(set(dir(expr.Expr)))
        o.update(c for c in self.columns if (isinstance(c, str) and c.isidentifier()))
        return list(o)

    def map(self, func, na_action=None):
        return new_collection(expr.Map(self.expr, arg=func, na_action=na_action))

    def __repr__(self):
        return f"<dask_expr.expr.DataFrame: expr={self.expr}>"

    def nlargest(self, n=5, columns=None):
        return new_collection(NLargest(self.expr, n=n, _columns=columns))

    def nsmallest(self, n=5, columns=None):
        return new_collection(NSmallest(self.expr, n=n, _columns=columns))

    def memory_usage(self, deep=False, index=True):
        return new_collection(MemoryUsageFrame(self.expr, deep=deep, _index=index))

    def drop_duplicates(self, subset=None, ignore_index=False):
        # Fail early if subset is not valid, e.g. missing columns
        subset = _convert_to_list(subset)
        meta_nonempty(self._meta).drop_duplicates(subset=subset)
        return new_collection(
            DropDuplicates(self.expr, subset=subset, ignore_index=ignore_index)
        )

    def dropna(self, how=no_default, subset=None, thresh=no_default):
        if how is not no_default and thresh is not no_default:
            raise TypeError(
                "You cannot set both the how and thresh arguments at the same time."
            )
        subset = _convert_to_list(subset)
        return new_collection(
            expr.DropnaFrame(self.expr, how=how, subset=subset, thresh=thresh)
        )

    def sample(self, n=None, frac=None, replace=False, random_state=None):
        if n is not None:
            msg = (
                "sample does not support the number of sampled items "
                "parameter, 'n'. Please use the 'frac' parameter instead."
            )
            if isinstance(n, Number) and 0 <= n <= 1:
                warnings.warn(msg)
                frac = n
            else:
                raise ValueError(msg)

        if frac is None:
            raise ValueError("frac must not be None")

        if random_state is None:
            random_state = np.random.RandomState()

        state_data = random_state_data(self.npartitions, random_state)
        return new_collection(
            expr.Sample(self.expr, state_data=state_data, frac=frac, replace=replace)
        )

    def rename(self, columns):
        return new_collection(expr.RenameFrame(self.expr, columns=columns))

    def explode(self, column):
        column = _convert_to_list(column)
        return new_collection(expr.ExplodeFrame(self.expr, column=column))

    def drop(self, labels=None, columns=None, errors="raise"):
        if columns is None:
            columns = labels
        if columns is None:
            raise TypeError("must either specify 'columns' or 'labels'")
        return new_collection(expr.Drop(self.expr, columns=columns, errors=errors))

    def to_parquet(self, path, **kwargs):
        from dask_expr.io.parquet import to_parquet

        return to_parquet(self, path, **kwargs)

    def select_dtypes(self, include=None, exclude=None):
        columns = self._meta.select_dtypes(include=include, exclude=exclude).columns
        return new_collection(self.expr[columns])

    def eval(self, expr, **kwargs):
        return new_collection(Eval(self.expr, _expr=expr, expr_kwargs=kwargs))


class Series(FrameBase):
    """Series-like Expr Collection"""

    def __dir__(self):
        o = set(dir(type(self)))
        o.update(self.__dict__)
        o.update(set(dir(expr.Expr)))
        return list(o)

    @property
    def name(self):
        return self.expr._meta.name

    @property
    def nbytes(self):
        return new_collection(self.expr.nbytes)

    def map(self, arg, na_action=None):
        return new_collection(expr.Map(self.expr, arg=arg, na_action=na_action))

    def __repr__(self):
        return f"<dask_expr.expr.Series: expr={self.expr}>"

    def to_frame(self, name=no_default):
        return new_collection(expr.ToFrame(self.expr, name=name))

    def value_counts(self, sort=None, ascending=False, dropna=True, normalize=False):
        return new_collection(
            ValueCounts(self.expr, sort, ascending, dropna, normalize)
        )

    def nlargest(self, n=5):
        return new_collection(NLargest(self.expr, n=n))

    def nsmallest(self, n=5):
        return new_collection(NSmallest(self.expr, n=n))

    def memory_usage(self, deep=False, index=True):
        return new_collection(MemoryUsageFrame(self.expr, deep=deep, _index=index))

    def unique(self):
        return new_collection(Unique(self.expr))

    def drop_duplicates(self, ignore_index=False):
        return new_collection(DropDuplicates(self.expr, ignore_index=ignore_index))

    def dropna(self):
        return new_collection(expr.DropnaSeries(self.expr))

    def between(self, left, right, inclusive="both"):
        return new_collection(
            expr.Between(self.expr, left=left, right=right, inclusive=inclusive)
        )

    def explode(self):
        return new_collection(expr.ExplodeSeries(self.expr))

    def _repartition_quantiles(self, npartitions, upsample=1.0, random_state=None):
        return new_collection(
            RepartitionQuantiles(self.expr, npartitions, upsample, random_state)
        )


class Index(Series):
    """Index-like Expr Collection"""

    def __repr__(self):
        return f"<dask_expr.expr.Index: expr={self.expr}>"

    def to_frame(self, index=True, name=no_default):
        if not index:
            raise NotImplementedError
        return new_collection(expr.ToFrameIndex(self.expr, index=index, name=name))

    def memory_usage(self, deep=False):
        return new_collection(MemoryUsageIndex(self.expr, deep=deep))

    def __dir__(self):
        o = set(dir(type(self)))
        o.update(self.__dict__)
        o.update(set(dir(expr.Expr)))
        return list(o)


class Scalar(FrameBase):
    """Scalar Expr Collection"""

    def __repr__(self):
        return f"<dask_expr.expr.Scalar: expr={self.expr}>"

    def __dask_postcompute__(self):
        return first, ()


def new_collection(expr):
    """Create new collection from an expr"""

    meta = expr._meta
    if is_dataframe_like(meta):
        return DataFrame(expr)
    elif is_series_like(meta):
        return Series(expr)
    elif is_index_like(meta):
        return Index(expr)
    else:
        return Scalar(expr)


def optimize(collection, fuse=True):
    return new_collection(expr.optimize(collection.expr, fuse=fuse))


def from_pandas(*args, **kwargs):
    from dask_expr.io.io import FromPandas

    return new_collection(FromPandas(*args, **kwargs))


def from_graph(*args, **kwargs):
    from dask_expr.io.io import FromGraph

    return new_collection(FromGraph(*args, **kwargs))


def from_dask_dataframe(ddf: _Frame, optimize: bool = True) -> FrameBase:
    """Create a dask-expr collection from a dask-dataframe collection

    Parameters
    ----------
    optimize
        Whether to optimize the graph before conversion.
    """
    graph = ddf.dask
    if optimize:
        graph = ddf.__dask_optimize__(graph, ddf.__dask_keys__())
    return from_graph(graph, ddf._meta, ddf.divisions, ddf._name)


def read_csv(*args, **kwargs):
    from dask_expr.io.csv import ReadCSV

    return new_collection(ReadCSV(*args, **kwargs))


def read_parquet(
    path=None,
    columns=None,
    filters=None,
    categories=None,
    index=None,
    storage_options=None,
    dtype_backend=None,
    calculate_divisions=False,
    ignore_metadata_file=False,
    metadata_task_size=None,
    split_row_groups="infer",
    blocksize="default",
    aggregate_files=None,
    parquet_file_extension=(".parq", ".parquet", ".pq"),
    filesystem="fsspec",
    **kwargs,
):
    from dask_expr.io.parquet import ReadParquet

    if hasattr(path, "name"):
        path = stringify_path(path)

    kwargs["dtype_backend"] = dtype_backend

    return new_collection(
        ReadParquet(
            path,
            columns=_convert_to_list(columns),
            filters=filters,
            categories=categories,
            index=index,
            storage_options=storage_options,
            calculate_divisions=calculate_divisions,
            ignore_metadata_file=ignore_metadata_file,
            metadata_task_size=metadata_task_size,
            split_row_groups=split_row_groups,
            blocksize=blocksize,
            aggregate_files=aggregate_files,
            parquet_file_extension=parquet_file_extension,
            filesystem=filesystem,
            kwargs=kwargs,
        )
    )


def concat(
    dfs,
    axis=0,
    join="outer",
    ignore_unknown_divisions=False,
    ignore_order=False,
    **kwargs,
):
    if axis == 1:
        # TODO: implement
        raise NotImplementedError
    if ignore_unknown_divisions:
        # TODO: implement
        raise NotImplementedError

    if not isinstance(dfs, list):
        raise TypeError("dfs must be a list of DataFrames/Series objects")
    if len(dfs) == 0:
        raise ValueError("No objects to concatenate")
    if len(dfs) == 1:
        return dfs[0]

    if join not in ("inner", "outer"):
        raise ValueError("'join' must be 'inner' or 'outer'")

    dfs = [from_pandas(df) if not is_dask_collection(df) else df for df in dfs]

    return new_collection(
        Concat(
            join,
            ignore_order,
            kwargs,
            *[df.expr for df in dfs],
        )
    )<|MERGE_RESOLUTION|>--- conflicted
+++ resolved
@@ -24,12 +24,8 @@
 from dask_expr._util import _convert_to_list
 from dask_expr.concat import Concat
 from dask_expr.expr import Eval, no_default
-<<<<<<< HEAD
-from dask_expr.merge import Merge
+from dask_expr.merge import JoinRecursive, Merge
 from dask_expr.quantiles import RepartitionQuantiles
-=======
-from dask_expr.merge import JoinRecursive, Merge
->>>>>>> 4521af79
 from dask_expr.reductions import (
     DropDuplicates,
     Len,
