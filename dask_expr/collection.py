from __future__ import annotations

import functools
import warnings
from numbers import Number

import numpy as np
from dask.base import DaskMethodsMixin, named_schedulers
from dask.dataframe.core import (
    _concat,
    _Frame,
    is_dataframe_like,
    is_index_like,
    is_series_like,
    new_dd_object,
)
from dask.dataframe.dispatch import meta_nonempty
from dask.utils import IndexCallable, random_state_data
from fsspec.utils import stringify_path
from tlz import first

from dask_expr import expr
<<<<<<< HEAD
from dask_expr.expr import no_default
=======
from dask_expr.expr import RenameFrame, Sample, no_default
>>>>>>> 1ffb54a5
from dask_expr.merge import Merge
from dask_expr.reductions import (
    DropDuplicates,
    Len,
    MemoryUsageFrame,
    MemoryUsageIndex,
    NLargest,
    NSmallest,
    Unique,
    ValueCounts,
)
from dask_expr.repartition import Repartition

#
# Utilities to wrap Expr API
# (Helps limit boiler-plate code in collection APIs)
#


def _wrap_expr_api(*args, wrap_api=None, **kwargs):
    # Use Expr API, but convert to/from Expr objects
    assert wrap_api is not None
    result = wrap_api(
        *[arg.expr if isinstance(arg, FrameBase) else arg for arg in args],
        **kwargs,
    )
    if isinstance(result, expr.Expr):
        return new_collection(result)
    return result


def _wrap_expr_op(self, other, op=None):
    # Wrap expr operator
    assert op is not None
    if isinstance(other, FrameBase):
        other = other.expr
    return new_collection(getattr(self.expr, op)(other))


#
# Collection classes
#


class FrameBase(DaskMethodsMixin):
    """Base class for Expr-backed Collections"""

    __dask_scheduler__ = staticmethod(
        named_schedulers.get("threads", named_schedulers["sync"])
    )
    __dask_optimize__ = staticmethod(lambda dsk, keys, **kwargs: dsk)

    def __init__(self, expr):
        self._expr = expr

    @property
    def expr(self):
        return self._expr

    @property
    def _meta(self):
        return self.expr._meta

    @property
    def size(self):
        return new_collection(self.expr.size)

    def __len__(self):
        return new_collection(Len(self.expr)).compute()

    @property
    def nbytes(self):
        raise NotImplementedError("nbytes is not implemented on DataFrame")

    def __reduce__(self):
        return new_collection, (self._expr,)

    def __getitem__(self, other):
        if isinstance(other, FrameBase):
            return new_collection(self.expr.__getitem__(other.expr))
        return new_collection(self.expr.__getitem__(other))

    def __dask_graph__(self):
        out = self.expr
        out = out.simplify()
        return out.__dask_graph__()

    def __dask_keys__(self):
        out = self.expr
        out = out.simplify()
        return out.__dask_keys__()

    def simplify(self):
        return new_collection(self.expr.simplify())

    @property
    def dask(self):
        return self.__dask_graph__()

    def __dask_postcompute__(self):
        state = self.simplify()
        if type(self) != type(state):
            return state.__dask_postcompute__()
        return _concat, ()

    def __dask_postpersist__(self):
        state = self.simplify()
        return from_graph, (state._meta, state.divisions, state._name)

    def __getattr__(self, key):
        try:
            # Prioritize `FrameBase` attributes
            return object.__getattribute__(self, key)
        except AttributeError as err:
            try:
                # Fall back to `expr` API
                # (Making sure to convert to/from Expr)
                val = getattr(self.expr, key)
                if callable(val):
                    return functools.partial(_wrap_expr_api, wrap_api=val)
                return val
            except AttributeError:
                # Raise original error
                raise err

    def visualize(self, tasks: bool = False, **kwargs):
        """Visualize the expression or task graph

        Parameters
        ----------
        tasks:
            Whether to visualize the task graph. By default
            the expression graph will be visualized instead.
        """
        if tasks:
            return super().visualize(**kwargs)
        return self.expr.visualize(**kwargs)

    @property
    def index(self):
        return new_collection(self.expr.index)

    def reset_index(self, drop=False):
        return new_collection(expr.ResetIndex(self.expr, drop))

    def head(self, n=5, compute=True):
        out = new_collection(expr.Head(self.expr, n=n))
        if compute:
            out = out.compute()
        return out

    def tail(self, n=5, compute=True):
        out = new_collection(expr.Tail(self.expr, n=n))
        if compute:
            out = out.compute()
        return out

    def copy(self):
        """Return a copy of this object"""
        return new_collection(self.expr)

    def _partitions(self, index):
        # Used by `partitions` for partition-wise slicing

        # Convert index to list
        if isinstance(index, int):
            index = [index]
        index = np.arange(self.npartitions, dtype=object)[index].tolist()

        # Check that selection makes sense
        assert set(index).issubset(range(self.npartitions))

        # Return selected partitions
        return new_collection(expr.Partitions(self.expr, index))

    @property
    def partitions(self):
        """Partition-wise slicing of a collection

        Examples
        --------
        >>> df.partitions[0]
        >>> df.partitions[:3]
        >>> df.partitions[::10]
        """
        return IndexCallable(self._partitions)

    def shuffle(
        self,
        index: str | list,
        ignore_index: bool = False,
        npartitions: int | None = None,
        backend: str | None = None,
        **options,
    ):
        """Shuffle a collection by column names

        Parameters
        ----------
        index:
            Column names to shuffle by.
        ignore_index: optional
            Whether to ignore the index. Default is ``False``.
        npartitions: optional
            Number of output partitions. The partition count will
            be preserved by default.
        backend: optional
            Desired shuffle backend. Default chosen at optimization time.
        **options: optional
            Algorithm-specific options.
        """
        from dask_expr.shuffle import Shuffle

        # Preserve partition count by default
        npartitions = npartitions or self.npartitions

        # Returned shuffled result
        return new_collection(
            Shuffle(
                self.expr,
                index,
                npartitions,
                ignore_index,
                backend,
                options,
            )
        )

    def groupby(self, by, **kwargs):
        from dask_expr.groupby import GroupBy

        if isinstance(by, FrameBase):
            raise ValueError(
                f"`by` must be a column name or list of columns, got {by}."
            )

        return GroupBy(self, by, **kwargs)

    def map_partitions(
        self,
        func,
        *args,
        meta=no_default,
        enforce_metadata=True,
        transform_divisions=True,
        clear_divisions=False,
        align_dataframes=False,
        **kwargs,
    ):
        """Apply a Python function to each partition

        Parameters
        ----------
        func : function
            Function applied to each partition.
        args, kwargs :
            Arguments and keywords to pass to the function. Arguments and
            keywords may contain ``FrameBase`` or regular python objects.
            DataFrame-like args (both dask and pandas) must have the same
            number of partitions as ``self` or comprise a single partition.
            Key-word arguments, Single-partition arguments, and general
            python-object argments will be broadcasted to all partitions.
        enforce_metadata : bool, default True
            Whether to enforce at runtime that the structure of the DataFrame
            produced by ``func`` actually matches the structure of ``meta``.
            This will rename and reorder columns for each partition, and will
            raise an error if this doesn't work, but it won't raise if dtypes
            don't match.
        transform_divisions : bool, default True
            Whether to apply the function onto the divisions and apply those
            transformed divisions to the output.
        clear_divisions : bool, default False
            Whether divisions should be cleared. If True, `transform_divisions`
            will be ignored.
        meta : Any, optional
            DataFrame object representing the schema of the expected result.
        """

        if align_dataframes:
            # TODO: Handle alignment?
            # Perhaps we only handle the case that all `Expr` operands
            # have the same number of partitions or can be broadcasted
            # within `MapPartitions`. If so, the `map_partitions` API
            # will need to call `Repartition` on operands that are not
            # aligned with `self.expr`.
            raise NotImplementedError()
        new_expr = expr.MapPartitions(
            self.expr,
            func,
            meta,
            enforce_metadata,
            transform_divisions,
            clear_divisions,
            kwargs,
            *[arg.expr if isinstance(arg, FrameBase) else arg for arg in args],
        )
        return new_collection(new_expr)

    def repartition(self, npartitions=None, divisions=None, force=False):
        """Repartition a collection

        Exactly one of `divisions` or `npartitions` should be specified.
        A ``ValueError`` will be raised when that is not the case.

        Parameters
        ----------
        npartitions : int, optional
            Approximate number of partitions of output. The number of
            partitions used may be slightly lower than npartitions depending
            on data distribution, but will never be higher.
        divisions : list, optional
            The "dividing lines" used to split the dataframe into partitions.
            For ``divisions=[0, 10, 50, 100]``, there would be three output partitions,
            where the new index contained [0, 10), [10, 50), and [50, 100), respectively.
            See https://docs.dask.org/en/latest/dataframe-design.html#partitions.
        force : bool, default False
            Allows the expansion of the existing divisions.
            If False then the new divisions' lower and upper bounds must be
            the same as the old divisions'.
        """

        if sum([divisions is not None, npartitions is not None]) != 1:
            raise ValueError(
                "Please provide exactly one of the ``npartitions=`` or "
                "``divisions=`` keyword arguments."
            )

        return new_collection(Repartition(self.expr, npartitions, divisions, force))

    def to_dask_dataframe(self, optimize: bool = True, **optimize_kwargs) -> _Frame:
        """Convert to a dask-dataframe collection

        Parameters
        ----------
        optimize
            Whether to optimize the underlying `Expr` object before conversion.
        **optimize_kwargs
            Key-word arguments to pass through to `optimize`.
        """
        df = self.optimize(**optimize_kwargs) if optimize else self
        return new_dd_object(df.dask, df._name, df._meta, df.divisions)


# Add operator attributes
for op in [
    "__add__",
    "__radd__",
    "__sub__",
    "__rsub__",
    "__mul__",
    "__rmul__",
    "__truediv__",
    "__rtruediv__",
    "__lt__",
    "__rlt__",
    "__gt__",
    "__rgt__",
    "__le__",
    "__rle__",
    "__ge__",
    "__rge__",
    "__eq__",
    "__ne__",
    "__and__",
    "__rand__",
    "__or__",
    "__ror__",
    "__xor__",
    "__rxor__",
]:
    setattr(FrameBase, op, functools.partialmethod(_wrap_expr_op, op=op))


class DataFrame(FrameBase):
    """DataFrame-like Expr Collection"""

    def assign(self, **pairs):
        result = self
        for k, v in pairs.items():
            if not isinstance(v, Series):
                raise TypeError(f"Column assignment doesn't support type {type(v)}")
            if not isinstance(k, str):
                raise TypeError(f"Column name cannot be type {type(k)}")
            result = new_collection(expr.Assign(result.expr, k, v.expr))
        return result

    def merge(
        self,
        right,
        how="inner",
        on=None,
        left_on=None,
        right_on=None,
        left_index=False,
        right_index=False,
        suffixes=("_x", "_y"),
        indicator=False,
        shuffle_backend=None,
    ):
        """Merge the DataFrame with another DataFrame

        Parameters
        ----------
        right: FrameBase
        how : {'left', 'right', 'outer', 'inner'}, default: 'inner'
            How to handle the operation of the two objects:
            - left: use calling frame's index (or column if on is specified)
            - right: use other frame's index
            - outer: form union of calling frame's index (or column if on is
              specified) with other frame's index, and sort it
              lexicographically
            - inner: form intersection of calling frame's index (or column if
              on is specified) with other frame's index, preserving the order
              of the calling's one
        on : label or list
            Column or index level names to join on. These must be found in both
            DataFrames. If on is None and not merging on indexes then this
            defaults to the intersection of the columns in both DataFrames.
        left_on : label or list, or array-like
            Column to join on in the left DataFrame. Other than in pandas
            arrays and lists are only support if their length is 1.
        right_on : label or list, or array-like
            Column to join on in the right DataFrame. Other than in pandas
            arrays and lists are only support if their length is 1.
        left_index : boolean, default False
            Use the index from the left DataFrame as the join key.
        right_index : boolean, default False
            Use the index from the right DataFrame as the join key.
        suffixes : 2-length sequence (tuple, list, ...)
            Suffix to apply to overlapping column names in the left and
            right side, respectively
        indicator : boolean or string, default False
            Passed through to the backend DataFrame library.
        shuffle_backend: optional
            Shuffle backend to use if shuffling is necessary.
        """

        left = self.expr
        right = (
            right.expr if isinstance(right, FrameBase) else from_pandas(right, 1).expr
        )
        assert is_dataframe_like(right._meta)

        for o in [on, left_on, right_on]:
            if isinstance(o, FrameBase):
                raise NotImplementedError()
        if (
            not on
            and not left_on
            and not right_on
            and not left_index
            and not right_index
        ):
            on = [c for c in left.columns if c in right.columns]
            if not on:
                left_index = right_index = True

        if on and not left_on and not right_on:
            left_on = right_on = on
            on = None

        supported_how = ("left", "right", "outer", "inner")
        if how not in supported_how:
            raise ValueError(
                f"dask.dataframe.merge does not support how='{how}'."
                f"Options are: {supported_how}."
            )

        return new_collection(
            Merge(
                left,
                right,
                how=how,
                left_on=left_on,
                right_on=right_on,
                left_index=left_index,
                right_index=right_index,
                suffixes=suffixes,
                indicator=indicator,
                shuffle_backend=shuffle_backend,
            )
        )

    def __setitem__(self, key, value):
        out = self.assign(**{key: value})
        self._expr = out._expr

    def __delitem__(self, key):
        columns = [c for c in self.columns if c != key]
        out = self[columns]
        self._expr = out._expr

    def __getattr__(self, key):
        try:
            # Prioritize `DataFrame` attributes
            return object.__getattribute__(self, key)
        except AttributeError as err:
            try:
                # Check if key is in columns if key
                # is not a normal attribute
                if key in self.expr._meta.columns:
                    return Series(self.expr[key])
                raise err
            except AttributeError:
                # Fall back to `BaseFrame.__getattr__`
                return super().__getattr__(key)

    def __dir__(self):
        o = set(dir(type(self)))
        o.update(self.__dict__)
        o.update(set(dir(expr.Expr)))
        o.update(c for c in self.columns if (isinstance(c, str) and c.isidentifier()))
        return list(o)

    def map(self, func, na_action=None):
        return new_collection(expr.Map(self.expr, arg=func, na_action=na_action))

    def __repr__(self):
        return f"<dask_expr.expr.DataFrame: expr={self.expr}>"

    def nlargest(self, n=5, columns=None):
        return new_collection(NLargest(self.expr, n=n, _columns=columns))

    def nsmallest(self, n=5, columns=None):
        return new_collection(NSmallest(self.expr, n=n, _columns=columns))

    def memory_usage(self, deep=False, index=True):
        return new_collection(MemoryUsageFrame(self.expr, deep=deep, _index=index))

    def drop_duplicates(self, subset=None, ignore_index=False):
        # Fail early if subset is not valid, e.g. missing columns
        if (
            subset is not None
            and not isinstance(subset, list)
            and not hasattr(subset, "dtype")
        ):
            subset = [subset]
        meta_nonempty(self._meta).drop_duplicates(subset=subset)
        return new_collection(
            DropDuplicates(self.expr, subset=subset, ignore_index=ignore_index)
        )

    def dropna(self, how=no_default, subset=None, thresh=no_default):
        if how is not no_default and thresh is not no_default:
            raise TypeError(
                "You cannot set both the how and thresh arguments at the same time."
            )
        return new_collection(
            expr.DropnaFrame(self.expr, how=how, subset=subset, thresh=thresh)
        )

    def sample(self, n=None, frac=None, replace=False, random_state=None):
        if n is not None:
            msg = (
                "sample does not support the number of sampled items "
                "parameter, 'n'. Please use the 'frac' parameter instead."
            )
            if isinstance(n, Number) and 0 <= n <= 1:
                warnings.warn(msg)
                frac = n
            else:
                raise ValueError(msg)

        if frac is None:
            raise ValueError("frac must not be None")

        if random_state is None:
            random_state = np.random.RandomState()

        state_data = random_state_data(self.npartitions, random_state)
        return new_collection(
            Sample(self.expr, state_data=state_data, frac=frac, replace=replace)
        )

    def rename(self, columns):
        return new_collection(expr.RenameFrame(self.expr, columns=columns))

    def explode(self, column):
        return new_collection(expr.ExplodeFrame(self.expr, column=column))

    def to_parquet(self, path, **kwargs):
        from dask_expr.io.parquet import to_parquet

        return to_parquet(self, path, **kwargs)


class Series(FrameBase):
    """Series-like Expr Collection"""

    def __dir__(self):
        o = set(dir(type(self)))
        o.update(self.__dict__)
        o.update(set(dir(expr.Expr)))
        return list(o)

    @property
    def name(self):
        return self.expr._meta.name

    @property
    def nbytes(self):
        return new_collection(self.expr.nbytes)

    def map(self, arg, na_action=None):
        return new_collection(expr.Map(self.expr, arg=arg, na_action=na_action))

    def __repr__(self):
        return f"<dask_expr.expr.Series: expr={self.expr}>"

    def value_counts(self, sort=None, ascending=False, dropna=True, normalize=False):
        return new_collection(
            ValueCounts(self.expr, sort, ascending, dropna, normalize)
        )

    def nlargest(self, n=5):
        return new_collection(NLargest(self.expr, n=n))

    def nsmallest(self, n=5):
        return new_collection(NSmallest(self.expr, n=n))

    def memory_usage(self, deep=False, index=True):
        return new_collection(MemoryUsageFrame(self.expr, deep=deep, _index=index))

    def unique(self):
        return new_collection(Unique(self.expr))

    def drop_duplicates(self, ignore_index=False):
        return new_collection(DropDuplicates(self.expr, ignore_index=ignore_index))

    def dropna(self):
        return new_collection(expr.DropnaSeries(self.expr))

    def between(self, left, right, inclusive="both"):
        return new_collection(
            expr.Between(self.expr, left=left, right=right, inclusive=inclusive)
        )

    def explode(self):
        return new_collection(expr.ExplodeSeries(self.expr))


class Index(Series):
    """Index-like Expr Collection"""

    def __repr__(self):
        return f"<dask_expr.expr.Index: expr={self.expr}>"

    def memory_usage(self, deep=False):
        return new_collection(MemoryUsageIndex(self.expr, deep=deep))

    def __dir__(self):
        o = set(dir(type(self)))
        o.update(self.__dict__)
        o.update(set(dir(expr.Expr)))
        return list(o)


class Scalar(FrameBase):
    """Scalar Expr Collection"""

    def __repr__(self):
        return f"<dask_expr.expr.Scalar: expr={self.expr}>"

    def __dask_postcompute__(self):
        return first, ()


def new_collection(expr):
    """Create new collection from an expr"""

    meta = expr._meta
    if is_dataframe_like(meta):
        return DataFrame(expr)
    elif is_series_like(meta):
        return Series(expr)
    elif is_index_like(meta):
        return Index(expr)
    else:
        return Scalar(expr)


def optimize(collection, fuse=True):
    return new_collection(expr.optimize(collection.expr, fuse=fuse))


def from_pandas(*args, **kwargs):
    from dask_expr.io.io import FromPandas

    return new_collection(FromPandas(*args, **kwargs))


def from_graph(*args, **kwargs):
    from dask_expr.io.io import FromGraph

    return new_collection(FromGraph(*args, **kwargs))


def from_dask_dataframe(ddf: _Frame, optimize: bool = True) -> FrameBase:
    """Create a dask-expr collection from a dask-dataframe collection

    Parameters
    ----------
    optimize
        Whether to optimize the graph before conversion.
    """
    graph = ddf.dask
    if optimize:
        graph = ddf.__dask_optimize__(graph, ddf.__dask_keys__())
    return from_graph(graph, ddf._meta, ddf.divisions, ddf._name)


def read_csv(*args, **kwargs):
    from dask_expr.io.csv import ReadCSV

    return new_collection(ReadCSV(*args, **kwargs))


def read_parquet(
    path=None,
    columns=None,
    filters=None,
    categories=None,
    index=None,
    storage_options=None,
    dtype_backend=None,
    calculate_divisions=False,
    ignore_metadata_file=False,
    metadata_task_size=None,
    split_row_groups="infer",
    blocksize="default",
    aggregate_files=None,
    parquet_file_extension=(".parq", ".parquet", ".pq"),
    filesystem="fsspec",
    **kwargs,
):
    from dask_expr.io.parquet import ReadParquet, _list_columns

    if hasattr(path, "name"):
        path = stringify_path(path)

    kwargs["dtype_backend"] = dtype_backend

    return new_collection(
        ReadParquet(
            path,
            columns=_list_columns(columns),
            filters=filters,
            categories=categories,
            index=index,
            storage_options=storage_options,
            calculate_divisions=calculate_divisions,
            ignore_metadata_file=ignore_metadata_file,
            metadata_task_size=metadata_task_size,
            split_row_groups=split_row_groups,
            blocksize=blocksize,
            aggregate_files=aggregate_files,
            parquet_file_extension=parquet_file_extension,
            filesystem=filesystem,
            kwargs=kwargs,
        )
    )<|MERGE_RESOLUTION|>--- conflicted
+++ resolved
@@ -20,11 +20,7 @@
 from tlz import first
 
 from dask_expr import expr
-<<<<<<< HEAD
 from dask_expr.expr import no_default
-=======
-from dask_expr.expr import RenameFrame, Sample, no_default
->>>>>>> 1ffb54a5
 from dask_expr.merge import Merge
 from dask_expr.reductions import (
     DropDuplicates,
@@ -596,7 +592,7 @@
 
         state_data = random_state_data(self.npartitions, random_state)
         return new_collection(
-            Sample(self.expr, state_data=state_data, frac=frac, replace=replace)
+            expr.Sample(self.expr, state_data=state_data, frac=frac, replace=replace)
         )
 
     def rename(self, columns):
