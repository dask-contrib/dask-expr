from __future__ import annotations

import functools
import warnings
from collections.abc import Hashable
from numbers import Number

import numpy as np
import pandas as pd
from dask.base import DaskMethodsMixin, is_dask_collection, named_schedulers
from dask.dataframe.core import (
    _concat,
    _Frame,
    check_divisions,
    is_dataframe_like,
    is_index_like,
    is_series_like,
    new_dd_object,
)
from dask.dataframe.dispatch import meta_nonempty
from dask.utils import IndexCallable, random_state_data, typename
from fsspec.utils import stringify_path
from tlz import first

from dask_expr import expr
from dask_expr._util import _convert_to_list
from dask_expr.align import AlignDivisions
from dask_expr.concat import Concat
from dask_expr.expr import Eval, no_default
from dask_expr.merge import JoinRecursive, Merge
from dask_expr.quantiles import RepartitionQuantiles
from dask_expr.reductions import (
    DropDuplicates,
    Len,
    MemoryUsageFrame,
    MemoryUsageIndex,
    NLargest,
    NSmallest,
    Unique,
    ValueCounts,
)
from dask_expr.repartition import Repartition
from dask_expr.shuffle import SetIndex, SetIndexBlockwise

#
# Utilities to wrap Expr API
# (Helps limit boiler-plate code in collection APIs)
#


def _wrap_expr_api(*args, wrap_api=None, **kwargs):
    # Use Expr API, but convert to/from Expr objects
    assert wrap_api is not None
    result = wrap_api(
        *[arg.expr if isinstance(arg, FrameBase) else arg for arg in args],
        **kwargs,
    )
    if isinstance(result, expr.Expr):
        return new_collection(result)
    return result


def _wrap_expr_op(self, other, op=None):
    # Wrap expr operator
    assert op is not None
    if isinstance(other, FrameBase):
        other = other.expr

    if not isinstance(other, expr.Expr):
        return new_collection(getattr(self.expr, op)(other))
    elif expr.are_co_aligned(self.expr, other):
        return new_collection(getattr(self.expr, op)(other))
    else:
        return new_collection(
            getattr(AlignDivisions(self.expr, other), op)(
                AlignDivisions(other, self.expr)
            )
        )


def _wrap_unary_expr_op(self, op=None):
    # Wrap expr operator
    assert op is not None
    return new_collection(getattr(self.expr, op)())


#
# Collection classes
#


class FrameBase(DaskMethodsMixin):
    """Base class for Expr-backed Collections"""

    __dask_scheduler__ = staticmethod(
        named_schedulers.get("threads", named_schedulers["sync"])
    )
    __dask_optimize__ = staticmethod(lambda dsk, keys, **kwargs: dsk)

    def __init__(self, expr):
        self._expr = expr

    @property
    def expr(self) -> expr.Expr:
        return self._expr

    @property
    def _meta(self):
        return self.expr._meta

    @property
    def size(self):
        return new_collection(self.expr.size)

    @property
    def columns(self):
        return pd.Index(self.expr.columns, name=self._meta.columns.name)

    def __len__(self):
        return new_collection(Len(self.expr)).compute()

    @property
    def nbytes(self):
        raise NotImplementedError("nbytes is not implemented on DataFrame")

    def __reduce__(self):
        return new_collection, (self._expr,)

    def __getitem__(self, other):
        if isinstance(other, FrameBase):
            return new_collection(self.expr.__getitem__(other.expr))
        return new_collection(self.expr.__getitem__(other))

    def __dask_graph__(self):
        out = self.expr
<<<<<<< HEAD
        out = out.simplify().lower()
=======
        out = out.optimize(fuse=False)
>>>>>>> 1d8c83b5
        return out.__dask_graph__()

    def __dask_keys__(self):
        out = self.expr
<<<<<<< HEAD
        out = out.simplify().lower()
=======
        out = out.optimize(fuse=False)
>>>>>>> 1d8c83b5
        return out.__dask_keys__()

    def simplify(self):
        return new_collection(self.expr.simplify())

<<<<<<< HEAD
    def lower(self):
        return new_collection(self.expr.lower())
=======
    def lower_once(self):
        return new_collection(self.expr.lower_once())

    def optimize(self, fuse: bool = True):
        return new_collection(self.expr.optimize(fuse=fuse))
>>>>>>> 1d8c83b5

    @property
    def dask(self):
        return self.__dask_graph__()

    def __dask_postcompute__(self):
<<<<<<< HEAD
        state = self.simplify().lower()
=======
        state = self.optimize(fuse=False)
>>>>>>> 1d8c83b5
        if type(self) != type(state):
            return state.__dask_postcompute__()
        return _concat, ()

    def __dask_postpersist__(self):
<<<<<<< HEAD
        state = self.simplify().lower()
=======
        state = self.optimize(fuse=False)
>>>>>>> 1d8c83b5
        return from_graph, (state._meta, state.divisions, state._name)

    def __getattr__(self, key):
        try:
            # Prioritize `FrameBase` attributes
            return object.__getattribute__(self, key)
        except AttributeError as err:
            try:
                # Fall back to `expr` API
                # (Making sure to convert to/from Expr)
                val = getattr(self.expr, key)
                if callable(val):
                    return functools.partial(_wrap_expr_api, wrap_api=val)
                return val
            except AttributeError:
                # Raise original error
                raise err

    def visualize(self, tasks: bool = False, **kwargs):
        """Visualize the expression or task graph

        Parameters
        ----------
        tasks:
            Whether to visualize the task graph. By default
            the expression graph will be visualized instead.
        """
        if tasks:
            return super().visualize(**kwargs)
        return self.expr.visualize(**kwargs)

    @property
    def index(self):
        return new_collection(self.expr.index)

    def reset_index(self, drop=False):
        return new_collection(expr.ResetIndex(self.expr, drop))

    def head(self, n=5, compute=True):
        out = new_collection(expr.Head(self.expr, n=n))
        if compute:
            out = out.compute()
        return out

    def tail(self, n=5, compute=True):
        out = new_collection(expr.Tail(self.expr, n=n))
        if compute:
            out = out.compute()
        return out

    def copy(self):
        """Return a copy of this object"""
        return new_collection(self.expr)

    def isin(self, values):
        if isinstance(self, DataFrame):
            # DataFrame.isin does weird alignment stuff
            bad_types = (FrameBase, pd.Series, pd.DataFrame)
        else:
            bad_types = (FrameBase,)
        if isinstance(values, bad_types):
            raise NotImplementedError("Passing a %r to `isin`" % typename(type(values)))

        # We wrap values in a delayed for two reasons:
        # - avoid serializing data in every task
        # - avoid cost of traversal of large list in optimizations
        if isinstance(values, list):
            # Motivated by https://github.com/dask/dask/issues/9411.  This appears to be
            # caused by https://github.com/dask/distributed/issues/6368, and further
            # exacerbated by the fact that the list contains duplicates.  This is a patch until
            # we can create a better fix for Serialization.
            try:
                values = list(set(values))
            except TypeError:
                pass
            if not any(is_dask_collection(v) for v in values):
                try:
                    values = np.fromiter(values, dtype=object)
                except ValueError:
                    # Numpy 1.23 supports creating arrays of iterables, while lower
                    # version 1.21.x and 1.22.x do not
                    pass
        # TODO: use delayed for values
        return new_collection(expr.Isin(self.expr, values=values))

    def _partitions(self, index):
        # Used by `partitions` for partition-wise slicing

        # Convert index to list
        if isinstance(index, int):
            index = [index]
        index = np.arange(self.npartitions, dtype=object)[index].tolist()

        # Check that selection makes sense
        assert set(index).issubset(range(self.npartitions))

        # Return selected partitions
        return new_collection(expr.Partitions(self.expr, index))

    @property
    def partitions(self):
        """Partition-wise slicing of a collection

        Examples
        --------
        >>> df.partitions[0]
        >>> df.partitions[:3]
        >>> df.partitions[::10]
        """
        return IndexCallable(self._partitions)

    def shuffle(
        self,
        index: str | list,
        ignore_index: bool = False,
        npartitions: int | None = None,
        backend: str | None = None,
        **options,
    ):
        """Shuffle a collection by column names

        Parameters
        ----------
        index:
            Column names to shuffle by.
        ignore_index: optional
            Whether to ignore the index. Default is ``False``.
        npartitions: optional
            Number of output partitions. The partition count will
            be preserved by default.
        backend: optional
            Desired shuffle backend. Default chosen at optimization time.
        **options: optional
            Algorithm-specific options.
        """
        from dask_expr.shuffle import Shuffle

        # Preserve partition count by default
        npartitions = npartitions or self.npartitions

        # Returned shuffled result
        return new_collection(
            Shuffle(
                self.expr,
                index,
                npartitions,
                ignore_index,
                backend,
                options,
            )
        )

    def groupby(self, by, **kwargs):
        from dask_expr.groupby import GroupBy

        if isinstance(by, FrameBase) and not isinstance(by, Series):
            raise ValueError(
                f"`by` must be a column name or list of columns, got {by}."
            )

        return GroupBy(self, by, **kwargs)

    def map_partitions(
        self,
        func,
        *args,
        meta=no_default,
        enforce_metadata=True,
        transform_divisions=True,
        clear_divisions=False,
        align_dataframes=False,
        **kwargs,
    ):
        """Apply a Python function to each partition

        Parameters
        ----------
        func : function
            Function applied to each partition.
        args, kwargs :
            Arguments and keywords to pass to the function. Arguments and
            keywords may contain ``FrameBase`` or regular python objects.
            DataFrame-like args (both dask and pandas) must have the same
            number of partitions as ``self` or comprise a single partition.
            Key-word arguments, Single-partition arguments, and general
            python-object argments will be broadcasted to all partitions.
        enforce_metadata : bool, default True
            Whether to enforce at runtime that the structure of the DataFrame
            produced by ``func`` actually matches the structure of ``meta``.
            This will rename and reorder columns for each partition, and will
            raise an error if this doesn't work, but it won't raise if dtypes
            don't match.
        transform_divisions : bool, default True
            Whether to apply the function onto the divisions and apply those
            transformed divisions to the output.
        clear_divisions : bool, default False
            Whether divisions should be cleared. If True, `transform_divisions`
            will be ignored.
        meta : Any, optional
            DataFrame object representing the schema of the expected result.
        """

        if align_dataframes:
            # TODO: Handle alignment?
            # Perhaps we only handle the case that all `Expr` operands
            # have the same number of partitions or can be broadcasted
            # within `MapPartitions`. If so, the `map_partitions` API
            # will need to call `Repartition` on operands that are not
            # aligned with `self.expr`.
            raise NotImplementedError()
        new_expr = expr.MapPartitions(
            self.expr,
            func,
            meta,
            enforce_metadata,
            transform_divisions,
            clear_divisions,
            kwargs,
            *[arg.expr if isinstance(arg, FrameBase) else arg for arg in args],
        )
        return new_collection(new_expr)

    def repartition(self, npartitions=None, divisions=None, force=False):
        """Repartition a collection

        Exactly one of `divisions` or `npartitions` should be specified.
        A ``ValueError`` will be raised when that is not the case.

        Parameters
        ----------
        npartitions : int, optional
            Approximate number of partitions of output. The number of
            partitions used may be slightly lower than npartitions depending
            on data distribution, but will never be higher.
        divisions : list, optional
            The "dividing lines" used to split the dataframe into partitions.
            For ``divisions=[0, 10, 50, 100]``, there would be three output partitions,
            where the new index contained [0, 10), [10, 50), and [50, 100), respectively.
            See https://docs.dask.org/en/latest/dataframe-design.html#partitions.
        force : bool, default False
            Allows the expansion of the existing divisions.
            If False then the new divisions' lower and upper bounds must be
            the same as the old divisions'.
        """

        if sum([divisions is not None, npartitions is not None]) != 1:
            raise ValueError(
                "Please provide exactly one of the ``npartitions=`` or "
                "``divisions=`` keyword arguments."
            )

        return new_collection(Repartition(self.expr, npartitions, divisions, force))

    def to_dask_dataframe(self, optimize: bool = True, **optimize_kwargs) -> _Frame:
        """Convert to a dask-dataframe collection

        Parameters
        ----------
        optimize
            Whether to optimize the underlying `Expr` object before conversion.
        **optimize_kwargs
            Key-word arguments to pass through to `optimize`.
        """
        df = self.optimize(**optimize_kwargs) if optimize else self
        return new_dd_object(df.dask, df._name, df._meta, df.divisions)


# Add operator attributes
for op in [
    "__add__",
    "__radd__",
    "__sub__",
    "__rsub__",
    "__mul__",
    "__rmul__",
    "__truediv__",
    "__rtruediv__",
    "__lt__",
    "__rlt__",
    "__gt__",
    "__rgt__",
    "__le__",
    "__rle__",
    "__ge__",
    "__rge__",
    "__eq__",
    "__ne__",
    "__and__",
    "__rand__",
    "__or__",
    "__ror__",
    "__xor__",
    "__rxor__",
]:
    setattr(FrameBase, op, functools.partialmethod(_wrap_expr_op, op=op))

for op in [
    "__invert__",
    "__neg__",
    "__pos__",
]:
    setattr(FrameBase, op, functools.partialmethod(_wrap_unary_expr_op, op=op))


class DataFrame(FrameBase):
    """DataFrame-like Expr Collection"""

    def assign(self, **pairs):
        result = self
        data = self.copy()
        for k, v in pairs.items():
            if not isinstance(k, str):
                raise TypeError(f"Column name cannot be type {type(k)}")

            if callable(v):
                v = v(data)

            if isinstance(v, (Scalar, Series)):
                result = new_collection(expr.Assign(result.expr, k, v.expr))
            elif not isinstance(v, FrameBase) and isinstance(v, Hashable):
                result = new_collection(expr.Assign(result.expr, k, v))
            else:
                raise TypeError(f"Column assignment doesn't support type {type(v)}")

        return result

    def merge(
        self,
        right,
        how="inner",
        on=None,
        left_on=None,
        right_on=None,
        left_index=False,
        right_index=False,
        suffixes=("_x", "_y"),
        indicator=False,
        shuffle_backend=None,
    ):
        """Merge the DataFrame with another DataFrame

        Parameters
        ----------
        right: FrameBase
        how : {'left', 'right', 'outer', 'inner'}, default: 'inner'
            How to handle the operation of the two objects:
            - left: use calling frame's index (or column if on is specified)
            - right: use other frame's index
            - outer: form union of calling frame's index (or column if on is
              specified) with other frame's index, and sort it
              lexicographically
            - inner: form intersection of calling frame's index (or column if
              on is specified) with other frame's index, preserving the order
              of the calling's one
        on : label or list
            Column or index level names to join on. These must be found in both
            DataFrames. If on is None and not merging on indexes then this
            defaults to the intersection of the columns in both DataFrames.
        left_on : label or list, or array-like
            Column to join on in the left DataFrame. Other than in pandas
            arrays and lists are only support if their length is 1.
        right_on : label or list, or array-like
            Column to join on in the right DataFrame. Other than in pandas
            arrays and lists are only support if their length is 1.
        left_index : boolean, default False
            Use the index from the left DataFrame as the join key.
        right_index : boolean, default False
            Use the index from the right DataFrame as the join key.
        suffixes : 2-length sequence (tuple, list, ...)
            Suffix to apply to overlapping column names in the left and
            right side, respectively
        indicator : boolean or string, default False
            Passed through to the backend DataFrame library.
        shuffle_backend: optional
            Shuffle backend to use if shuffling is necessary.
        """

        left = self.expr
        right = (
            right.expr if isinstance(right, FrameBase) else from_pandas(right, 1).expr
        )
        assert is_dataframe_like(right._meta)

        for o in [on, left_on, right_on]:
            if isinstance(o, FrameBase):
                raise NotImplementedError()
        if (
            not on
            and not left_on
            and not right_on
            and not left_index
            and not right_index
        ):
            on = [c for c in left.columns if c in right.columns]
            if not on:
                left_index = right_index = True

        if on and not left_on and not right_on:
            left_on = right_on = on
            on = None

        supported_how = ("left", "right", "outer", "inner")
        if how not in supported_how:
            raise ValueError(
                f"dask.dataframe.merge does not support how='{how}'."
                f"Options are: {supported_how}."
            )

        return new_collection(
            Merge(
                left,
                right,
                how=how,
                left_on=left_on,
                right_on=right_on,
                left_index=left_index,
                right_index=right_index,
                suffixes=suffixes,
                indicator=indicator,
                shuffle_backend=shuffle_backend,
            )
        )

    def join(
        self,
        other,
        on=None,
        how="left",
        lsuffix="",
        rsuffix="",
        shuffle_backend=None,
    ):
        if (
            not isinstance(other, list)
            and not is_dataframe_like(other._meta)
            and hasattr(other._meta, "name")
        ):
            other = new_collection(expr.ToFrame(other.expr))

        if not isinstance(other, FrameBase):
            if not isinstance(other, list) or not all(
                isinstance(o, FrameBase) for o in other
            ):
                raise ValueError("other must be DataFrame or list of DataFrames")
            if how not in ("outer", "left"):
                raise ValueError("merge_multi only supports left or outer joins")

            return new_collection(
                JoinRecursive([self.expr] + [o.expr for o in other], how=how)
            )

        return self.merge(
            right=other,
            left_index=on is None,
            right_index=True,
            left_on=on,
            how=how,
            suffixes=(lsuffix, rsuffix),
            shuffle_backend=shuffle_backend,
        )

    def __setitem__(self, key, value):
        out = self.assign(**{key: value})
        self._expr = out._expr

    def __delitem__(self, key):
        columns = [c for c in self.columns if c != key]
        out = self[columns]
        self._expr = out._expr

    def __getattr__(self, key):
        try:
            # Prioritize `DataFrame` attributes
            return object.__getattribute__(self, key)
        except AttributeError as err:
            try:
                # Check if key is in columns if key
                # is not a normal attribute
                if key in self.expr._meta.columns:
                    return Series(self.expr[key])
                raise err
            except AttributeError:
                # Fall back to `BaseFrame.__getattr__`
                return super().__getattr__(key)

    def __dir__(self):
        o = set(dir(type(self)))
        o.update(self.__dict__)
        o.update(set(dir(expr.Expr)))
        o.update(c for c in self.columns if (isinstance(c, str) and c.isidentifier()))
        return list(o)

    def map(self, func, na_action=None):
        return new_collection(expr.Map(self.expr, arg=func, na_action=na_action))

    def __repr__(self):
        return f"<dask_expr.expr.DataFrame: expr={self.expr}>"

    def nlargest(self, n=5, columns=None):
        return new_collection(NLargest(self.expr, n=n, _columns=columns))

    def nsmallest(self, n=5, columns=None):
        return new_collection(NSmallest(self.expr, n=n, _columns=columns))

    def memory_usage(self, deep=False, index=True):
        return new_collection(MemoryUsageFrame(self.expr, deep=deep, _index=index))

    def drop_duplicates(self, subset=None, ignore_index=False):
        # Fail early if subset is not valid, e.g. missing columns
        subset = _convert_to_list(subset)
        meta_nonempty(self._meta).drop_duplicates(subset=subset)
        return new_collection(
            DropDuplicates(self.expr, subset=subset, ignore_index=ignore_index)
        )

    def dropna(self, how=no_default, subset=None, thresh=no_default):
        if how is not no_default and thresh is not no_default:
            raise TypeError(
                "You cannot set both the how and thresh arguments at the same time."
            )
        subset = _convert_to_list(subset)
        return new_collection(
            expr.DropnaFrame(self.expr, how=how, subset=subset, thresh=thresh)
        )

    def sample(self, n=None, frac=None, replace=False, random_state=None):
        if n is not None:
            msg = (
                "sample does not support the number of sampled items "
                "parameter, 'n'. Please use the 'frac' parameter instead."
            )
            if isinstance(n, Number) and 0 <= n <= 1:
                warnings.warn(msg)
                frac = n
            else:
                raise ValueError(msg)

        if frac is None:
            raise ValueError("frac must not be None")

        if random_state is None:
            random_state = np.random.RandomState()

        state_data = random_state_data(self.npartitions, random_state)
        return new_collection(
            expr.Sample(self.expr, state_data=state_data, frac=frac, replace=replace)
        )

    def rename(self, columns):
        return new_collection(expr.RenameFrame(self.expr, columns=columns))

    def explode(self, column):
        column = _convert_to_list(column)
        return new_collection(expr.ExplodeFrame(self.expr, column=column))

    def drop(self, labels=None, columns=None, errors="raise"):
        if columns is None:
            columns = labels
        if columns is None:
            raise TypeError("must either specify 'columns' or 'labels'")
        return new_collection(expr.Drop(self.expr, columns=columns, errors=errors))

    def to_parquet(self, path, **kwargs):
        from dask_expr.io.parquet import to_parquet

        return to_parquet(self, path, **kwargs)

    def select_dtypes(self, include=None, exclude=None):
        columns = self._meta.select_dtypes(include=include, exclude=exclude).columns
        return new_collection(self.expr[columns])

    def eval(self, expr, **kwargs):
        return new_collection(Eval(self.expr, _expr=expr, expr_kwargs=kwargs))

    def set_index(self, other, drop=True, sorted=False, divisions=None):
        if isinstance(other, DataFrame):
            raise TypeError("other can't be of type DataFrame")
        if isinstance(other, Series):
            if other._name == self.index._name:
                return self
        elif other == self.index.name:
            return self

        if divisions is not None:
            check_divisions(divisions)
        other = other.expr if isinstance(other, Series) else other

        if sorted:
            return new_collection(
                SetIndexBlockwise(self.expr, other, drop, new_divisions=divisions)
            )

        return new_collection(
            SetIndex(self.expr, other, drop, user_divisions=divisions)
        )


class Series(FrameBase):
    """Series-like Expr Collection"""

    def __dir__(self):
        o = set(dir(type(self)))
        o.update(self.__dict__)
        o.update(set(dir(expr.Expr)))
        return list(o)

    @property
    def name(self):
        return self.expr._meta.name

    @property
    def nbytes(self):
        return new_collection(self.expr.nbytes)

    def map(self, arg, na_action=None):
        return new_collection(expr.Map(self.expr, arg=arg, na_action=na_action))

    def __repr__(self):
        return f"<dask_expr.expr.Series: expr={self.expr}>"

    def to_frame(self, name=no_default):
        return new_collection(expr.ToFrame(self.expr, name=name))

    def value_counts(self, sort=None, ascending=False, dropna=True, normalize=False):
        return new_collection(
            ValueCounts(self.expr, sort, ascending, dropna, normalize)
        )

    def nlargest(self, n=5):
        return new_collection(NLargest(self.expr, n=n))

    def nsmallest(self, n=5):
        return new_collection(NSmallest(self.expr, n=n))

    def memory_usage(self, deep=False, index=True):
        return new_collection(MemoryUsageFrame(self.expr, deep=deep, _index=index))

    def unique(self):
        return new_collection(Unique(self.expr))

    def drop_duplicates(self, ignore_index=False):
        return new_collection(DropDuplicates(self.expr, ignore_index=ignore_index))

    def dropna(self):
        return new_collection(expr.DropnaSeries(self.expr))

    def between(self, left, right, inclusive="both"):
        return new_collection(
            expr.Between(self.expr, left=left, right=right, inclusive=inclusive)
        )

    def explode(self):
        return new_collection(expr.ExplodeSeries(self.expr))

    def _repartition_quantiles(self, npartitions, upsample=1.0, random_state=None):
        return new_collection(
            RepartitionQuantiles(self.expr, npartitions, upsample, random_state)
        )


class Index(Series):
    """Index-like Expr Collection"""

    def __repr__(self):
        return f"<dask_expr.expr.Index: expr={self.expr}>"

    def to_frame(self, index=True, name=no_default):
        if not index:
            raise NotImplementedError
        return new_collection(expr.ToFrameIndex(self.expr, index=index, name=name))

    def memory_usage(self, deep=False):
        return new_collection(MemoryUsageIndex(self.expr, deep=deep))

    def __dir__(self):
        o = set(dir(type(self)))
        o.update(self.__dict__)
        o.update(set(dir(expr.Expr)))
        return list(o)


class Scalar(FrameBase):
    """Scalar Expr Collection"""

    def __repr__(self):
        return f"<dask_expr.expr.Scalar: expr={self.expr}>"

    def __dask_postcompute__(self):
        return first, ()


def new_collection(expr):
    """Create new collection from an expr"""

    meta = expr._meta
    if is_dataframe_like(meta):
        return DataFrame(expr)
    elif is_series_like(meta):
        return Series(expr)
    elif is_index_like(meta):
        return Index(expr)
    else:
        return Scalar(expr)


def optimize(collection, fuse=True):
    return new_collection(expr.optimize(collection.expr, fuse=fuse))


def from_pandas(data, *args, **kwargs):
    from dask_expr.io.io import FromPandas

    return new_collection(FromPandas(data.copy(), *args, **kwargs))


def from_graph(*args, **kwargs):
    from dask_expr.io.io import FromGraph

    return new_collection(FromGraph(*args, **kwargs))


def from_dask_dataframe(ddf: _Frame, optimize: bool = True) -> FrameBase:
    """Create a dask-expr collection from a dask-dataframe collection

    Parameters
    ----------
    optimize
        Whether to optimize the graph before conversion.
    """
    graph = ddf.dask
    if optimize:
        graph = ddf.__dask_optimize__(graph, ddf.__dask_keys__())
    return from_graph(graph, ddf._meta, ddf.divisions, ddf._name)


def read_csv(*args, **kwargs):
    from dask_expr.io.csv import ReadCSV

    return new_collection(ReadCSV(*args, **kwargs))


def read_parquet(
    path=None,
    columns=None,
    filters=None,
    categories=None,
    index=None,
    storage_options=None,
    dtype_backend=None,
    calculate_divisions=False,
    ignore_metadata_file=False,
    metadata_task_size=None,
    split_row_groups="infer",
    blocksize="default",
    aggregate_files=None,
    parquet_file_extension=(".parq", ".parquet", ".pq"),
    filesystem="fsspec",
    **kwargs,
):
    from dask_expr.io.parquet import ReadParquet

    if hasattr(path, "name"):
        path = stringify_path(path)

    kwargs["dtype_backend"] = dtype_backend

    return new_collection(
        ReadParquet(
            path,
            columns=_convert_to_list(columns),
            filters=filters,
            categories=categories,
            index=index,
            storage_options=storage_options,
            calculate_divisions=calculate_divisions,
            ignore_metadata_file=ignore_metadata_file,
            metadata_task_size=metadata_task_size,
            split_row_groups=split_row_groups,
            blocksize=blocksize,
            aggregate_files=aggregate_files,
            parquet_file_extension=parquet_file_extension,
            filesystem=filesystem,
            kwargs=kwargs,
        )
    )


def concat(
    dfs,
    axis=0,
    join="outer",
    ignore_unknown_divisions=False,
    ignore_order=False,
    **kwargs,
):
    if axis == 1:
        # TODO: implement
        raise NotImplementedError
    if ignore_unknown_divisions:
        # TODO: implement
        raise NotImplementedError

    if not isinstance(dfs, list):
        raise TypeError("dfs must be a list of DataFrames/Series objects")
    if len(dfs) == 0:
        raise ValueError("No objects to concatenate")
    if len(dfs) == 1:
        return dfs[0]

    if join not in ("inner", "outer"):
        raise ValueError("'join' must be 'inner' or 'outer'")

    dfs = [from_pandas(df) if not is_dask_collection(df) else df for df in dfs]

    return new_collection(
        Concat(
            join,
            ignore_order,
            kwargs,
            *[df.expr for df in dfs],
        )
    )<|MERGE_RESOLUTION|>--- conflicted
+++ resolved
@@ -133,56 +133,35 @@
 
     def __dask_graph__(self):
         out = self.expr
-<<<<<<< HEAD
-        out = out.simplify().lower()
-=======
-        out = out.optimize(fuse=False)
->>>>>>> 1d8c83b5
+        out = out.optimize(fuse=False).lower()
         return out.__dask_graph__()
 
     def __dask_keys__(self):
         out = self.expr
-<<<<<<< HEAD
-        out = out.simplify().lower()
-=======
-        out = out.optimize(fuse=False)
->>>>>>> 1d8c83b5
+        out = out.optimize(fuse=False).lower()
         return out.__dask_keys__()
 
     def simplify(self):
         return new_collection(self.expr.simplify())
 
-<<<<<<< HEAD
-    def lower(self):
-        return new_collection(self.expr.lower())
-=======
     def lower_once(self):
         return new_collection(self.expr.lower_once())
 
     def optimize(self, fuse: bool = True):
         return new_collection(self.expr.optimize(fuse=fuse))
->>>>>>> 1d8c83b5
 
     @property
     def dask(self):
         return self.__dask_graph__()
 
     def __dask_postcompute__(self):
-<<<<<<< HEAD
-        state = self.simplify().lower()
-=======
-        state = self.optimize(fuse=False)
->>>>>>> 1d8c83b5
+        state = self.optimize(fuse=False).lower()
         if type(self) != type(state):
             return state.__dask_postcompute__()
         return _concat, ()
 
     def __dask_postpersist__(self):
-<<<<<<< HEAD
-        state = self.simplify().lower()
-=======
-        state = self.optimize(fuse=False)
->>>>>>> 1d8c83b5
+        state = self.optimize(fuse=False).lower()
         return from_graph, (state._meta, state.divisions, state._name)
 
     def __getattr__(self, key):
