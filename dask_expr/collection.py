--- conflicted
+++ resolved
@@ -25,11 +25,7 @@
 from dask_expr._util import _convert_to_list
 from dask_expr.concat import Concat
 from dask_expr.expr import Eval, no_default
-<<<<<<< HEAD
-from dask_expr.merge import Merge
-=======
 from dask_expr.merge import JoinRecursive, Merge
->>>>>>> 4169d1a2
 from dask_expr.quantiles import RepartitionQuantiles
 from dask_expr.reductions import (
     DropDuplicates,
