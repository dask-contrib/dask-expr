--- conflicted
+++ resolved
@@ -2799,13 +2799,8 @@
     # Lower
     result = result.lower_completely()
 
-<<<<<<< HEAD
-    # Cull
-    result = result.rewrite(kind="cull", cache={})
-=======
     # Simplify again
     result = result.simplify()
->>>>>>> 5260aa45
 
     # Final graph-specific optimizations
     if fuse:
