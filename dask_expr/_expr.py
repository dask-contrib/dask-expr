from __future__ import annotations

import functools
import numbers
import operator
import os
from collections import defaultdict
from collections.abc import Generator, Mapping

import dask
import numpy as np
import pandas as pd
import toolz
from dask.base import normalize_token
from dask.core import flatten
from dask.dataframe import methods
from dask.dataframe.core import (
    _get_divisions_map_partitions,
    _get_meta_map_partitions,
    apply_and_enforce,
    is_dataframe_like,
    is_index_like,
    is_series_like,
    make_meta,
    total_mem_usage,
)
from dask.dataframe.dispatch import meta_nonempty
from dask.dataframe.rolling import CombinedOutput, _head_timedelta, overlap_chunk
from dask.dataframe.utils import clear_known_categories, drop_by_shallow_copy
from dask.typing import no_default
from dask.utils import M, apply, funcname, import_required, is_arraylike
from tlz import merge_sorted, unique

from dask_expr._util import _BackendData, _tokenize_deterministic, _tokenize_partial

replacement_rules = []


class Expr:
    """Primary class for all Expressions

    This mostly includes Dask protocols and various Pandas-like method
    definitions to make us look more like a DataFrame.
    """

    _parameters = []
    _defaults = {}
    _is_length_preserving = False

    def __init__(self, *args, **kwargs):
        operands = list(args)
        for parameter in type(self)._parameters[len(operands) :]:
            try:
                operands.append(kwargs.pop(parameter))
            except KeyError:
                operands.append(type(self)._defaults[parameter])
        assert not kwargs, kwargs
        self.operands = operands
        if self._required_attribute:
            dep = next(iter(self.dependencies()))._meta
            if not hasattr(dep, self._required_attribute):
                # Raise a ValueError instead of AttributeError to
                # avoid infinite recursion
                raise ValueError(f"{dep} has no attribute {self._required_attribute}")

    @property
    def _required_attribute(self) -> str:
        # Specify if the first `dependency` must support
        # a specific attribute for valid behavior.
        return None

    @functools.cached_property
    def ndim(self):
        meta = self._meta
        try:
            return meta.ndim
        except AttributeError:
            return 0

    def __str__(self):
        s = ", ".join(
            str(param) + "=" + str(operand)
            for param, operand in zip(self._parameters, self.operands)
            if isinstance(operand, Expr) or operand != self._defaults.get(param)
        )
        return f"{type(self).__name__}({s})"

    def __repr__(self):
        return str(self)

    def _tree_repr_lines(self, indent=0, recursive=True):
        header = funcname(type(self)) + ":"
        lines = []
        for i, op in enumerate(self.operands):
            if isinstance(op, Expr):
                if recursive:
                    lines.extend(op._tree_repr_lines(2))
            else:
                try:
                    param = self._parameters[i]
                    default = self._defaults[param]
                except (IndexError, KeyError):
                    param = self._parameters[i] if i < len(self._parameters) else ""
                    default = "--no-default--"

                if isinstance(op, _BackendData):
                    op = op._data

                if isinstance(op, pd.core.base.PandasObject):
                    op = "<pandas>"
                elif is_dataframe_like(op):
                    op = "<dataframe>"
                elif is_index_like(op):
                    op = "<index>"
                elif is_series_like(op):
                    op = "<series>"
                elif is_arraylike(op):
                    op = "<array>"

                if repr(op) != repr(default):
                    if param:
                        header += f" {param}={repr(op)}"
                    else:
                        header += repr(op)
        lines = [header] + lines
        lines = [" " * indent + line for line in lines]

        return lines

    def tree_repr(self):
        return os.linesep.join(self._tree_repr_lines())

    def pprint(self):
        for line in self._tree_repr_lines():
            print(line)

    def __hash__(self):
        return hash(self._name)

    def __reduce__(self):
        if dask.config.get("dask-expr-no-serialize", False):
            raise RuntimeError(f"Serializing a {type(self)} object")
        return type(self), tuple(self.operands)

    def _depth(self):
        """Depth of the expression tree

        Returns
        -------
        depth: int
        """
        if not self.dependencies():
            return 1
        else:
            return max(expr._depth() for expr in self.dependencies()) + 1

    def __getattr__(self, key):
        try:
            return object.__getattribute__(self, key)
        except AttributeError as err:
            if key == "_meta":
                # Avoid a recursive loop if/when `self._meta`
                # produces an `AttributeError`
                raise RuntimeError(
                    f"Failed to generate metadata for {self}. "
                    "This operation may not be supported by the current backend."
                )

            # Allow operands to be accessed as attributes
            # as long as the keys are not already reserved
            # by existing methods/properties
            _parameters = type(self)._parameters
            if key in _parameters:
                idx = _parameters.index(key)
                return self.operands[idx]
            if is_dataframe_like(self._meta) and key in self._meta.columns:
                return self[key]

            link = "https://github.com/dask-contrib/dask-expr/blob/main/README.md#api-coverage"
            raise AttributeError(
                f"{err}\n\n"
                "This often means that you are attempting to use an unsupported "
                f"API function. Current API coverage is documented here: {link}."
            )

    def operand(self, key):
        # Access an operand unambiguously
        # (e.g. if the key is reserved by a method/property)
        return self.operands[type(self)._parameters.index(key)]

    def dependencies(self):
        # Dependencies are `Expr` operands only
        return [operand for operand in self.operands if isinstance(operand, Expr)]

    def _task(self, index: int):
        """The task for the i'th partition

        Parameters
        ----------
        index:
            The index of the partition of this dataframe

        Examples
        --------
        >>> class Add(Expr):
        ...     def _task(self, i):
        ...         return (operator.add, (self.left._name, i), (self.right._name, i))

        Returns
        -------
        task:
            The Dask task to compute this partition

        See Also
        --------
        Expr._layer
        """
        raise NotImplementedError(
            "Expressions should define either _layer (full dictionary) or _task"
            " (single task).  This expression type defines neither"
        )

    def _layer(self) -> dict:
        """The graph layer added by this expression

        Examples
        --------
        >>> class Add(Expr):
        ...     def _layer(self):
        ...         return {
        ...             (self._name, i): (operator.add, (self.left._name, i), (self.right._name, i))
        ...             for i in range(self.npartitions)
        ...         }

        Returns
        -------
        layer: dict
            The Dask task graph added by this expression

        See Also
        --------
        Expr._task
        Expr.__dask_graph__
        """

        return {(self._name, i): self._task(i) for i in range(self.npartitions)}

    def rewrite(self, kind: str):
        """Rewrite an expression

        This leverages the ``._{kind}_down`` and ``._{kind}_up``
        methods defined on each class

        Returns
        -------
        expr:
            output expression
        changed:
            whether or not any change occured
        """
        expr = self
        down_name = f"_{kind}_down"
        up_name = f"_{kind}_up"
        while True:
            _continue = False

            # Rewrite this node
            if down_name in expr.__dir__():
                out = getattr(expr, down_name)()
                if out is None:
                    out = expr
                if not isinstance(out, Expr):
                    return out
                if out._name != expr._name:
                    expr = out
                    continue

            # Allow children to rewrite their parents
            for child in expr.dependencies():
                if up_name in child.__dir__():
                    out = getattr(child, up_name)(expr)
                    if out is None:
                        out = expr
                    if not isinstance(out, Expr):
                        return out
                    if out is not expr and out._name != expr._name:
                        expr = out
                        _continue = True
                        break

            if _continue:
                continue

            # Rewrite all of the children
            new_operands = []
            changed = False
            for operand in expr.operands:
                if isinstance(operand, Expr):
                    new = operand.rewrite(kind=kind)
                    if new._name != operand._name:
                        changed = True
                else:
                    new = operand
                new_operands.append(new)

            if changed:
                expr = type(expr)(*new_operands)
                continue
            else:
                break

        return expr

    def simplify(self):
        """Simplify an expression

        This leverages the ``._simplify_down`` and ``._simplify_up``
        methods defined on each class

        Returns
        -------
        expr:
            output expression
        changed:
            whether or not any change occured
        """
        return self.rewrite(kind="simplify")

    def _simplify_down(self):
        return

    def _simplify_up(self, parent):
        return

    def lower_once(self):
        expr = self

        # Lower this node
        out = expr._lower()
        if out is None:
            out = expr
        if not isinstance(out, Expr):
            return out

        # Lower all children
        new_operands = []
        changed = False
        for operand in out.operands:
            if isinstance(operand, Expr):
                new = operand.lower_once()
                if new._name != operand._name:
                    changed = True
            else:
                new = operand
            new_operands.append(new)

        if changed:
            out = type(out)(*new_operands)

        return out

    def lower_completely(self) -> Expr:
        """Lower an expression completely

        This calls the ``lower_once`` method in a loop
        until nothing changes. This function does not
        apply any other optimizations (like ``simplify``).

        Returns
        -------
        expr:
            output expression

        See Also
        --------
        Expr.lower_once
        Expr._lower
        """
        # Lower until nothing changes
        expr = self
        while True:
            new = expr.lower_once()
            if new._name == expr._name:
                break
            expr = new
        return expr

    def _lower(self):
        return

    def combine_similar(
        self, root: Expr | None = None, _cache: dict | None = None
    ) -> Expr:
        """Combine similar expression nodes using global information

        This leverages the ``._combine_similar`` method defined
        on each class. The global expression-tree traversal will
        change IO leaves first, and finish with the root expression.
        The primary purpose of this method is to allow column
        projections to be "pushed back up" the expression graph
        in the case that simlar IO & Blockwise operations can
        be captured by the same operations.

        Parameters
        ----------
        root:
            The root node of the global expression graph. If not
            specified, the root is assumed to be ``self``.
        _cache:
            Optional dictionary to use for caching.

        Returns
        -------
        expr:
            output expression
        """
        expr = self
        update_root = root is None
        root = root if root is not None else self

        if _cache is None:
            _cache = {}
        elif (self._name, root._name) in _cache:
            return _cache[(self._name, root._name)]

        seen = set()
        while expr._name not in seen:
            # Call combine_similar on each dependency
            new_operands = []
            changed_dependency = False
            for operand in expr.operands:
                if isinstance(operand, Expr):
                    new = operand.combine_similar(root=root, _cache=_cache)
                    if new._name != operand._name:
                        changed_dependency = True
                else:
                    new = operand
                new_operands.append(new)

            if changed_dependency:
                expr = type(expr)(*new_operands)
                if isinstance(expr, Projection):
                    # We might introduce stacked Projections (merge for example).
                    # So get rid of them here again
                    expr_simplify_down = expr._simplify_down()
                    if expr_simplify_down is not None:
                        expr = expr_simplify_down
                if update_root:
                    root = expr
                continue

            # Execute "_combine_similar" on expr
            out = expr._combine_similar(root)
            if out is None:
                out = expr
            if not isinstance(out, Expr):
                _cache[(self._name, root._name)] = out
                return out
            seen.add(expr._name)
            if expr._name != out._name and update_root:
                root = expr
            expr = out

        _cache[(self._name, root._name)] = expr
        return expr

    def _combine_similar(self, root: Expr):
        return

    def _combine_similar_branches(self, root, remove_ops, skip_ops=None):
        # We have to go back until we reach an operation that was not pushed down
        frame, operations = self._remove_operations(self.frame, remove_ops, skip_ops)
        try:
            common = type(self)(frame, *self.operands[1:])
        except ValueError:
            # May have encountered a problem with `_required_attribute`.
            # (There is no guarentee that the same method will exist for
            # both a Series and DataFrame)
            return None

        others = self._find_similar_operations(root, ignore=self._parameters)

        others_compatible = []
        for op in others:
            if (
                isinstance(op.frame, remove_ops)
                and (common._name == type(op)(op.frame.frame, *op.operands[1:])._name)
            ) or common._name == op._name:
                others_compatible.append(op)

        if isinstance(self.frame, Filter) and all(
            isinstance(op.frame, Filter) for op in others_compatible
        ):
            # Avoid pushing filters up if all similar ops
            # are acting on a Filter-based expression anyway
            return None

        if len(others_compatible) > 0:
            # Add operations back in the same order
            for i, op in enumerate(reversed(operations)):
                common = common[op]
                if i > 0:
                    # Combine stacked projections
                    common = common._simplify_down() or common
            return common

    def _remove_operations(self, frame, remove_ops, skip_ops=None):
        """Searches for operations that we have to push up again to avoid
        the duplication of branches that are doing the same.

        Parameters
        ----------
        frame: Expression that we will search.
        remove_ops: Ops that we will remove to push up again.
        skip_ops: Ops that were introduced and that we want to ignore.

        Returns
        -------
        tuple of the new expression and the operations that we removed.
        """

        operations, ops_to_push_up = [], []
        frame_base = frame
        combined_ops = remove_ops if skip_ops is None else remove_ops + skip_ops
        while isinstance(frame, combined_ops):
            # Have to respect ops that were injected while lowering or filters
            if isinstance(frame, remove_ops):
                ops_to_push_up.append(frame.operands[1])
                frame = frame.frame
                break
            else:
                operations.append((type(frame), frame.operands[1:]))
                frame = frame.frame

        if len(ops_to_push_up) > 0:
            # Remove the projections but build the remaining things back up
            for op_type, operands in reversed(operations):
                frame = op_type(frame, *operands)
            return frame, ops_to_push_up
        else:
            return frame_base, []

    def optimize(self, **kwargs):
        return optimize(self, **kwargs)

    @property
    def index(self):
        return Index(self)

    @property
    def size(self):
        return Size(self)

    @property
    def nbytes(self):
        return NBytes(self)

    def __getitem__(self, other):
        if isinstance(other, Expr):
            return Filter(self, other)  # df[df.x > 1]
        else:
            return Projection(self, other)  # df[["a", "b", "c"]]

    def __bool__(self):
        raise ValueError(
            f"The truth value of a {self.__class__.__name__} is ambiguous. "
            "Use a.any() or a.all()."
        )

    def __add__(self, other):
        return Add(self, other)

    def __radd__(self, other):
        return Add(other, self)

    def __sub__(self, other):
        return Sub(self, other)

    def __rsub__(self, other):
        return Sub(other, self)

    def __mul__(self, other):
        return Mul(self, other)

    def __rmul__(self, other):
        return Mul(other, self)

    def __truediv__(self, other):
        return Div(self, other)

    def __rtruediv__(self, other):
        return Div(other, self)

    def __lt__(self, other):
        return LT(self, other)

    def __rlt__(self, other):
        return LT(other, self)

    def __gt__(self, other):
        return GT(self, other)

    def __rgt__(self, other):
        return GT(other, self)

    def __le__(self, other):
        return LE(self, other)

    def __rle__(self, other):
        return LE(other, self)

    def __ge__(self, other):
        return GE(self, other)

    def __rge__(self, other):
        return GE(other, self)

    def __eq__(self, other):
        return EQ(self, other)

    def __ne__(self, other):
        return NE(self, other)

    def __and__(self, other):
        return And(self, other)

    def __rand__(self, other):
        return And(other, self)

    def __or__(self, other):
        return Or(self, other)

    def __ror__(self, other):
        return Or(other, self)

    def __xor__(self, other):
        return XOr(self, other)

    def __rxor__(self, other):
        return XOr(other, self)

    def __invert__(self):
        return Invert(self)

    def __neg__(self):
        return Neg(self)

    def __pos__(self):
        return Pos(self)

    def sum(self, skipna=True, numeric_only=False, min_count=0):
        return Sum(self, skipna, numeric_only, min_count)

    def prod(self, skipna=True, numeric_only=False, min_count=0):
        return Prod(self, skipna, numeric_only, min_count)

    def var(self, axis=0, skipna=True, ddof=1, numeric_only=False):
        if axis == 0:
            return Var(self, skipna, ddof, numeric_only)
        elif axis == 1:
            return VarColumns(self, skipna, ddof, numeric_only)
        else:
            raise ValueError(f"axis={axis} not supported. Please specify 0 or 1")

    def std(self, axis=0, skipna=True, ddof=1, numeric_only=False):
        return Sqrt(self.var(axis, skipna, ddof, numeric_only))

    def mean(self, skipna=True, numeric_only=False, min_count=0):
        return Mean(self, skipna=skipna, numeric_only=numeric_only)

    def max(self, skipna=True, numeric_only=False, min_count=0):
        return Max(self, skipna, numeric_only, min_count)

    def any(self, skipna=True):
        return Any(self, skipna=skipna)

    def all(self, skipna=True):
        return All(self, skipna=skipna)

    def idxmin(self, skipna=True, numeric_only=False):
        return IdxMin(self, skipna=skipna, numeric_only=numeric_only)

    def idxmax(self, skipna=True, numeric_only=False):
        return IdxMax(self, skipna=skipna, numeric_only=numeric_only)

    def mode(self, dropna=True):
        return Mode(self, dropna=dropna)

    def min(self, skipna=True, numeric_only=False, min_count=0):
        return Min(self, skipna, numeric_only, min_count)

    def count(self, numeric_only=False):
        return Count(self, numeric_only)

    def abs(self):
        return Abs(self)

    def astype(self, dtypes):
        return AsType(self, dtypes)

    def clip(self, lower=None, upper=None):
        return Clip(self, lower=lower, upper=upper)

    def combine_first(self, other):
        return CombineFirst(self, other=other)

    def to_timestamp(self, freq=None, how="start"):
        return ToTimestamp(self, freq=freq, how=how)

    def isna(self):
        return IsNa(self)

    def isnull(self):
        # These are the same anyway
        return IsNa(self)

    def mask(self, cond, other=np.nan):
        return Mask(self, cond=cond, other=other)

    def round(self, decimals=0):
        return Round(self, decimals=decimals)

    def where(self, cond, other=np.nan):
        return Where(self, cond=cond, other=other)

    def apply(self, function, *args, **kwargs):
        return Apply(self, function, args, kwargs)

    def replace(self, to_replace=None, value=no_default, regex=False):
        return Replace(self, to_replace=to_replace, value=value, regex=regex)

    def fillna(self, value=None):
        return Fillna(self, value=value)

    def rename_axis(
        self, mapper=no_default, index=no_default, columns=no_default, axis=0
    ):
        return RenameAxis(self, mapper=mapper, index=index, columns=columns, axis=axis)

    def align(self, other, join="outer", fill_value=None):
        from dask_expr._collection import new_collection
        from dask_expr._repartition import Repartition

        if are_co_aligned(self, other):
            left = self

        else:
            dfs = [self, other]
            if not all(df.known_divisions for df in dfs):
                raise ValueError(
                    "Not all divisions are known, can't align "
                    "partitions. Please use `set_index` "
                    "to set the index."
                )

            divisions = list(unique(merge_sorted(*[df.divisions for df in dfs])))
            if len(divisions) == 1:  # single value for index
                divisions = (divisions[0], divisions[0])

            left = Repartition(self, new_divisions=divisions, force=True)
            other = Repartition(other, new_divisions=divisions, force=True)
        aligned = _Align(left, other, join=join, fill_value=fill_value)

        return new_collection(AlignGetitem(aligned, position=0)), new_collection(
            AlignGetitem(aligned, position=1)
        )

    def nunique_approx(self):
        return NuniqueApprox(self, b=16)

    def memory_usage_per_partition(self, index=True, deep=False):
        return MemoryUsagePerPartition(self, index, deep)

    @functools.cached_property
    def divisions(self):
        return tuple(self._divisions())

    def _divisions(self):
        raise NotImplementedError()

    @property
    def known_divisions(self):
        """Whether divisions are already known"""
        return len(self.divisions) > 0 and self.divisions[0] is not None

    @property
    def npartitions(self):
        if "npartitions" in self._parameters:
            idx = self._parameters.index("npartitions")
            return self.operands[idx]
        else:
            return len(self.divisions) - 1

    @functools.cached_property
    def _name(self):
        return (
            funcname(type(self)).lower() + "-" + _tokenize_deterministic(*self.operands)
        )

    @property
    def columns(self) -> list:
        try:
            return list(self._meta.columns)
        except AttributeError:
            return []

    @property
    def dtypes(self):
        return self._meta.dtypes

    @property
    def _meta(self):
        raise NotImplementedError()

    def __dask_graph__(self):
        """Traverse expression tree, collect layers"""
        stack = [self]
        seen = set()
        layers = []
        while stack:
            expr = stack.pop()

            if expr._name in seen:
                continue
            seen.add(expr._name)

            layers.append(expr._layer())
            for operand in expr.dependencies():
                stack.append(operand)

        return toolz.merge(layers)

    def __dask_keys__(self):
        return [(self._name, i) for i in range(self.npartitions)]

    def substitute(self, old, new) -> Expr:
        """Substitute a specific term within the expression

        Note that replacing non-`Expr` terms may produce
        unexpected results, and is not recommended.
        Substituting boolean values is not allowed.

        Parameters
        ----------
        old:
            Old term to find and replace.
        new:
            New term to replace instances of `old` with.

        Examples
        --------
        >>> (df + 10).substitute(10, 20)
        df + 20
        """

        # Check if we are replacing a literal
        if isinstance(old, Expr):
            substitute_literal = False
            if self._name == old._name:
                return new
        else:
            substitute_literal = True
            if isinstance(old, bool):
                raise TypeError("Arguments to `substitute` cannot be bool.")

        new_exprs = []
        update = False
        for operand in self.operands:
            if isinstance(operand, Expr):
                val = operand.substitute(old, new)
                if operand._name != val._name:
                    update = True
                new_exprs.append(val)
            elif (
                isinstance(self, Fused)
                and isinstance(operand, list)
                and all(isinstance(op, Expr) for op in operand)
            ):
                # Special handling for `Fused`.
                # We make no promise to dive through a
                # list operand in general, but NEED to
                # do so for the `Fused.exprs` operand.
                val = []
                for op in operand:
                    val.append(op.substitute(old, new))
                    if val[-1]._name != op._name:
                        update = True
                new_exprs.append(val)
            elif (
                substitute_literal
                and not isinstance(operand, bool)
                and isinstance(operand, type(old))
                and operand == old
            ):
                new_exprs.append(new)
                update = True
            else:
                new_exprs.append(operand)

        if update:  # Only recreate if something changed
            return type(self)(*new_exprs)
        return self

    def substitute_parameters(self, substitutions: dict) -> Expr:
        """Substitute specific `Expr` parameters

        Parameters
        ----------
        substitutions:
            Mapping of parameter keys to new values. Keys that
            are not found in ``self._parameters`` will be ignored.
        """
        if not substitutions:
            return self

        changed = False
        new_operands = []
        for i, operand in enumerate(self.operands):
            if i < len(self._parameters) and self._parameters[i] in substitutions:
                new_operands.append(substitutions[self._parameters[i]])
                changed = True
            else:
                new_operands.append(operand)
        if changed:
            return type(self)(*new_operands)
        return self

    def _find_similar_operations(self, root: Expr, ignore: list | None = None):
        # Find operations with the same type and operands.
        # Parameter keys specified by `ignore` will not be
        # included in the operand comparison
        alike = [
            op for op in root.find_operations(type(self)) if op._name != self._name
        ]
        if not alike:
            # No other operations of the same type. Early return
            return []

        # Return subset of `alike` with the same "token"
        token = _tokenize_partial(self, ignore)
        return [item for item in alike if _tokenize_partial(item, ignore) == token]

    def _node_label_args(self):
        """Operands to include in the node label by `visualize`"""
        return self.dependencies()

    def _to_graphviz(
        self,
        rankdir="BT",
        graph_attr=None,
        node_attr=None,
        edge_attr=None,
        **kwargs,
    ):
        from dask.dot import label, name

        graphviz = import_required(
            "graphviz",
            "Drawing dask graphs with the graphviz visualization engine requires the `graphviz` "
            "python library and the `graphviz` system library.\n\n"
            "Please either conda or pip install as follows:\n\n"
            "  conda install python-graphviz     # either conda install\n"
            "  python -m pip install graphviz    # or pip install and follow installation instructions",
        )

        graph_attr = graph_attr or {}
        node_attr = node_attr or {}
        edge_attr = edge_attr or {}

        graph_attr["rankdir"] = rankdir
        node_attr["shape"] = "box"
        node_attr["fontname"] = "helvetica"

        graph_attr.update(kwargs)
        g = graphviz.Digraph(
            graph_attr=graph_attr,
            node_attr=node_attr,
            edge_attr=edge_attr,
        )

        stack = [self]
        seen = set()
        dependencies = {}
        while stack:
            expr = stack.pop()

            if expr._name in seen:
                continue
            seen.add(expr._name)

            dependencies[expr] = set(expr.dependencies())
            for dep in expr.dependencies():
                stack.append(dep)

        cache = {}
        for expr in dependencies:
            expr_name = name(expr)
            attrs = {}

            # Make node label
            deps = [
                funcname(type(dep)) if isinstance(dep, Expr) else str(dep)
                for dep in expr._node_label_args()
            ]
            _label = funcname(type(expr))
            if deps:
                _label = f"{_label}({', '.join(deps)})" if deps else _label
            node_label = label(_label, cache=cache)

            attrs.setdefault("label", str(node_label))
            attrs.setdefault("fontsize", "20")
            g.node(expr_name, **attrs)

        for expr, deps in dependencies.items():
            expr_name = name(expr)
            for dep in deps:
                dep_name = name(dep)
                g.edge(dep_name, expr_name)

        return g

    def visualize(self, filename="dask-expr.svg", format=None, **kwargs):
        """
        Visualize the expression graph.
        Requires ``graphviz`` to be installed.

        Parameters
        ----------
        filename : str or None, optional
            The name of the file to write to disk. If the provided `filename`
            doesn't include an extension, '.png' will be used by default.
            If `filename` is None, no file will be written, and the graph is
            rendered in the Jupyter notebook only.
        format : {'png', 'pdf', 'dot', 'svg', 'jpeg', 'jpg'}, optional
            Format in which to write output file. Default is 'svg'.
        **kwargs
           Additional keyword arguments to forward to ``to_graphviz``.
        """
        from dask.dot import graphviz_to_file

        g = self._to_graphviz(**kwargs)
        graphviz_to_file(g, filename, format)
        return g

    def walk(self) -> Generator[Expr]:
        """Iterate through all expressions in the tree

        Returns
        -------
        nodes
            Generator of Expr instances in the graph.
            Ordering is a depth-first search of the expression tree
        """
        stack = [self]
        seen = set()
        while stack:
            node = stack.pop()
            if node._name in seen:
                continue
            seen.add(node._name)

            for dep in node.dependencies():
                stack.append(dep)

            yield node

    def find_operations(self, operation: type | tuple[type]) -> Generator[Expr]:
        """Search the expression graph for a specific operation type

        Parameters
        ----------
        operation
            The operation type to search for.

        Returns
        -------
        nodes
            Generator of `operation` instances. Ordering corresponds
            to a depth-first search of the expression graph.
        """
        assert (
            isinstance(operation, tuple)
            and all(issubclass(e, Expr) for e in operation)
            or issubclass(operation, Expr)
        ), "`operation` must be`Expr` subclass)"
        return (expr for expr in self.walk() if isinstance(expr, operation))


class Literal(Expr):
    """Represent a literal (known) value as an `Expr`"""

    _parameters = ["value"]

    def _divisions(self):
        return (None, None)

    @functools.cached_property
    def _meta(self):
        return make_meta(self.value)

    def _task(self, index: int):
        assert index == 0
        return self.value


class Blockwise(Expr):
    """Super-class for block-wise operations

    This is fairly generic, and includes definitions for `_meta`, `divisions`,
    `_layer` that are often (but not always) correct.  Mostly this helps us
    avoid duplication in the future.

    Note that `Fused` expressions rely on every `Blockwise`
    expression defining a proper `_task` method.
    """

    operation = None
    _keyword_only = []
    _projection_passthrough = False
    _filter_passthrough = False

    @property
    def _required_attribute(self):
        if isinstance(self.operation, type(M.method_caller)):
            return self.operation.method
        return None

    @functools.cached_property
    def _meta(self):
        args = [op._meta if isinstance(op, Expr) else op for op in self._args]
        return self.operation(*args, **self._kwargs)

    @functools.cached_property
    def _kwargs(self) -> dict:
        if self._keyword_only:
            return {
                p: self.operand(p)
                for p in self._parameters
                if p in self._keyword_only and self.operand(p) is not no_default
            }
        return {}

    @functools.cached_property
    def _args(self) -> list:
        if self._keyword_only:
            args = [
                self.operand(p) for p in self._parameters if p not in self._keyword_only
            ] + self.operands[len(self._parameters) :]
            return args
        return self.operands

    def _broadcast_dep(self, dep: Expr):
        # Checks if a dependency should be broadcasted to
        # all partitions of this `Blockwise` operation
        return dep.npartitions == 1 and dep.ndim < self.ndim

    def _divisions(self):
        # This is an issue.  In normal Dask we re-divide everything in a step
        # which combines divisions and graph.
        # We either have to create a new Align layer (ok) or combine divisions
        # and graph into a single operation.
        dependencies = self.dependencies()
        for arg in dependencies:
            if not self._broadcast_dep(arg):
                assert arg.divisions == dependencies[0].divisions
        return dependencies[0].divisions

    @functools.cached_property
    def _name(self):
        if self.operation:
            head = funcname(self.operation)
        else:
            head = funcname(type(self)).lower()
        return head + "-" + _tokenize_deterministic(*self.operands)

    def _blockwise_arg(self, arg, i):
        """Return a Blockwise-task argument"""
        if isinstance(arg, Expr):
            # Make key for Expr-based argument
            if self._broadcast_dep(arg):
                return (arg._name, 0)
            else:
                return (arg._name, i)

        else:
            return arg

    def _task(self, index: int):
        """Produce the task for a specific partition

        Parameters
        ----------
        index:
            Partition index for this task.

        Returns
        -------
        task: tuple
        """
        args = [self._blockwise_arg(op, index) for op in self._args]
        if self._kwargs:
            return apply, self.operation, args, self._kwargs
        else:
            return (self.operation,) + tuple(args)

    def _simplify_up(self, parent):
        if self._projection_passthrough and isinstance(parent, Projection):
            return type(self)(self.frame[parent.operand("columns")], *self.operands[1:])

    def _combine_similar(self, root: Expr):
        # Push projections back up through `_projection_passthrough`
        # operations if it reduces the number of unique expression nodes.
        if (
            self._projection_passthrough
            and isinstance(self.frame, Projection)
            or self._filter_passthrough
            and isinstance(self.frame, Filter)
        ):
            return self._combine_similar_branches(root, (Filter, Projection))
        return None


class MapPartitions(Blockwise):
    _parameters = [
        "frame",
        "func",
        "meta",
        "enforce_metadata",
        "transform_divisions",
        "clear_divisions",
        "kwargs",
    ]
    _defaults = {"kwargs": None}

    def __str__(self):
        return f"MapPartitions({funcname(self.func)})"

    def _broadcast_dep(self, dep: Expr):
        # Always broadcast single-partition dependencies in MapPartitions
        return dep.npartitions == 1

    @property
    def args(self):
        return [self.frame] + self.operands[len(self._parameters) :]

    @functools.cached_property
    def _meta(self):
        meta = self.operand("meta")
        args = [arg._meta if isinstance(arg, Expr) else arg for arg in self.args]
        return _get_meta_map_partitions(args, [], self.func, self.kwargs, meta, None)

    def _divisions(self):
        # Unknown divisions
        if self.clear_divisions:
            return (None,) * (self.frame.npartitions + 1)

        # (Possibly) known divisions
        dfs = [arg for arg in self.args if isinstance(arg, Expr)]
        return _get_divisions_map_partitions(
            True,  # Partitions must already be "aligned"
            self.transform_divisions,
            dfs,
            self.func,
            self.args,
            self.kwargs,
        )

    def _task(self, index: int):
        args = [self._blockwise_arg(op, index) for op in self.args]
        kwargs = self.kwargs if self.kwargs is not None else {}
        if self.enforce_metadata:
            kwargs = kwargs.copy()
            kwargs.update(
                {
                    "_func": self.func,
                    "_meta": self._meta,
                }
            )
            return (apply, apply_and_enforce, args, kwargs)
        else:
            return (
                apply,
                self.func,
                args,
                kwargs,
            )


class MapOverlap(MapPartitions):
    _parameters = [
        "frame",
        "func",
        "before",
        "after",
        "meta",
        "enforce_metadata",
        "transform_divisions",
        "clear_divisions",
        "kwargs",
    ]
    _defaults = {
        "meta": None,
        "enfore_metadata": True,
        "transform_divisions": True,
        "kwargs": None,
        "clear_divisions": False,
    }

    @functools.cached_property
    def _kwargs(self) -> dict:
        kwargs = self.kwargs
        if kwargs is None:
            kwargs = {}
        kwargs = kwargs.copy()
        kwargs.update({"before": self.before, "after": self.after, "func": self.func})
        return kwargs

    @functools.cached_property
    def _meta(self):
        meta = self.operand("meta")
        args = [arg._meta if isinstance(arg, Expr) else arg for arg in self.args]
        return _get_meta_map_partitions(args, [], self.func, self.kwargs, meta, None)

    @functools.cached_property
    def before(self):
        before = self.operand("before")
        if isinstance(before, str):
            return pd.to_timedelta(before)
        elif isinstance(before, numbers.Integral):
            if before < 0:
                raise ValueError("before must be positive integer")
        return before

    @functools.cached_property
    def after(self):
        after = self.operand("after")
        if isinstance(after, str):
            return pd.to_timedelta(after)
        elif isinstance(after, numbers.Integral):
            if after < 0:
                raise ValueError("after must be positive integer")
        return after

    def _lower(self):
        overlapped = CreateOverlappingPartitions(self.frame, self.before, self.after)

        return MapPartitions(
            overlapped,
            _overlap_chunk,
            self._meta,
            self.enforce_metadata,
            self.transform_divisions,
            self.clear_divisions,
            self._kwargs,
        )


class CreateOverlappingPartitions(Expr):
    _parameters = ["frame", "before", "after"]

    @functools.cached_property
    def _meta(self):
        return self.frame._meta

    def _divisions(self):
        return (None,) * (self.frame.npartitions + 1)

    def _layer(self) -> dict:
        dsk, prevs, nexts = {}, [], []

        name_prepend = "overlap-prepend" + self.frame._name
        if self.before:
            prevs.append(None)
            if isinstance(self.before, numbers.Integral):
                before = self.before
                for i in range(self.frame.npartitions - 1):
                    dsk[(name_prepend, i)] = (M.tail, (self.frame._name, i), before)
                    prevs.append((name_prepend, i))
            else:
                # We don't want to look at the divisions, so take twice the step and
                # validate later.
                before = 2 * self.before

                for i in range(self.frame.npartitions - 1):
                    dsk[(name_prepend, i)] = (
                        _tail_timedelta,
                        (self.frame._name, i + 1),
                        (self.frame._name, i),
                        before,
                    )
                    prevs.append((name_prepend, i))
        else:
            prevs.extend([None] * self.frame.npartitions)

        name_append = "overlap-append" + self.frame._name
        if self.after:
            if isinstance(self.after, numbers.Integral):
                after = self.after
                for i in range(1, self.frame.npartitions):
                    dsk[(name_append, i)] = (M.head, (self.frame._name, i), after)
                    nexts.append((name_append, i))
            else:
                # We don't want to look at the divisions, so take twice the step and
                # validate later.
                after = 2 * self.after
                for i in range(1, self.frame.npartitions):
                    dsk[(name_append, i)] = (
                        _head_timedelta,
                        (self.frame._name, i - 1),
                        (self.frame._name, i),
                        after,
                    )
                    nexts.append((name_append, i))

            nexts.append(None)

        else:
            nexts.extend([None] * self.frame.npartitions)

        for i, (prev, next) in enumerate(zip(prevs, nexts)):
            dsk[(self._name, i)] = (
                _combined_parts,
                prev,
                (self.frame._name, i),
                next,
                self.before,
                self.after,
            )
        return dsk


def _tail_timedelta(current, prev_, before):
    return prev_[prev_.index > (current.index.min() - before)]


def _overlap_chunk(df, func, before, after, *args, **kwargs):
    return overlap_chunk(func, before, after, df, *args, **kwargs)


def _combined_parts(prev_part, current_part, next_part, before, after):
    msg = (
        "Partition size is less than overlapping "
        "window size. Try using ``df.repartition`` "
        "to increase the partition size."
    )

    if prev_part is not None:
        if isinstance(before, numbers.Integral):
            if prev_part.shape[0] != before:
                raise NotImplementedError(msg)
        else:
            prev_part_input = prev_part
            prev_part = _tail_timedelta(current_part, prev_part, before)
            if len(prev_part_input) == len(prev_part):
                raise NotImplementedError(msg)

    if next_part is not None:
        if isinstance(after, numbers.Integral):
            if next_part.shape[0] != after:
                raise NotImplementedError(msg)
        else:
            next_part_input = next_part
            next_part = _head_timedelta(current_part, next_part, after)
            if len(next_part_input) == len(next_part):
                raise NotImplementedError(msg)

    parts = [p for p in (prev_part, current_part, next_part) if p is not None]
    combined = methods.concat(parts)

    return CombinedOutput(
        (
            combined,
            len(prev_part) if prev_part is not None else None,
            len(next_part) if next_part is not None else None,
        )
    )


class _Align(Blockwise):
    _parameters = ["frame", "other", "join", "fill_value"]
    _defaults = {"join": "outer", "fill_value": None}
    _keyword_only = ["join", "fill_value"]
    operation = M.align

    def _divisions(self):
        # Aligning, so take first frames divisions
        return self.frame._divisions()


class AlignGetitem(Blockwise):
    _parameters = ["frame", "position"]
    operation = operator.getitem

    @functools.cached_property
    def _meta(self):
        return self.frame._meta[self.position]

    def _divisions(self):
        return self.frame._divisions()


class DropnaSeries(Blockwise):
    _parameters = ["frame"]
    operation = M.dropna


class DropnaFrame(Blockwise):
    _parameters = ["frame", "how", "subset", "thresh"]
    _defaults = {"how": no_default, "subset": None, "thresh": no_default}
    _keyword_only = ["how", "subset", "thresh"]
    operation = M.dropna

    def _simplify_up(self, parent):
        if self.subset is not None:
            columns = set(parent.columns).union(self.subset)
            if columns == set(self.frame.columns):
                # Don't add unnecessary Projections
                return

            columns = [col for col in self.frame.columns if col in columns]
            return type(parent)(
                type(self)(self.frame[columns], *self.operands[1:]),
                *parent.operands[1:],
            )


class CombineFirst(Blockwise):
    _parameters = ["frame", "other"]
    operation = M.combine_first

    @functools.cached_property
    def _meta(self):
        return make_meta(
            self.operation(
                meta_nonempty(self.frame._meta),
                meta_nonempty(self.other._meta),
            ),
        )

    def _simplify_up(self, parent):
        if isinstance(parent, Projection):
            columns = parent.columns
            frame_columns = sorted(set(columns).intersection(self.frame.columns))
            other_columns = sorted(set(columns).intersection(self.other.columns))
            if (
                self.frame.columns == frame_columns
                and self.other.columns == other_columns
            ):
                return

            frame_columns = [col for col in self.frame.columns if col in columns]
            other_columns = [col for col in self.other.columns if col in columns]
            return type(parent)(
                type(self)(self.frame[frame_columns], self.other[other_columns]),
                *parent.operands[1:],
            )


class Sample(Blockwise):
    _parameters = ["frame", "state_data", "frac", "replace"]
    operation = staticmethod(methods.sample)

    @functools.cached_property
    def _meta(self):
        args = [self.operands[0]._meta] + [self.operands[1][0]] + self.operands[2:]
        return self.operation(*args)

    def _task(self, index: int):
        args = [self._blockwise_arg(self.frame, index)] + [
            self.state_data[index],
            self.frac,
            self.operand("replace"),
        ]
        return (self.operation,) + tuple(args)


class VarColumns(Blockwise):
    _parameters = ["frame", "skipna", "ddof", "numeric_only"]
    _defaults = {"skipna": True, "ddof": 1, "numeric_only": False}
    _keyword_only = ["skipna", "ddof", "numeric_only"]
    operation = M.var
    _is_length_preserving = True

    @functools.cached_property
    def _kwargs(self) -> dict:
        return {"axis": 1, **super()._kwargs}


class Sqrt(Blockwise):
    _parameters = ["frame"]
    operation = np.sqrt


class Query(Blockwise):
    _parameters = ["frame", "_expr", "expr_kwargs"]
    _defaults = {"expr_kwargs": {}}
    _keyword_only = ["expr_kwargs"]
    operation = M.query

    @functools.cached_property
    def _kwargs(self) -> dict:
        return {**self.expr_kwargs}


class MemoryUsagePerPartition(Blockwise):
    _parameters = ["frame", "index", "deep"]
    _defaults = {"index": True, "deep": False}
    operation = staticmethod(total_mem_usage)

    @functools.cached_property
    def _meta(self):
        meta = self.frame._meta
        if is_series_like(meta):
            return meta._constructor([super()._meta])
        return meta._constructor_sliced([super()._meta])

    def _divisions(self):
        return (None,) * (self.frame.npartitions + 1)


class Elemwise(Blockwise):
    """
    This doesn't really do anything, but we anticipate that future
    optimizations, like `len` will care about which operations preserve length
    """

    _filter_passthrough = True
    _is_length_preserving = True

    def _simplify_up(self, parent):
        if self._filter_passthrough and isinstance(parent, Filter):
            return type(self)(
                self.frame[parent.operand("predicate")], *self.operands[1:]
            )
        return super()._simplify_up(parent)


class RenameFrame(Elemwise):
    _parameters = ["frame", "columns"]
    _keyword_only = ["columns"]
    operation = M.rename

    def _simplify_up(self, parent):
        if isinstance(parent, Projection) and isinstance(
            self.operand("columns"), Mapping
        ):
            reverse_mapping = {val: key for key, val in self.operand("columns").items()}
            if is_series_like(parent._meta):
                # Fill this out when Series.rename is implemented
                return
            else:
                columns = [
                    reverse_mapping[col] if col in reverse_mapping else col
                    for col in parent.columns
                ]
            return type(self)(self.frame[columns], *self.operands[1:])


class RenameSeries(Elemwise):
    _parameters = ["frame", "index"]
    _keyword_only = ["index"]
    operation = M.rename


class Fillna(Elemwise):
    _projection_passthrough = True
    _parameters = ["frame", "value"]
    _defaults = {"value": None}
    operation = M.fillna


class Replace(Elemwise):
    _projection_passthrough = True
    _parameters = ["frame", "to_replace", "value", "regex"]
    _defaults = {"to_replace": None, "value": no_default, "regex": False}
    _keyword_only = ["value", "regex"]
    operation = M.replace


class Isin(Elemwise):
    _filter_passthrough = False
    _projection_passthrough = True
    _parameters = ["frame", "values"]
    operation = M.isin


class Clip(Elemwise):
    _projection_passthrough = True
    _parameters = ["frame", "lower", "upper"]
    _defaults = {"lower": None, "upper": None}
    operation = M.clip

    def _simplify_up(self, parent):
        if isinstance(parent, Projection):
            if self.frame.columns == parent.columns:
                # Don't introduce unnecessary projections
                return
            return type(self)(self.frame[parent.operand("columns")], *self.operands[1:])


class Between(Elemwise):
    _parameters = ["frame", "left", "right", "inclusive"]
    _defaults = {"inclusive": "both"}
    operation = M.between


class ToTimestamp(Elemwise):
    _projection_passthrough = True
    _parameters = ["frame", "freq", "how"]
    _defaults = {"freq": None, "how": "start"}
    operation = M.to_timestamp

    def _divisions(self):
        return tuple(
            pd.Index(self.frame.divisions).to_timestamp(freq=self.freq, how=self.how)
        )


class ToNumeric(Elemwise):
    _parameters = ["frame", "errors", "downcast"]
    _defaults = {"errors": "raise", "downcast": None}
    operation = staticmethod(pd.to_numeric)

    def _divisions(self):
        return tuple(
            pd.Index(
                pd.to_numeric(
                    self.frame.divisions,
                    errors=self.errors,
                    downcast=self.downcast,
                )
            )
        )


class AsType(Elemwise):
    """A good example of writing a trivial blockwise operation"""

    _parameters = ["frame", "dtypes"]
    operation = M.astype

    @functools.cached_property
    def _meta(self):
        def _cat_dtype_without_categories(dtype):
            return (
                isinstance(pd.api.types.pandas_dtype(dtype), pd.CategoricalDtype)
                and getattr(dtype, "categories", None) is None
            )

        meta = super()._meta
        dtypes = self.operand("dtypes")
        if hasattr(dtypes, "items"):
            set_unknown = [
                k for k, v in dtypes.items() if _cat_dtype_without_categories(v)
            ]
            meta = clear_known_categories(meta, cols=set_unknown)

        elif _cat_dtype_without_categories(dtypes):
            meta = clear_known_categories(meta)
        return meta

    def _simplify_up(self, parent):
        if isinstance(parent, Projection):
            dtypes = self.operand("dtypes")
            if isinstance(dtypes, dict):
                dtypes = {
                    key: val for key, val in dtypes.items() if key in parent.columns
                }
                if not dtypes:
                    return type(parent)(self.frame, *parent.operands[1:])
            return type(self)(self.frame[parent.operand("columns")], dtypes)


class IsNa(Elemwise):
    _projection_passthrough = True
    _parameters = ["frame"]
    operation = M.isna


class Mask(Elemwise):
    _projection_passthrough = True
    _parameters = ["frame", "cond", "other"]
    _defaults = {"other": np.nan}
    operation = M.mask


class Round(Elemwise):
    _projection_passthrough = True
    _parameters = ["frame", "decimals"]
    operation = M.round


class Where(Elemwise):
    _projection_passthrough = True
    _parameters = ["frame", "cond", "other"]
    _defaults = {"other": np.nan}
    operation = M.where


class Abs(Elemwise):
    _projection_passthrough = True
    _parameters = ["frame"]
    operation = M.abs


class RenameAxis(Elemwise):
    _projection_passthrough = True
    _parameters = ["frame", "mapper", "index", "columns", "axis"]
    _defaults = {
        "mapper": no_default,
        "index": no_default,
        "columns": no_default,
        "axis": 0,
    }
    _keyword_only = ["mapper", "index", "columns", "axis"]
    operation = M.rename_axis


class NotNull(Elemwise):
    _parameters = ["frame"]
    operation = M.notnull
    _projection_passthrough = True


class ToFrame(Elemwise):
    _parameters = ["frame", "name"]
    _defaults = {"name": no_default}
    _keyword_only = ["name"]
    operation = M.to_frame


class ToFrameIndex(Elemwise):
    _parameters = ["frame", "index", "name"]
    _defaults = {"name": no_default, "index": True}
    _keyword_only = ["name", "index"]
    operation = M.to_frame


class Apply(Elemwise):
    """A good example of writing a less-trivial blockwise operation"""

    _parameters = ["frame", "function", "args", "kwargs"]
    _defaults = {"args": (), "kwargs": {}}
    operation = M.apply

    @functools.cached_property
    def _meta(self):
        return self.frame._meta.apply(self.function, *self.args, **self.kwargs)

    def _task(self, index: int):
        return (
            apply,
            M.apply,
            [
                (self.frame._name, index),
                self.function,
            ]
            + list(self.args),
            self.kwargs,
        )


class Map(Elemwise):
    _projection_passthrough = True
    _parameters = ["frame", "arg", "na_action"]
    _defaults = {"na_action": None}
    operation = M.map

    @functools.cached_property
    def _meta(self):
        return self.frame._meta

    def _divisions(self):
        if is_index_like(self.frame._meta):
            # Implement this consistently with dask.dataframe, e.g. add option to
            # control monotonic map func
            return (None,) * len(self.frame.divisions)
        return super()._divisions()


class ExplodeSeries(Blockwise):
    _parameters = ["frame"]
    operation = M.explode


class ExplodeFrame(ExplodeSeries):
    _parameters = ["frame", "column"]

    def _simplify_up(self, parent):
        if isinstance(parent, Projection):
            columns = set(parent.columns).union(self.column)
            if columns == set(self.frame.columns):
                # Don't add unnecessary Projections, protects against loops
                return

            columns = [col for col in self.frame.columns if col in columns]
            return type(parent)(
                type(self)(self.frame[columns], *self.operands[1:]),
                *parent.operands[1:],
            )


class Drop(Elemwise):
    _parameters = ["frame", "columns", "errors"]
    _defaults = {"errors": "raise"}
    operation = staticmethod(drop_by_shallow_copy)

    def _simplify_down(self):
        columns = [
            col for col in self.frame.columns if col not in self.operand("columns")
        ]
        return Projection(self.frame, columns)


class Assign(Elemwise):
    """Column Assignment"""

    _parameters = ["frame", "key", "value"]
    operation = staticmethod(methods.assign)

    @functools.cached_property
    def _meta(self):
        args = [
            meta_nonempty(op._meta) if isinstance(op, Expr) else op for op in self._args
        ]
        return make_meta(self.operation(*args, **self._kwargs))

    def _node_label_args(self):
        return [self.frame, self.key, self.value]

    def _simplify_up(self, parent):
        if isinstance(parent, Projection):
            if self.key not in parent.columns:
                return type(parent)(self.frame, *parent.operands[1:])

            columns = set(parent.columns) - {self.key}
            if columns == set(self.frame.columns):
                # Protect against pushing the same projection twice
                return

            columns = [col for col in self.frame.columns if col in columns]
            return type(parent)(
                type(self)(self.frame[columns], *self.operands[1:]),
                *parent.operands[1:],
            )


class Eval(Elemwise):
    _parameters = ["frame", "_expr", "expr_kwargs"]
    _defaults = {"expr_kwargs": {}}
    _keyword_only = ["expr_kwargs"]
    operation = M.eval

    @functools.cached_property
    def _kwargs(self) -> dict:
        return {**self.expr_kwargs}


class Filter(Blockwise):
    _projection_passthrough = True
    _parameters = ["frame", "predicate"]
    operation = operator.getitem

    def _simplify_up(self, parent):
        if isinstance(parent, Projection):
            return self.frame[parent.operand("columns")][self.predicate]
        if isinstance(parent, Index):
            return self.frame.index[self.predicate]


class Projection(Elemwise):
    """Column Selection"""

    _parameters = ["frame", "columns"]
    operation = operator.getitem
    _filter_passthrough = False

    @property
    def columns(self):
        if isinstance(self.operand("columns"), list):
            return self.operand("columns")
        elif isinstance(self.operand("columns"), pd.Index):
            return list(self.operand("columns"))
        else:
            return [self.operand("columns")]

    @functools.cached_property
    def _meta(self):
        if is_dataframe_like(self.frame._meta):
            return super()._meta
        # if we are not a DataFrame and have a scalar, we reduce to a scalar
        if not isinstance(self.operand("columns"), list) and not hasattr(
            self.operand("columns"), "dtype"
        ):
            return meta_nonempty(self.frame._meta).iloc[0]
        # Avoid column selection for Series/Index
        return self.frame._meta

    def _node_label_args(self):
        return [self.frame, self.operand("columns")]

    def __str__(self):
        base = str(self.frame)
        if " " in base:
            base = "(" + base + ")"
        return f"{base}[{repr(self.operand('columns'))}]"

    def _divisions(self):
        if self.ndim == 0:
            return (None, None)
        return super()._divisions()

    def _simplify_down(self):
        if (
            str(self.frame.columns) == str(self.columns)
            and self._meta.ndim == self.frame._meta.ndim
        ):
            # TODO: we should get more precise around Expr.columns types
            return self.frame
        if isinstance(self.frame, Projection):
            # df[a][b]
            a = self.frame.operand("columns")
            b = self.operand("columns")

            if not isinstance(a, list):
                # df[scalar][b] -> First selection coerces to Series
                return
            elif isinstance(b, list):
                assert all(bb in a for bb in b)
            else:
                assert b in a

            return self.frame.frame[b]


class Index(Elemwise):
    """Column Selection"""

    _parameters = ["frame"]
    operation = getattr
    _filter_passthrough = False

    @functools.cached_property
    def _meta(self):
        meta = self.frame._meta
        # Handle scalar results
        if is_series_like(meta) or is_dataframe_like(meta):
            return self.frame._meta.index
        return meta

    def _task(self, index: int):
        return (
            getattr,
            (self.frame._name, index),
            "index",
        )


class Lengths(Expr):
    """Returns a tuple of partition lengths"""

    _parameters = ["frame"]

    @functools.cached_property
    def _meta(self):
        return tuple()

    def _divisions(self):
        return (None, None)

    def _simplify_down(self):
        if isinstance(self.frame, Elemwise):
            child = max(self.frame.dependencies(), key=lambda expr: expr.npartitions)
            return Lengths(child)

    def _layer(self):
        name = "part-" + self._name
        dsk = {
            (name, i): (len, (self.frame._name, i))
            for i in range(self.frame.npartitions)
        }
        dsk[(self._name, 0)] = (tuple, list(dsk.keys()))
        return dsk


class ResetIndex(Elemwise):
    """Reset the index of a Series or DataFrame"""

    _parameters = ["frame", "drop"]
    _defaults = {"drop": False}
    _keyword_only = ["drop"]
    operation = M.reset_index

    def _divisions(self):
        return (None,) * (self.frame.npartitions + 1)


class AddPrefix(Elemwise):
    _parameters = ["frame", "prefix"]
    operation = M.add_prefix

    def _convert_columns(self, columns):
        len_prefix = len(self.prefix)
        return [col[len_prefix:] for col in columns]

    def _simplify_up(self, parent):
        if isinstance(parent, Projection):
            columns = self._convert_columns(parent.columns)
            if columns == self.frame.columns:
                return
            return type(parent)(
                type(self)(self.frame[columns], self.operands[1]),
                parent.operand("columns"),
            )


class AddSuffix(AddPrefix):
    _parameters = ["frame", "suffix"]
    operation = M.add_suffix

    def _convert_columns(self, columns):
        len_suffix = len(self.suffix)
        return [col[:-len_suffix] for col in columns]


class Head(Expr):
    """Take the first `n` rows of the first partition"""

    _parameters = ["frame", "n"]
    _defaults = {"n": 5}

    @functools.cached_property
    def _meta(self):
        return self.frame._meta

    def _divisions(self):
        return self.frame.divisions[:2]

    def _task(self, index: int):
        raise NotImplementedError()

    def _simplify_down(self):
        if isinstance(self.frame, Elemwise):
            operands = [
                Head(op, self.n) if isinstance(op, Expr) else op
                for op in self.frame.operands
            ]
            return type(self.frame)(*operands)
        if isinstance(self.frame, Head):
            return Head(self.frame.frame, min(self.n, self.frame.n))

    def _simplify_up(self, parent):
        from dask_expr import Repartition

        if isinstance(parent, Repartition) and parent.new_partitions == 1:
            return self

    def _lower(self):
        if not isinstance(self, BlockwiseHead):
            # Lower to Blockwise
            return BlockwiseHead(Partitions(self.frame, [0]), self.n)


class BlockwiseHead(Head, Blockwise):
    """Take the first `n` rows of every partition

    Typically used after `Partitions(..., [0])` to take
    the first `n` rows of an entire collection.
    """

    def _divisions(self):
        return self.frame.divisions

    def _task(self, index: int):
        return (M.head, (self.frame._name, index), self.n)


class Tail(Expr):
    """Take the last `n` rows of the last partition"""

    _parameters = ["frame", "n"]
    _defaults = {"n": 5}

    @functools.cached_property
    def _meta(self):
        return self.frame._meta

    def _divisions(self):
        return self.frame.divisions[-2:]

    def _task(self, index: int):
        raise NotImplementedError()

    def _simplify_down(self):
        if isinstance(self.frame, Elemwise):
            operands = [
                Tail(op, self.n) if isinstance(op, Expr) else op
                for op in self.frame.operands
            ]
            return type(self.frame)(*operands)
        if isinstance(self.frame, Tail):
            return Tail(self.frame.frame, min(self.n, self.frame.n))

    def _simplify_up(self, parent):
        from dask_expr import Repartition

        if isinstance(parent, Repartition) and parent.new_partitions == 1:
            return self

    def _lower(self):
        if not isinstance(self, BlockwiseTail):
            # Lower to Blockwise
            return BlockwiseTail(
                Partitions(self.frame, [self.frame.npartitions - 1]), self.n
            )


class BlockwiseTail(Tail, Blockwise):
    """Take the last `n` rows of every partition

    Typically used after `Partitions(..., [-1])` to take
    the last `n` rows of an entire collection.
    """

    def _divisions(self):
        return self.frame.divisions

    def _task(self, index: int):
        return (M.tail, (self.frame._name, index), self.n)


class Binop(Elemwise):
    _parameters = ["left", "right"]
    _filter_passthrough = False

    def __str__(self):
        return f"{self.left} {self._operator_repr} {self.right}"

    def _simplify_up(self, parent):
        if isinstance(parent, Projection):
            if isinstance(self.left, Expr) and self.left.ndim:
                left = self.left[
                    parent.operand("columns")
                ]  # TODO: filter just the correct columns
            else:
                left = self.left
            if isinstance(self.right, Expr) and self.right.ndim:
                right = self.right[parent.operand("columns")]
            else:
                right = self.right
            return type(self)(left, right)

    def _node_label_args(self):
        return [self.left, self.right]


class Add(Binop):
    operation = operator.add
    _operator_repr = "+"

    def _simplify_down(self):
        if (
            isinstance(self.left, Expr)
            and isinstance(self.right, Expr)
            and self.left._name == self.right._name
        ):
            return 2 * self.left


class Sub(Binop):
    operation = operator.sub
    _operator_repr = "-"


class Mul(Binop):
    operation = operator.mul
    _operator_repr = "*"

    def _simplify_down(self):
        if (
            isinstance(self.right, Mul)
            and isinstance(self.left, numbers.Number)
            and isinstance(self.right.left, numbers.Number)
        ):
            return (self.left * self.right.left) * self.right.right


class Div(Binop):
    operation = operator.truediv
    _operator_repr = "/"


class LT(Binop):
    operation = operator.lt
    _operator_repr = "<"


class LE(Binop):
    operation = operator.le
    _operator_repr = "<="


class GT(Binop):
    operation = operator.gt
    _operator_repr = ">"


class GE(Binop):
    operation = operator.ge
    _operator_repr = ">="


class EQ(Binop):
    operation = operator.eq
    _operator_repr = "=="


class NE(Binop):
    operation = operator.ne
    _operator_repr = "!="


class And(Binop):
    operation = operator.and_
    _operator_repr = "&"


class Or(Binop):
    operation = operator.or_
    _operator_repr = "|"


class XOr(Binop):
    operation = operator.xor
    _operator_repr = "^"


class Unaryop(Elemwise):
    _parameters = ["frame"]

    def __str__(self):
        return f"{self._operator_repr} {self.frame}"

    def _simplify_up(self, parent):
        if isinstance(parent, Projection):
            if isinstance(self.frame, Expr):
                frame = self.frame[
                    parent.operand("columns")
                ]  # TODO: filter just the correct columns
            else:
                frame = self.frame
            return type(self)(frame)

    def _node_label_args(self):
        return [self.frame]


class Invert(Unaryop):
    operation = operator.inv
    _operator_repr = "~"


class Neg(Unaryop):
    operation = operator.neg
    _operator_repr = "-"


class Pos(Unaryop):
    operation = operator.pos
    _operator_repr = "+"


class Partitions(Expr):
    """Select one or more partitions"""

    _parameters = ["frame", "partitions"]

    @functools.cached_property
    def _meta(self):
        return self.frame._meta

    def _divisions(self):
        divisions = []
        for part in self.partitions:
            divisions.append(self.frame.divisions[part])
        divisions.append(self.frame.divisions[part + 1])
        return tuple(divisions)

    def _task(self, index: int):
        return (self.frame._name, self.partitions[index])

    def _simplify_down(self):
        if isinstance(self.frame, Blockwise) and not isinstance(
            self.frame, (BlockwiseIO, Fused)
        ):
            operands = [
                Partitions(op, self.partitions)
                if (isinstance(op, Expr) and not self.frame._broadcast_dep(op))
                else op
                for op in self.frame.operands
            ]
            return type(self.frame)(*operands)
        elif isinstance(self.frame, PartitionsFiltered):
            if self.frame._partitions:
                partitions = [self.frame._partitions[p] for p in self.partitions]
            else:
                partitions = self.partitions
            # We assume that expressions defining a special "_partitions"
            # parameter can internally capture the same logic as `Partitions`
            return self.frame.substitute_parameters({"_partitions": partitions})

    def _cull_down(self):
        return self._simplify_down()

    def _node_label_args(self):
        return [self.frame, self.partitions]


class PartitionsFiltered(Expr):
    """Mixin class for partition filtering

    A `PartitionsFiltered` subclass must define a
    `_partitions` parameter. When `_partitions` is
    defined, the following expresssions must produce
    the same output for `cls: PartitionsFiltered`:
      - `cls(expr: Expr, ..., _partitions)`
      - `Partitions(cls(expr: Expr, ...), _partitions)`

    In order to leverage the default `Expr._layer`
    method, subclasses should define `_filtered_task`
    instead of `_task`.
    """

    @property
    def _filtered(self) -> bool:
        """Whether or not output partitions have been filtered"""
        return self.operand("_partitions") is not None

    @property
    def _partitions(self) -> list | tuple | range:
        """Selected partition indices"""
        if self._filtered:
            return self.operand("_partitions")
        else:
            return range(self.npartitions)

    @functools.cached_property
    def divisions(self):
        # Common case: Use self._divisions()
        full_divisions = super().divisions
        if not self._filtered:
            return full_divisions

        # Specific case: Specific partitions were selected
        new_divisions = []
        for part in self._partitions:
            new_divisions.append(full_divisions[part])
        new_divisions.append(full_divisions[part + 1])
        return tuple(new_divisions)

    @property
    def npartitions(self):
        if self._filtered:
            return len(self._partitions)
        return super().npartitions

    def _task(self, index: int):
        return self._filtered_task(self._partitions[index])

    def _filtered_task(self, index: int):
        raise NotImplementedError()


@normalize_token.register(Expr)
def normalize_expression(expr):
    return expr._name


def optimize(expr: Expr, combine_similar: bool = True, fuse: bool = True) -> Expr:
    """High level query optimization

    This leverages three optimization passes:

    1.  Class based simplification using the ``_simplify`` function and methods
    2.  Combine similar operations
    3.  Blockwise fusion

    Parameters
    ----------
    expr:
        Input expression to optimize
    combine_similar:
        whether or not to combine similar operations
        (like `ReadParquet`) to aggregate redundant work.
    fuse:
        whether or not to turn on blockwise fusion

    See Also
    --------
    simplify
    combine_similar
    optimize_blockwise_fusion
    """

    # Simplify
    result = expr.simplify()

    # Combine similar
    if combine_similar:
        result = result.combine_similar()

    # Manipulate Expression to make it more efficient
    result = result.rewrite(kind="tune")

    # Lower
    result = result.lower_completely()

    # Cull
    result = result.rewrite(kind="cull")

    # Final graph-specific optimizations
    if fuse:
        result = optimize_blockwise_fusion(result)

    return result


def is_broadcastable(s):
    """
    This Series is broadcastable against another dataframe in the sequence
    """

    return s.ndim == 1 and s.npartitions == 1 and s.known_divisions or s.ndim == 0


def non_blockwise_ancestors(expr):
    """Traverse through tree to find ancestors that are not blockwise or are IO"""
    stack = [expr]
    while stack:
        e = stack.pop()
        if isinstance(e, IO):
            yield e
        elif isinstance(e, Blockwise):
            dependencies = e.dependencies()
            stack.extend([expr for expr in dependencies if not is_broadcastable(expr)])
        else:
            yield e


def are_co_aligned(*exprs):
    """Do inputs come from different parents, modulo blockwise?"""
    ancestors = [set(non_blockwise_ancestors(e)) for e in exprs]
    unique_ancestors = {
        # Account for column projection within IO expressions
        _tokenize_partial(item, ["columns", "_series"])
        for item in flatten(ancestors, container=set)
    }
    if len(unique_ancestors) <= 1:
        return True
    # We tried avoiding an `npartitions` check above, but
    # now we need to consider "broadcastable" expressions.
    exprs_except_broadcast = [expr for expr in exprs if not is_broadcastable(expr)]
    if len(exprs_except_broadcast) < len(exprs):
        return are_co_aligned(*exprs_except_broadcast)
    return False


## Utilites for Expr fusion


def optimize_blockwise_fusion(expr):
    """Traverse the expression graph and apply fusion"""

    def _fusion_pass(expr):
        # Full pass to find global dependencies
        seen = set()
        stack = [expr]
        dependents = defaultdict(set)
        dependencies = {}
        expr_mapping = {}

        while stack:
            next = stack.pop()

            if next._name in seen:
                continue
            seen.add(next._name)

            if isinstance(next, Blockwise):
                dependencies[next._name] = set()
                if next._name not in dependents:
                    dependents[next._name] = set()
                    expr_mapping[next._name] = next

            for operand in next.operands:
                if isinstance(operand, Expr):
                    stack.append(operand)
                    if isinstance(operand, Blockwise):
                        if next._name in dependencies:
                            dependencies[next._name].add(operand._name)
                        dependents[operand._name].add(next._name)
                        expr_mapping[operand._name] = operand
                        expr_mapping[next._name] = next

        # Traverse each "root" until we find a fusable sub-group.
        # Here we use root to refer to a Blockwise Expr node that
        # has no Blockwise dependents
        roots = [
            expr_mapping[k]
            for k, v in dependents.items()
            if v == set()
            or all(not isinstance(expr_mapping[_expr], Blockwise) for _expr in v)
        ]
        while roots:
            root = roots.pop()
            seen = set()
            stack = [root]
            group = []
            while stack:
                next = stack.pop()

                if next._name in seen:
                    continue
                seen.add(next._name)

                group.append(next)
                for dep_name in dependencies[next._name]:
                    dep = expr_mapping[dep_name]

                    stack_names = {s._name for s in stack}
                    group_names = {g._name for g in group}
                    if (
                        dep.npartitions == root.npartitions or next._broadcast_dep(dep)
                    ) and not (dependents[dep._name] - stack_names - group_names):
                        # All of deps dependents are contained
                        # in the local group (or the local stack
                        # of expr nodes that we know we will be
                        # adding to the local group).
                        # All nodes must also have the same number
                        # of partitions, since broadcasting within
                        # a group is not allowed.
                        stack.append(dep)
                    elif dependencies[dep._name] and dep._name not in [
                        r._name for r in roots
                    ]:
                        # Couldn't fuse dep, but we may be able to
                        # use it as a new root on the next pass
                        roots.append(dep)

            # Replace fusable sub-group
            if len(group) > 1:
                group_deps = []
                local_names = [_expr._name for _expr in group]
                for _expr in group:
                    group_deps += [
                        operand
                        for operand in _expr.dependencies()
                        if operand._name not in local_names
                    ]
                _ret = expr.substitute(group[0], Fused(group, *group_deps))
                return _ret, not roots

        # Return original expr if no fusable sub-groups were found
        return expr, True

    while True:
        original_name = expr._name
        expr, done = _fusion_pass(expr)
        if done or expr._name == original_name:
            break

    return expr


<<<<<<< HEAD
class FFill(MapOverlap):
    _parameters = [
        "frame",
        "limit",
    ]
    _defaults = {"limit": None}
    func = M.ffill
    before = 1
    after = 0
    enforce_metadata = True
=======
class Shift(MapOverlap):
    _parameters = ["frame", "periods", "freq"]
    _defaults = {"periods": 1, "freq": None}

    func = M.shift
    enforce_metadata = True
    before = 0
    after = 0
>>>>>>> 55b5b54f

    def _divisions(self):
        return self.frame.divisions

    @functools.cached_property
    def _meta(self):
<<<<<<< HEAD
        return self.frame._meta
=======
        return meta_nonempty(self.frame._meta).shift(**self.kwargs)

    @functools.cached_property
    def kwargs(self):
        return dict(periods=self.periods, freq=self.freq)
>>>>>>> 55b5b54f

    def _simplify_up(self, parent):
        if isinstance(parent, Projection):
            return type(self)(self.frame[parent.operand("columns")], *self.operands[1:])

<<<<<<< HEAD
    @functools.cached_property
    def kwargs(self):
        return dict(limit=self.limit)

=======
>>>>>>> 55b5b54f
    def _lower(self):
        return None

    def _simplify_down(self):
<<<<<<< HEAD
        self.before, self.after = 1 if self.limit is None else self.limit, 0

        return MapOverlap(
            frame=self.frame,
            func=self.func,
            before=self.before,
            after=self.after,
            meta=self._meta,
            enforce_metadata=self.enforce_metadata,
            kwargs=self.kwargs,
        )


class BFill(FFill):
    func = M.bfill

    def _simplify_down(self):
        self.after, self.before = 1 if self.limit is None else self.limit, 0

        return MapOverlap(
            frame=self.frame,
            func=self.func,
            before=self.before,
            after=self.after,
            meta=self._meta,
            enforce_metadata=self.enforce_metadata,
            kwargs=self.kwargs,
        )
=======
        if self.freq is None:
            self.before, self.after = (
                (self.periods, 0) if self.periods > 0 else (0, -self.periods)
            )
            return MapOverlap(
                frame=self.frame,
                func=self.func,
                before=self.before,
                after=self.after,
                meta=self._meta,
                enforce_metadata=self.enforce_metadata,
                kwargs=self.kwargs,
            )
        else:
            raise NotImplementedError()
>>>>>>> 55b5b54f


class Fused(Blockwise):
    """Fused ``Blockwise`` expression

    A ``Fused`` corresponds to the fusion of multiple
    ``Blockwise`` expressions into a single ``Expr`` object.
    Before graph-materialization time, the behavior of this
    object should be identical to that of the first element
    of ``Fused.exprs`` (i.e. the top-most expression in
    the fused group).

    Parameters
    ----------
    exprs : List[Expr]
        Group of original ``Expr`` objects being fused together.
    *dependencies:
        List of external ``Expr`` dependencies. External-``Expr``
        dependencies correspond to any ``Expr`` operand that is
        not already included in ``exprs``. Note that these
        dependencies should be defined in the order of the ``Expr``
        objects that require them (in ``exprs``). These
        dependencies do not include literal operands, because those
        arguments should already be captured in the fused subgraphs.
    """

    _parameters = ["exprs"]

    @functools.cached_property
    def _meta(self):
        return self.exprs[0]._meta

    def _tree_repr_lines(self, indent=0, recursive=True):
        header = f"Fused({self._name[-5:]}):"
        if not recursive:
            return [header]

        seen = set()
        lines = []
        stack = [(self.exprs[0], 2)]
        fused_group = [_expr._name for _expr in self.exprs]
        dependencies = {dep._name: dep for dep in self.dependencies()}
        while stack:
            expr, _indent = stack.pop()

            if expr._name in seen:
                continue
            seen.add(expr._name)

            line = expr._tree_repr_lines(_indent, recursive=False)[0]
            lines.append(line.replace(" ", "|", 1))
            for dep in expr.dependencies():
                if dep._name in fused_group:
                    stack.append((dep, _indent + 2))
                elif dep._name in dependencies:
                    dependencies.pop(dep._name)
                    lines.extend(dep._tree_repr_lines(_indent + 2))

        for dep in dependencies.values():
            lines.extend(dep._tree_repr_lines(2))

        lines = [header] + lines
        lines = [" " * indent + line for line in lines]

        return lines

    def __str__(self):
        exprs = sorted(self.exprs, key=M._depth)
        names = [expr._name.split("-")[0] for expr in exprs]
        if len(names) > 4:
            return names[0] + "-fused-" + names[-1]
        else:
            return "-".join(names)

    @functools.cached_property
    def _name(self):
        return f"{str(self)}-{_tokenize_deterministic(self.exprs)}"

    def _divisions(self):
        return self.exprs[0]._divisions()

    def _broadcast_dep(self, dep: Expr):
        # Always broadcast single-partition dependencies in Fused
        return dep.npartitions == 1

    def _task(self, index):
        graph = {self._name: (self.exprs[0]._name, index)}
        for _expr in self.exprs:
            if isinstance(_expr, Fused):
                subgraph, name = _expr._task(index)[1:3]
                graph.update(subgraph)
                graph[(name, index)] = name
            elif self._broadcast_dep(_expr):
                # When _expr is being broadcasted, we only
                # want to define a fused task for index 0
                graph[(_expr._name, 0)] = _expr._task(0)
            else:
                graph[(_expr._name, index)] = _expr._task(index)

        for i, dep in enumerate(self.dependencies()):
            graph[self._blockwise_arg(dep, index)] = "_" + str(i)

        return (
            Fused._execute_task,
            graph,
            self._name,
        ) + tuple(self._blockwise_arg(dep, index) for dep in self.dependencies())

    @staticmethod
    def _execute_task(graph, name, *deps):
        for i, dep in enumerate(deps):
            graph["_" + str(i)] = dep
        return dask.core.get(graph, name)


from dask_expr._reductions import (
    All,
    Any,
    Count,
    IdxMax,
    IdxMin,
    Max,
    Mean,
    Min,
    Mode,
    NBytes,
    NuniqueApprox,
    Prod,
    Size,
    Sum,
    Var,
)
from dask_expr.io import IO, BlockwiseIO<|MERGE_RESOLUTION|>--- conflicted
+++ resolved
@@ -2672,7 +2672,6 @@
     return expr
 
 
-<<<<<<< HEAD
 class FFill(MapOverlap):
     _parameters = [
         "frame",
@@ -2683,48 +2682,26 @@
     before = 1
     after = 0
     enforce_metadata = True
-=======
-class Shift(MapOverlap):
-    _parameters = ["frame", "periods", "freq"]
-    _defaults = {"periods": 1, "freq": None}
-
-    func = M.shift
-    enforce_metadata = True
-    before = 0
-    after = 0
->>>>>>> 55b5b54f
 
     def _divisions(self):
         return self.frame.divisions
 
     @functools.cached_property
     def _meta(self):
-<<<<<<< HEAD
         return self.frame._meta
-=======
-        return meta_nonempty(self.frame._meta).shift(**self.kwargs)
-
-    @functools.cached_property
-    def kwargs(self):
-        return dict(periods=self.periods, freq=self.freq)
->>>>>>> 55b5b54f
 
     def _simplify_up(self, parent):
         if isinstance(parent, Projection):
             return type(self)(self.frame[parent.operand("columns")], *self.operands[1:])
 
-<<<<<<< HEAD
     @functools.cached_property
     def kwargs(self):
         return dict(limit=self.limit)
 
-=======
->>>>>>> 55b5b54f
     def _lower(self):
         return None
 
     def _simplify_down(self):
-<<<<<<< HEAD
         self.before, self.after = 1 if self.limit is None else self.limit, 0
 
         return MapOverlap(
@@ -2753,7 +2730,36 @@
             enforce_metadata=self.enforce_metadata,
             kwargs=self.kwargs,
         )
-=======
+
+
+class Shift(MapOverlap):
+    _parameters = ["frame", "periods", "freq"]
+    _defaults = {"periods": 1, "freq": None}
+
+    func = M.shift
+    enforce_metadata = True
+    before = 0
+    after = 0
+
+    def _divisions(self):
+        return self.frame.divisions
+
+    @functools.cached_property
+    def _meta(self):
+        return meta_nonempty(self.frame._meta).shift(**self.kwargs)
+
+    @functools.cached_property
+    def kwargs(self):
+        return dict(periods=self.periods, freq=self.freq)
+
+    def _simplify_up(self, parent):
+        if isinstance(parent, Projection):
+            return type(self)(self.frame[parent.operand("columns")], *self.operands[1:])
+
+    def _lower(self):
+        return None
+
+    def _simplify_down(self):
         if self.freq is None:
             self.before, self.after = (
                 (self.periods, 0) if self.periods > 0 else (0, -self.periods)
@@ -2769,7 +2775,6 @@
             )
         else:
             raise NotImplementedError()
->>>>>>> 55b5b54f
 
 
 class Fused(Blockwise):
