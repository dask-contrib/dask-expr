import functools
import math
import operator
import uuid

import numpy as np
import pandas as pd
import tlz as toolz
from dask import compute
from dask.dataframe.core import _concat, make_meta
from dask.dataframe.shuffle import (
    barrier,
    collect,
    ensure_cleanup_on_exception,
    maybe_buffered_partd,
    partitioning_index,
    set_partitions_pre,
    shuffle_group,
    shuffle_group_2,
    shuffle_group_get,
)
from dask.utils import M, digit, get_default_shuffle_method, insert

from dask_expr.expr import Assign, Blockwise, Expr, PartitionsFiltered, Projection
from dask_expr.reductions import (
    All,
    Any,
    Count,
    DropDuplicates,
    Len,
    Max,
    Mean,
    MemoryUsage,
    Min,
    Mode,
    NBytes,
    NLargest,
    NSmallest,
    Prod,
    Size,
    Sum,
    Unique,
    ValueCounts,
)
from dask_expr.repartition import Repartition


class Shuffle(Expr):
    """Abstract shuffle class

    Parameters
    ----------
    frame: Expr
        The DataFrame-like expression to shuffle.
    partitioning_index: str, list
        Column and/or index names to hash and partition by.
    npartitions: int
        Number of output partitions.
    ignore_index: bool
        Whether to ignore the index during this shuffle operation.
    backend: str or Callable
        Label or callback funcition to convert a shuffle operation
        to its necessary components.
    options: dict
        Algorithm-specific options.
    """

    _parameters = [
        "frame",
        "partitioning_index",
        "npartitions_out",
        "ignore_index",
        "backend",
        "options",
    ]
    _defaults = {
        "ignore_index": False,
        "backend": None,
        "options": None,
    }

    def __str__(self):
        return f"Shuffle({self._name[-7:]})"

    def _node_label_args(self):
        return [self.frame, self.partitioning_index]

    def _simplify_down(self):
        # Use `backend` to decide how to compose a
        # shuffle operation from concerete expressions
        backend = self.backend or get_default_shuffle_method()
        if hasattr(backend, "from_abstract_shuffle"):
            return backend.from_abstract_shuffle(self)
        elif backend == "p2p":
            return P2PShuffle.from_abstract_shuffle(self)
        elif backend == "disk":
            return DiskShuffle.from_abstract_shuffle(self)
        elif backend == "simple":
            return SimpleShuffle.from_abstract_shuffle(self)
        elif backend == "tasks":
            return TaskShuffle.from_abstract_shuffle(self)
        else:
            raise ValueError(f"{backend} not supported")

    def _simplify_up(self, parent):
        if isinstance(parent, Projection):
            # Move the column projection to come
            # before the abstract Shuffle
            projection = parent.operand("columns")
            if isinstance(projection, (str, int)):
                projection = [projection]

            partitioning_index = self.partitioning_index
            if isinstance(partitioning_index, (str, int)):
                partitioning_index = [partitioning_index]

            target = self.frame
            new_projection = [
                col
                for col in target.columns
                if (col in partitioning_index or col in projection)
            ]
            if set(new_projection) < set(target.columns):
                return type(self)(target[new_projection], *self.operands[1:])[
                    parent.operand("columns")
                ]

        if isinstance(
            parent,
            (
                Unique,
                DropDuplicates,
                Sum,
                Prod,
                Max,
                Any,
                All,
                Min,
                Len,
                Size,
                NBytes,
                Mean,
                Count,
                Mode,
                NLargest,
                NSmallest,
                ValueCounts,
                MemoryUsage,
            ),
        ):
            return type(parent)(self.frame, *parent.operands[1:])

    def _layer(self):
        raise NotImplementedError(
            f"{self} is abstract! Please call `simplify`"
            f"before generating a task graph."
        )

    @property
    def _meta(self):
        return self.frame._meta

    def _divisions(self):
        return (None,) * (self.npartitions_out + 1)


#
# ShuffleBackend Implementations
#


class ShuffleBackend(Shuffle):
    """Base shuffle-backend class"""

    _parameters = [
        "frame",
        "partitioning_index",
        "npartitions_out",
        "ignore_index",
        "options",
        "_partitions",
    ]

    _defaults = {"_partitions": None}

    @classmethod
    def from_abstract_shuffle(cls, expr: Shuffle) -> Expr:
        """Create an Expr tree that uses this ShuffleBackend class"""
        raise NotImplementedError()

    def _simplify_down(self):
        return None


class SimpleShuffle(PartitionsFiltered, ShuffleBackend):
    """Simple task-based shuffle implementation"""

    lazy_hash_support = True

    @classmethod
    def from_abstract_shuffle(cls, expr: Shuffle) -> Expr:
        frame = expr.frame
        partitioning_index = expr.partitioning_index
        npartitions_out = expr.npartitions_out
        ignore_index = expr.ignore_index
        options = expr.options

        # Normalize partitioning_index
        if isinstance(partitioning_index, str):
            partitioning_index = [partitioning_index]
        if not isinstance(partitioning_index, list):
            raise ValueError(
                f"{type(partitioning_index)} not a supported type for partitioning_index"
            )

        # Reduce partition count if necessary
        if npartitions_out < frame.npartitions:
            frame = Repartition(frame, n=npartitions_out)

        if cls.lazy_hash_support:
            # Don't need to assign "_partitions" column
            # if we are shuffling on a list of columns
            nset = set(partitioning_index)
            if nset & set(frame.columns) == nset:
                return cls(
                    frame,
                    partitioning_index,
                    npartitions_out,
                    ignore_index,
                    options,
                )

        if partitioning_index != ["_partitions"]:
            # Assign new "_partitions" column
            index_added = AssignPartitioningIndex(
                frame,
                partitioning_index,
                "_partitions",
                npartitions_out,
            )
        else:
            index_added = frame

        # Apply shuffle
        shuffled = cls(
            index_added,
            "_partitions",
            npartitions_out,
            ignore_index,
            options,
        )

        # Drop "_partitions" column and return
        return shuffled[[c for c in shuffled.columns if c != "_partitions"]]

    @staticmethod
    def _shuffle_group(df, _filter, *args):
        """Filter the output of `shuffle_group`"""
        if _filter is None:
            return shuffle_group(df, *args)
        return {k: v for k, v in shuffle_group(df, *args).items() if k in _filter}

    def _layer(self):
        """Construct graph for a simple shuffle operation."""
        shuffle_group_name = "group-" + self._name
        split_name = "split-" + self._name
        npartitions = self.npartitions_out

        dsk = {}
        _filter = self._partitions if self._filtered else None
        for global_part, part_out in enumerate(self._partitions):
            _concat_list = [
                (split_name, part_out, part_in)
                for part_in in range(self.frame.npartitions)
            ]
            dsk[(self._name, global_part)] = (
                _concat,
                _concat_list,
                self.ignore_index,
            )
            for _, _part_out, _part_in in _concat_list:
                dsk[(split_name, _part_out, _part_in)] = (
                    operator.getitem,
                    (shuffle_group_name, _part_in),
                    _part_out,
                )
                if (shuffle_group_name, _part_in) not in dsk:
                    dsk[(shuffle_group_name, _part_in)] = (
                        self._shuffle_group,
                        (self.frame._name, _part_in),
                        _filter,
                        self.partitioning_index,
                        0,
                        npartitions,
                        npartitions,
                        self.ignore_index,
                        npartitions,
                    )

        return dsk


class TaskShuffle(SimpleShuffle):
    """Staged task-based shuffle implementation"""

    def _layer(self):
        max_branch = (self.options or {}).get("max_branch", 32)
        npartitions_input = self.frame.npartitions
        if len(self._partitions) <= max_branch or npartitions_input <= max_branch:
            # We are creating a small number of output partitions,
            # or starting with a small number of input partitions.
            # No need for staged shuffling. Staged shuffling will
            # sometimes require extra work/communication in this case.
            return super()._layer()

        # Calculate number of stages and splits per stage
        npartitions = self.npartitions_out
        stages = int(math.ceil(math.log(npartitions_input) / math.log(max_branch)))
        if stages > 1:
            nsplits = int(math.ceil(npartitions_input ** (1 / stages)))
        else:
            nsplits = npartitions_input

        # Construct global data-movement plan
        inputs = [
            tuple(digit(i, j, nsplits) for j in range(stages))
            for i in range(nsplits**stages)
        ]
        inp_part_map = {inp: i for i, inp in enumerate(inputs)}
        parts_out = range(len(inputs))

        # Build graph
        dsk = {}
        name = self.frame._name
        meta_input = make_meta(self.frame._meta)
        for stage in range(stages):
            # Define names
            name_input = name
            if stage == (stages - 1) and npartitions == npartitions_input:
                name = self._name
                parts_out = self._partitions
                _filter = parts_out if self._filtered else None
            else:
                name = f"stage-{stage}-{self._name}"
                _filter = None

            shuffle_group_name = "group-" + name
            split_name = "split-" + name

            for global_part, part in enumerate(parts_out):
                out = inputs[part]

                _concat_list = []  # get_item tasks to concat for this output partition
                for i in range(nsplits):
                    # Get out each individual dataframe piece from the dicts
                    _inp = insert(out, stage, i)
                    _idx = out[stage]
                    _concat_list.append((split_name, _idx, _inp))

                # concatenate those pieces together, with their friends
                dsk[(name, global_part)] = (
                    _concat,
                    _concat_list,
                    self.ignore_index,
                )

                for _, _idx, _inp in _concat_list:
                    dsk[(split_name, _idx, _inp)] = (
                        operator.getitem,
                        (shuffle_group_name, _inp),
                        _idx,
                    )

                    if (shuffle_group_name, _inp) not in dsk:
                        # Initial partitions (output of previous stage)
                        _part = inp_part_map[_inp]
                        if stage == 0:
                            if _part < npartitions_input:
                                input_key = (name_input, _part)
                            else:
                                # In order to make sure that to_serialize() serialize the
                                # empty dataframe input, we add it as a key.
                                input_key = (shuffle_group_name, _inp, "empty")
                                dsk[input_key] = meta_input
                        else:
                            input_key = (name_input, _part)

                        # Convert partition into dict of dataframe pieces
                        dsk[(shuffle_group_name, _inp)] = (
                            self._shuffle_group,
                            input_key,
                            _filter,
                            self.partitioning_index,
                            stage,
                            nsplits,
                            npartitions_input,
                            self.ignore_index,
                            npartitions,
                        )

        if npartitions != npartitions_input:
            repartition_group_name = "repartition-group-" + name

            dsk2 = {
                (repartition_group_name, i): (
                    shuffle_group_2,
                    (name, i),
                    self.partitioning_index,
                    self.ignore_index,
                    npartitions,
                )
                for i in range(npartitions_input)
            }

            for i, p in enumerate(self._partitions):
                dsk2[(self._name, i)] = (
                    shuffle_group_get,
                    (repartition_group_name, p % npartitions_input),
                    p,
                )

            dsk.update(dsk2)
        return dsk


class DiskShuffle(SimpleShuffle):
    """Disk-based shuffle implementation"""

    lazy_hash_support = False

    @staticmethod
    def _shuffle_group(df, col, _filter, p):
        with ensure_cleanup_on_exception(p):
            g = df.groupby(col)
            d = {i: g.get_group(i) for i in g.groups if i in _filter}
            p.append(d, fsync=True)

    def _layer(self):
        column = self.partitioning_index
        df = self.frame

        always_new_token = uuid.uuid1().hex

        p = ("zpartd-" + always_new_token,)
        dsk1 = {p: (maybe_buffered_partd(),)}

        # Partition data on disk
        name = "shuffle-partition-" + always_new_token
        dsk2 = {
            (name, i): (self._shuffle_group, key, column, self._partitions, p)
            for i, key in enumerate(df.__dask_keys__())
        }

        # Barrier
        barrier_token = "barrier-" + always_new_token
        dsk3 = {barrier_token: (barrier, list(dsk2))}

        # Collect groups
        dsk4 = {
            (self._name, j): (collect, p, k, df._meta, barrier_token)
            for j, k in enumerate(self._partitions)
        }

        return toolz.merge(dsk1, dsk2, dsk3, dsk4)


class P2PShuffle(SimpleShuffle):
    """P2P worker-based shuffle implementation"""

    lazy_hash_support = False

    def _layer(self):
        from distributed.shuffle._shuffle import (
            ShuffleId,
            barrier_key,
            shuffle_barrier,
            shuffle_transfer,
            shuffle_unpack,
        )

        dsk = {}
        token = self._name.split("-")[-1]
        _barrier_key = barrier_key(ShuffleId(token))
        name = "shuffle-transfer-" + token
        transfer_keys = list()
        parts_out = (
            self._partitions if self._filtered else list(range(self.npartitions_out))
        )
        for i in range(self.frame.npartitions):
            transfer_keys.append((name, i))
            dsk[(name, i)] = (
                shuffle_transfer,
                (self.frame._name, i),
                token,
                i,
                self.npartitions_out,
                self.partitioning_index,
                set(parts_out),
            )

        dsk[_barrier_key] = (shuffle_barrier, token, transfer_keys)

        # TODO: Decompose p2p Into transfer/barrier + unpack
        name = self._name
        for i, part_out in enumerate(parts_out):
            dsk[(name, i)] = (
                shuffle_unpack,
                token,
                part_out,
                _barrier_key,
                self.frame._meta,
            )
        return dsk


#
# Helper logic
#


def _select_columns_or_index(df, columns_or_index):
    """
    Make a column selection that may include the index

    Parameters
    ----------
    columns_or_index
        Column or index name, or a list of these
    """

    # Ensure columns_or_index is a list
    columns_or_index = (
        columns_or_index if isinstance(columns_or_index, list) else [columns_or_index]
    )

    column_names = [n for n in columns_or_index if _is_column_label_reference(df, n)]

    selected_df = df[column_names]
    if _contains_index_name(df, columns_or_index):
        # Index name was included
        selected_df = selected_df.assign(_index=df.index)

    return selected_df


def _is_column_label_reference(df, key):
    """
    Test whether a key is a column label reference

    To be considered a column label reference, `key` must match the name of at
    least one column.
    """
    return (
        not isinstance(key, Expr)
        and (np.isscalar(key) or isinstance(key, tuple))
        and key in df.columns
    )


def _contains_index_name(df, columns_or_index):
    """
    Test whether the input contains a reference to the index of the df
    """
    if isinstance(columns_or_index, list):
        return any(_is_index_level_reference(df, n) for n in columns_or_index)
    else:
        return _is_index_level_reference(df, columns_or_index)


def _is_index_level_reference(df, key):
    """
    Test whether a key is an index level reference

    To be considered an index level reference, `key` must match the index name
    and must NOT match the name of any column.
    """
    index_name = df.index._meta.name if isinstance(df, Expr) else df.index.name
    return (
        index_name is not None
        and not isinstance(key, Expr)
        and (np.isscalar(key) or isinstance(key, tuple))
        and key == index_name
        and key not in getattr(df, "columns", ())
    )


class AssignPartitioningIndex(Blockwise):
    """Assign a partitioning index

    This class is used to construct a hash-based
    partitioning index for shuffling.

    Parameters
    ----------
    frame: Expr
        Frame-like expression being partitioned.
    partitioning_index: Expr or list
        Index-like expression or list of columns to construct
        the partitioning-index from.
    index_name: str
        New column name to assign.
    npartitions_out: int
        Number of partitions after repartitioning is finished.
    """

    _parameters = ["frame", "partitioning_index", "index_name", "npartitions_out"]

    @classmethod
    def operation(cls, df, index, name: str, npartitions: int):
        """Construct a hash-based partitioning index"""
        index = _select_columns_or_index(df, index)
        if isinstance(index, (str, list, tuple)):
            # Assume column selection from df
            index = [index] if isinstance(index, str) else list(index)
            index = partitioning_index(df[index], npartitions)
        else:
            index = partitioning_index(index, npartitions)
        return df.assign(**{name: index})


class SetIndex(Expr):
<<<<<<< HEAD
    _parameters = [
        "frame",
        "_other",
        "drop",
        "sorted",
        "user_divisions",
        "partition_size",
        "ascending",
    ]
    _defaults = {
        "drop": True,
        "sorted": False,
        "user_divisions": None,
        "partition_size": 128e6,
        "ascending": True,
    }
=======
    """Abstract ``set_index`` class.

    Simplifies (later lowers) either to Blockwise ops if we are already sorted
    or to ``SetPartition`` which handles shuffling.

    Parameters
    ----------
    frame: Expr
        Frame-like expression where the index is set.
    _other: Expr | Scalar
        Either a Series-like expression to use as Index or a scalar defining the column.
    drop: bool
        Whether we drop the old column.
    sorted: str
        No need for shuffling if we are already sorted.
    user_divisions: int
        Divisions as passed by the user.
    """

    _parameters = ["frame", "_other", "drop", "sorted", "user_divisions"]
    _defaults = {"drop": True, "sorted": False, "user_divisions": None}
>>>>>>> bfb522ca

    def _divisions(self):
        if self.user_divisions is not None:
            return self.user_divisions
        divisions, mins, maxes, presorted = _calculate_divisions(
            self.frame, self.other, self.ascending
        )
        if presorted:
            divisions = mins.copy() + [maxes[-1]]
        return divisions

    @property
    def _meta(self):
        if isinstance(self._other, Expr):
            other = self._other._meta
        else:
            other = self._other
        return self.frame._meta.set_index(other, drop=self.drop)

    @property
    def other(self):
        if isinstance(self._other, Expr):
            return self._other
        return self.frame[self._other]

    def _simplify_down(self):
        if self.user_divisions is None:
            divisions = self._divisions()
            presorted = _calculate_divisions(self.frame, self.other, self.ascending)[3]

            if presorted:
                index_set = SetIndexBlockwise(
                    self.frame, self._other, self.drop, divisions
                )
                return SortIndexBlockwise(index_set)

        else:
            divisions = self.user_divisions

        return SetPartition(self.frame, self._other, self.drop, divisions)


class SetPartition(SetIndex):
    """Shuffles the DataFrame according to its new divisions.

    Simplifies the Expression to blockwise pre-processing, shuffle and
    blockwise post-processing expressions.

    Parameters
    ----------
    frame: Expr
        Frame-like expression where the index is set.
    _other: Expr | Scalar
        Either a Series-like expression to use as Index or a scalar defining the column.
    drop: bool
        Whether to drop the old column.
    new_divisions: int
        Divisions of the resulting expression.
    """

    _parameters = ["frame", "_other", "drop", "new_divisions"]

    def _divisions(self):
        return self.new_divisions

    @functools.cached_property
    def new_divisions(self):
        # TODO: Adjust for categoricals and NA values
        return self.other._meta._constructor(self.operand("new_divisions"))

    def _simplify_down(self):
        partitions = _SetPartitionsPreSetIndex(self.other, self.new_divisions)
        assigned = Assign(self.frame, "_partitions", partitions)
        if isinstance(self._other, Expr):
            assigned = Assign(assigned, "_index", self._other)
        shuffled = Shuffle(
            assigned,
            "_partitions",
            npartitions_out=len(self.new_divisions) - 1,
            ignore_index=True,
        )

        if isinstance(self._other, Expr):
            index_set = _SetIndexPostSeries(shuffled, self.other._meta.name)
        else:
            index_set = _SetIndexPostScalar(
                shuffled, self.other._meta.name, drop=self.drop
            )

        return SortIndexBlockwise(index_set)


class _SetPartitionsPreSetIndex(Blockwise):
    _parameters = ["frame", "new_divisions", "ascending", "na_position"]
    _defaults = {"ascending": True, "na_position": "last"}
    operation = staticmethod(set_partitions_pre)

    @property
    def _meta(self):
        return self.frame._meta._constructor([0])


class _SetIndexPostScalar(Blockwise):
    _parameters = ["frame", "index_name", "drop"]

    def operation(self, df, index_name, drop):
        df2 = df.set_index(index_name, drop=drop)
        return df2


class _SetIndexPostSeries(Blockwise):
    _parameters = ["frame", "index_name"]

    def operation(self, df, index_name):
        df2 = df.set_index("_index", drop=True)
        df2.index.name = index_name
        return df2


class SortIndexBlockwise(Blockwise):
    _parameters = ["frame"]
    operation = M.sort_index


class SetIndexBlockwise(Blockwise):
    _parameters = ["frame", "other", "drop", "new_divisions"]
    _keyword_only = ["drop", "new_divisions"]

    def operation(self, df, *args, new_divisions, **kwargs):
        return df.set_index(*args, **kwargs)

    def _divisions(self):
        return tuple(self.new_divisions)


@functools.lru_cache  # noqa: B019
def _calculate_divisions(
    frame, other, ascending: bool = True, partition_size: float = 128e6
):
    from dask_expr import RepartitionQuantiles, new_collection

    divisions, mins, maxes = compute(
        new_collection(RepartitionQuantiles(other, frame.npartitions)),
        new_collection(other).map_partitions(M.min),
        new_collection(other).map_partitions(M.max),
    )
    sizes = []

    empty_dataframe_detected = pd.isna(divisions).all()
    if empty_dataframe_detected:
        total = sum(sizes)
        npartitions = max(math.ceil(total / partition_size), 1)
        npartitions = min(npartitions, frame.npartitions)
        n = divisions.size
        try:
            divisions = np.interp(
                x=np.linspace(0, n - 1, npartitions + 1),
                xp=np.linspace(0, n - 1, n),
                fp=divisions.tolist(),
            ).tolist()
        except (TypeError, ValueError):  # str type
            indexes = np.linspace(0, n - 1, npartitions + 1).astype(int)
            divisions = divisions.iloc[indexes].tolist()
    else:
        # Drop duplicate divisions returned by partition quantiles
        n = divisions.size
        divisions = (
            list(divisions.iloc[: n - 1].unique()) + divisions.iloc[n - 1 :].tolist()
        )

    mins = mins.bfill()
    maxes = maxes.bfill()
    if isinstance(other._meta.dtype, pd.CategoricalDtype):
        dtype = other._meta.dtype
        mins = mins.astype(dtype)
        maxes = maxes.astype(dtype)

    if mins.isna().any() or maxes.isna().any():
        presorted = False
    else:
        n = mins.size
        maxes2 = (maxes.iloc[: n - 1] if ascending else maxes.iloc[1:]).reset_index(
            drop=True
        )
        mins2 = (mins.iloc[1:] if ascending else mins.iloc[: n - 1]).reset_index(
            drop=True
        )
        presorted = (
            mins.tolist() == mins.sort_values(ascending=ascending).tolist()
            and maxes.tolist() == maxes.sort_values(ascending=ascending).tolist()
            and (maxes2 < mins2).all()
        )
    return divisions, mins.tolist(), maxes.tolist(), presorted<|MERGE_RESOLUTION|>--- conflicted
+++ resolved
@@ -619,7 +619,25 @@
 
 
 class SetIndex(Expr):
-<<<<<<< HEAD
+    """Abstract ``set_index`` class.
+
+    Simplifies (later lowers) either to Blockwise ops if we are already sorted
+    or to ``SetPartition`` which handles shuffling.
+
+    Parameters
+    ----------
+    frame: Expr
+        Frame-like expression where the index is set.
+    _other: Expr | Scalar
+        Either a Series-like expression to use as Index or a scalar defining the column.
+    drop: bool
+        Whether we drop the old column.
+    sorted: str
+        No need for shuffling if we are already sorted.
+    user_divisions: int
+        Divisions as passed by the user.
+    """
+
     _parameters = [
         "frame",
         "_other",
@@ -636,29 +654,6 @@
         "partition_size": 128e6,
         "ascending": True,
     }
-=======
-    """Abstract ``set_index`` class.
-
-    Simplifies (later lowers) either to Blockwise ops if we are already sorted
-    or to ``SetPartition`` which handles shuffling.
-
-    Parameters
-    ----------
-    frame: Expr
-        Frame-like expression where the index is set.
-    _other: Expr | Scalar
-        Either a Series-like expression to use as Index or a scalar defining the column.
-    drop: bool
-        Whether we drop the old column.
-    sorted: str
-        No need for shuffling if we are already sorted.
-    user_divisions: int
-        Divisions as passed by the user.
-    """
-
-    _parameters = ["frame", "_other", "drop", "sorted", "user_divisions"]
-    _defaults = {"drop": True, "sorted": False, "user_divisions": None}
->>>>>>> bfb522ca
 
     def _divisions(self):
         if self.user_divisions is not None:
