import math
import operator
import uuid

import numpy as np
import tlz as toolz
from dask.dataframe.core import _concat, make_meta
from dask.dataframe.shuffle import (
    barrier,
    collect,
    ensure_cleanup_on_exception,
    maybe_buffered_partd,
    partitioning_index,
    shuffle_group,
    shuffle_group_2,
    shuffle_group_get,
)
from dask.utils import digit, get_default_shuffle_algorithm, insert

<<<<<<< HEAD
from dask_expr.expr import Blockwise, Expr
=======
from dask_expr.expr import Assign, Blockwise, Expr, PartitionsFiltered
>>>>>>> 9fcea1a2
from dask_expr.repartition import Repartition


class Shuffle(Expr):
    """Abstract shuffle class

    Parameters
    ----------
    frame: Expr
        The DataFrame-like expression to shuffle.
    partitioning_index: str, list
        Column and/or index names to hash and partition by.
    npartitions: int
        Number of output partitions.
    ignore_index: bool
        Whether to ignore the index during this shuffle operation.
    backend: str or Callable
        Label or callback funcition to convert a shuffle operation
        to its necessary components.
    options: dict
        Algorithm-specific options.
    """

    _parameters = [
        "frame",
        "partitioning_index",
        "npartitions_out",
        "ignore_index",
        "backend",
        "options",
    ]
    _defaults = {
        "ignore_index": False,
        "backend": None,
        "options": None,
    }

    def __str__(self):
        return f"Shuffle({self._name[-7:]})"

    def _simplify_down(self):
        # Use `backend` to decide how to compose a
        # shuffle operation from concerete expressions
        # TODO: Support "p2p"
        backend = self.backend or get_default_shuffle_algorithm()
        backend = "tasks" if backend == "p2p" else backend
        if isinstance(backend, ShuffleBackend):
            return backend.from_abstract_shuffle(self)
        elif backend == "disk":
            return DiskShuffle.from_abstract_shuffle(self)
        elif backend == "simple":
            return SimpleShuffle.from_abstract_shuffle(self)
        elif backend == "tasks":
            return TaskShuffle.from_abstract_shuffle(self)
        else:
            # Only support task-based shuffling for now
            raise ValueError(f"{backend} not supported")

    def _layer(self):
        raise NotImplementedError(
            f"{self} is abstract! Please call `simplify`"
            f"before generating a task graph."
        )

    @property
    def _meta(self):
        return self.frame._meta

    def _divisions(self):
        return (None,) * (self.npartitions_out + 1)


#
# ShuffleBackend Implementations
#


class ShuffleBackend(Shuffle):
    """Base shuffle-backend class"""

    _parameters = [
        "frame",
        "partitioning_index",
        "npartitions_out",
        "ignore_index",
        "options",
        "_partitions",
    ]

    _defaults = {"_partitions": None}

    @classmethod
    def from_abstract_shuffle(cls, expr: Shuffle) -> Expr:
        """Create an Expr tree that uses this ShuffleBackend class"""
        raise NotImplementedError()

    def _simplify_down(self):
        return None


class SimpleShuffle(PartitionsFiltered, ShuffleBackend):
    """Simple task-based shuffle implementation"""

    lazy_hash_support = True

    @classmethod
    def from_abstract_shuffle(cls, expr: Shuffle) -> Expr:
        frame = expr.frame
        partitioning_index = expr.partitioning_index
        npartitions_out = expr.npartitions_out
        ignore_index = expr.ignore_index
        options = expr.options or {}

        # Normalize partitioning_index
        if isinstance(partitioning_index, str):
            partitioning_index = [partitioning_index]
        if not isinstance(partitioning_index, list):
            raise ValueError(
                f"{type(partitioning_index)} not a supported type for partitioning_index"
            )

        # Reduce partition count if necessary
        if npartitions_out < frame.npartitions:
            frame = Repartition(frame, n=npartitions_out)

        if cls.lazy_hash_support:
            # Don't need to assign "_partitions" column
            # if we are shuffling on a list of columns
            nset = set(partitioning_index)
            if nset & set(frame.columns) == nset:
                return cls(
                    frame,
                    partitioning_index,
                    npartitions_out,
                    ignore_index,
                    options,
                )

        # Assign new "_partitions" column
        index_added = AssignPartitioningIndex(
            frame,
            partitioning_index,
            "_partitions",
            npartitions_out,
        )

        # Apply shuffle
        shuffled = cls(
            index_added,
            "_partitions",
            npartitions_out,
            ignore_index,
            options,
        )

        # Drop "_partitions" column and return
        return shuffled[[c for c in shuffled.columns if c != "_partitions"]]

    @staticmethod
    def _shuffle_group(df, _filter, *args):
        """Filter the output of `shuffle_group`"""
        if _filter is None:
            return shuffle_group(df, *args)
        return {k: v for k, v in shuffle_group(df, *args).items() if k in _filter}

    def _layer(self):
        """Construct graph for a simple shuffle operation."""
        shuffle_group_name = "group-" + self._name
        split_name = "split-" + self._name
        npartitions = self.npartitions_out

        dsk = {}
        _filter = self._partitions if self._filtered else None
        for global_part, part_out in enumerate(self._partitions):
            _concat_list = [
                (split_name, part_out, part_in)
                for part_in in range(self.frame.npartitions)
            ]
            dsk[(self._name, global_part)] = (
                _concat,
                _concat_list,
                self.ignore_index,
            )
            for _, _part_out, _part_in in _concat_list:
                dsk[(split_name, _part_out, _part_in)] = (
                    operator.getitem,
                    (shuffle_group_name, _part_in),
                    _part_out,
                )
                if (shuffle_group_name, _part_in) not in dsk:
                    dsk[(shuffle_group_name, _part_in)] = (
                        self._shuffle_group,
                        (self.frame._name, _part_in),
                        _filter,
                        self.partitioning_index,
                        0,
                        npartitions,
                        npartitions,
                        self.ignore_index,
                        npartitions,
                    )

        return dsk


class TaskShuffle(SimpleShuffle):
    """Staged task-based shuffle implementation"""

    def _layer(self):
        max_branch = self.options.get("max_branch", 32)
        npartitions_input = self.frame.npartitions
        if len(self._partitions) <= max_branch or npartitions_input <= max_branch:
            # We are creating a small number of output partitions,
            # or starting with a small number of input partitions.
            # No need for staged shuffling. Staged shuffling will
            # sometimes require extra work/communication in this case.
            return super()._layer()

        # Calculate number of stages and splits per stage
        npartitions = self.npartitions_out
        stages = int(math.ceil(math.log(npartitions_input) / math.log(max_branch)))
        if stages > 1:
            nsplits = int(math.ceil(npartitions_input ** (1 / stages)))
        else:
            nsplits = npartitions_input

        # Construct global data-movement plan
        inputs = [
            tuple(digit(i, j, nsplits) for j in range(stages))
            for i in range(nsplits**stages)
        ]
        inp_part_map = {inp: i for i, inp in enumerate(inputs)}
        parts_out = range(len(inputs))

        # Build graph
        dsk = {}
        name = self.frame._name
        meta_input = make_meta(self.frame._meta)
        for stage in range(stages):
            # Define names
            name_input = name
            if stage == (stages - 1) and npartitions == npartitions_input:
                name = self._name
                parts_out = self._partitions
                _filter = parts_out if self._filtered else None
            else:
                name = f"stage-{stage}-{self._name}"
                _filter = None

            shuffle_group_name = "group-" + name
            split_name = "split-" + name

            for global_part, part in enumerate(parts_out):
                out = inputs[part]

                _concat_list = []  # get_item tasks to concat for this output partition
                for i in range(nsplits):
                    # Get out each individual dataframe piece from the dicts
                    _inp = insert(out, stage, i)
                    _idx = out[stage]
                    _concat_list.append((split_name, _idx, _inp))

                # concatenate those pieces together, with their friends
                dsk[(name, global_part)] = (
                    _concat,
                    _concat_list,
                    self.ignore_index,
                )

                for _, _idx, _inp in _concat_list:
                    dsk[(split_name, _idx, _inp)] = (
                        operator.getitem,
                        (shuffle_group_name, _inp),
                        _idx,
                    )

                    if (shuffle_group_name, _inp) not in dsk:
                        # Initial partitions (output of previous stage)
                        _part = inp_part_map[_inp]
                        if stage == 0:
                            if _part < npartitions_input:
                                input_key = (name_input, _part)
                            else:
                                # In order to make sure that to_serialize() serialize the
                                # empty dataframe input, we add it as a key.
                                input_key = (shuffle_group_name, _inp, "empty")
                                dsk[input_key] = meta_input
                        else:
                            input_key = (name_input, _part)

                        # Convert partition into dict of dataframe pieces
                        dsk[(shuffle_group_name, _inp)] = (
                            self._shuffle_group,
                            input_key,
                            _filter,
                            self.partitioning_index,
                            stage,
                            nsplits,
                            npartitions_input,
                            self.ignore_index,
                            npartitions,
                        )

        if npartitions != npartitions_input:
            repartition_group_name = "repartition-group-" + name

            dsk2 = {
                (repartition_group_name, i): (
                    shuffle_group_2,
                    (name, i),
                    self.partitioning_index,
                    self.ignore_index,
                    npartitions,
                )
                for i in range(npartitions_input)
            }

            for i, p in enumerate(self._partitions):
                dsk2[(self._name, i)] = (
                    shuffle_group_get,
                    (repartition_group_name, p % npartitions_input),
                    p,
                )

            dsk.update(dsk2)
        return dsk


class DiskShuffle(SimpleShuffle):
    """Disk-based shuffle implementation"""

    lazy_hash_support = False

    @staticmethod
    def _shuffle_group(df, col, _filter, p):
        with ensure_cleanup_on_exception(p):
            g = df.groupby(col)
            d = {i: g.get_group(i) for i in g.groups if i in _filter}
            p.append(d, fsync=True)

    def _layer(self):
        column = self.partitioning_index
        df = self.frame

        npartitions = self.npartitions_out
        if npartitions is None:
            npartitions = df.npartitions

        always_new_token = uuid.uuid1().hex

        p = ("zpartd-" + always_new_token,)
        dsk1 = {p: (maybe_buffered_partd(),)}

        # Partition data on disk
        name = "shuffle-partition-" + always_new_token
        dsk2 = {
            (name, i): (self._shuffle_group, key, column, self._partitions, p)
            for i, key in enumerate(df.__dask_keys__())
        }

        # Barrier
        barrier_token = "barrier-" + always_new_token
        dsk3 = {barrier_token: (barrier, list(dsk2))}

        # Collect groups
        dsk4 = {
            (self._name, j): (collect, p, k, df._meta, barrier_token)
            for j, k in enumerate(self._partitions)
        }

        return toolz.merge(dsk1, dsk2, dsk3, dsk4)


#
# Helper logic
#


def _select_columns_or_index(df, columns_or_index):
    """
    Make a column selection that may include the index

    Parameters
    ----------
    columns_or_index
        Column or index name, or a list of these
    """

    # Ensure columns_or_index is a list
    columns_or_index = (
        columns_or_index if isinstance(columns_or_index, list) else [columns_or_index]
    )

    column_names = [n for n in columns_or_index if _is_column_label_reference(df, n)]

    selected_df = df[column_names]
    if _contains_index_name(df, columns_or_index):
        # Index name was included
        selected_df = selected_df.assign(_index=df.index)

    return selected_df


def _is_column_label_reference(df, key):
    """
    Test whether a key is a column label reference

    To be considered a column label reference, `key` must match the name of at
    least one column.
    """
    return (
        not isinstance(key, Expr)
        and (np.isscalar(key) or isinstance(key, tuple))
        and key in df.columns
    )


def _contains_index_name(df, columns_or_index):
    """
    Test whether the input contains a reference to the index of the df
    """
    if isinstance(columns_or_index, list):
        return any(_is_index_level_reference(df, n) for n in columns_or_index)
    else:
        return _is_index_level_reference(df, columns_or_index)


def _is_index_level_reference(df, key):
    """
    Test whether a key is an index level reference

    To be considered an index level reference, `key` must match the index name
    and must NOT match the name of any column.
    """
    index_name = df.index.name
    return (
        index_name is not None
        and not isinstance(key, Expr)
        and (np.isscalar(key) or isinstance(key, tuple))
        and key == index_name
        and key not in getattr(df, "columns", ())
    )


class AssignPartitioningIndex(Blockwise):
    """Assign a partitioning index

    This class is used to construct a hash-based
    partitioning index for shuffling.

    Parameters
    ----------
    frame: Expr
        Frame-like expression being partitioned.
    partitioning_index: Expr or list
        Index-like expression or list of columns to construct
        the partitioning-index from.
    index_name: str
        New column name to assign.
    npartitions_out: int
        Number of partitions after repartitioning is finished.
    """

    _parameters = ["frame", "partitioning_index", "index_name", "npartitions_out"]

    @classmethod
    def operation(cls, df, index, name: str, npartitions: int):
        """Construct a hash-based partitioning index"""
        index = _select_columns_or_index(df, index)
        if isinstance(index, (str, list, tuple)):
            # Assume column selection from df
            index = [index] if isinstance(index, str) else list(index)
            index = partitioning_index(df[index], npartitions)
        else:
            index = partitioning_index(index, npartitions)
        return df.assign(**{name: index})<|MERGE_RESOLUTION|>--- conflicted
+++ resolved
@@ -17,11 +17,7 @@
 )
 from dask.utils import digit, get_default_shuffle_algorithm, insert
 
-<<<<<<< HEAD
-from dask_expr.expr import Blockwise, Expr
-=======
-from dask_expr.expr import Assign, Blockwise, Expr, PartitionsFiltered
->>>>>>> 9fcea1a2
+from dask_expr.expr import Blockwise, Expr, PartitionsFiltered
 from dask_expr.repartition import Repartition
 
 
