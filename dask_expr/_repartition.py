--- conflicted
+++ resolved
@@ -19,11 +19,6 @@
 class Repartition(Expr):
     """Abstract repartitioning expression"""
 
-<<<<<<< HEAD
-    _parameters = ["frame", "n", "new_divisions", "force"]
-    _defaults = {"n": None, "new_divisions": None, "force": False}
-    _is_length_preserving = True
-=======
     _parameters = ["frame", "n", "new_divisions", "force", "partition_size"]
     _defaults = {
         "n": None,
@@ -31,7 +26,7 @@
         "force": False,
         "partition_size": None,
     }
->>>>>>> 32feccad
+    _is_length_preserving = True
 
     @property
     def _meta(self):
