--- conflicted
+++ resolved
@@ -510,18 +510,21 @@
 
 
 class DropDuplicates(Unique):
-<<<<<<< HEAD
-    _parameters = ["frame", "subset", "ignore_index", "split_out", "keep"]
-    _defaults = {"subset": None, "ignore_index": False, "split_out": 1, "keep": "first"}
-=======
-    _parameters = ["frame", "subset", "ignore_index", "split_every", "split_out"]
+    _parameters = [
+        "frame",
+        "subset",
+        "ignore_index",
+        "split_every",
+        "split_out",
+        "keep",
+    ]
     _defaults = {
         "subset": None,
         "ignore_index": False,
         "split_every": None,
         "split_out": 1,
+        "keep": "first",
     }
->>>>>>> c2703b96
     chunk = M.drop_duplicates
     aggregate_func = M.drop_duplicates
 
