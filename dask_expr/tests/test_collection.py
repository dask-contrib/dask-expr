from __future__ import annotations

import fnmatch
import io
import operator
import pickle
from datetime import timedelta

import dask
import numpy as np
import pytest
from dask.dataframe._compat import PANDAS_GE_210
from dask.dataframe.utils import UNKNOWN_CATEGORIES
from dask.utils import M

from dask_expr import (
    Series,
    expr,
    from_pandas,
    is_scalar,
    isna,
    optimize,
    to_datetime,
    to_numeric,
    to_timedelta,
)
from dask_expr._expr import are_co_aligned
from dask_expr._reductions import Len
from dask_expr._shuffle import Shuffle
from dask_expr.datasets import timeseries
from dask_expr.tests._util import _backend_library, assert_eq, xfail_gpu

# Set DataFrame backend for this module
lib = _backend_library()


@pytest.fixture
def pdf():
    pdf = lib.DataFrame({"x": range(100)})
    pdf["y"] = pdf.x // 7  # Not unique; duplicates span different partitions
    yield pdf


@pytest.fixture
def df(pdf):
    yield from_pandas(pdf, npartitions=10)


def test_del(pdf, df):
    pdf = pdf.copy()

    # Check __delitem__
    del pdf["x"]
    del df["x"]
    assert_eq(pdf, df)


@pytest.mark.parametrize("verbose", (True, False, None))
@pytest.mark.parametrize("buf", (None, io.StringIO))
@pytest.mark.parametrize("memory_usage", (True, False, None))
def test_info(df, verbose, buf, memory_usage):
    if buf is not None:
        buf = buf()
    kwargs = {
        k: v
        for k, v in (("verbose", verbose), ("buf", buf), ("memory_usage", memory_usage))
        if v is not None
    }

    ret = df.info(**kwargs)

    if buf and not verbose and not memory_usage:
        expected = (
            "<class 'dask_expr.DataFrame'>\n"
            "Columns: 2 entries, x to y\n"
            "dtypes: int64(2)"
        )
        assert buf.getvalue() == expected
    elif buf and verbose and not memory_usage:
        expected = (
            "<class 'dask_expr.DataFrame'>\n"
            "RangeIndex: 100 entries, 0 to 99\n"
            "Data columns (total 2 columns):\n"
            " #   Column  Non-Null Count  Dtype\n"
            "---  ------  --------------  -----\n"
            " 0   x       100 non-null      int64\n"
            " 1   y       100 non-null      int64\n"
            "dtypes: int64(2)"
        )
        assert buf.getvalue() == expected
    elif buf and not verbose and memory_usage:
        expected = (
            "<class 'dask_expr.DataFrame'>\n"
            "Columns: 2 entries, x to y\n"
            "dtypes: int64(2)\n"
            "memory usage: *\n"
        )
        assert fnmatch.fnmatch(buf.getvalue(), expected)
    elif all((buf, verbose, memory_usage)):
        expected = (
            "<class 'dask_expr.DataFrame'>\n"
            "RangeIndex: 100 entries, 0 to 99\n"
            "Data columns (total 2 columns):\n"
            " #   Column  Non-Null Count  Dtype\n"
            "---  ------  --------------  -----\n"
            " 0   x       100 non-null      int64\n"
            " 1   y       100 non-null      int64\n"
            "dtypes: int64(2)\n"
            "memory usage: *\n"
        )
        assert fnmatch.fnmatch(buf.getvalue(), expected)
    elif buf is None:
        assert ret is None
    else:
        raise NotImplementedError(f"Case not covered for kwargs: {kwargs}")


def test_setitem(pdf, df):
    pdf = pdf.copy()
    pdf["z"] = pdf.x + pdf.y

    df["z"] = df.x + df.y

    assert "z" in df.columns
    assert_eq(df, pdf)


def test_series_product(pdf, df):
    assert_eq(pdf.x.product(), df.x.product())
    assert_eq(pdf.y.product(), df.y.product())


@xfail_gpu("https://github.com/rapidsai/cudf/issues/10271")
def test_explode():
    pdf = lib.DataFrame({"a": [[1, 2], [3, 4]]})
    df = from_pandas(pdf)
    assert_eq(pdf.explode(column="a"), df.explode(column="a"))
    assert_eq(pdf.a.explode(), df.a.explode())


@xfail_gpu("https://github.com/rapidsai/cudf/issues/10271")
def test_explode_simplify(pdf):
    pdf["z"] = 1
    df = from_pandas(pdf)
    q = df.explode(column="x")["y"]
    result = optimize(q, fuse=False)
    expected = optimize(df[["x", "y"]], fuse=False).explode(column="x")["y"]
    assert result._name == expected._name


def test_meta_divisions_name():
    a = lib.DataFrame({"x": [1, 2, 3, 4], "y": [1.0, 2.0, 3.0, 4.0]})
    df = 2 * from_pandas(a, npartitions=2)
    assert list(df.columns) == list(a.columns)
    assert df.npartitions == 2

    assert np.isscalar(df.x.sum()._meta)
    assert df.x.sum().npartitions == 1

    assert "mul" in df._name
    assert "sum" in df.sum()._name


def test_meta_blockwise():
    a = lib.DataFrame({"x": [1, 2, 3, 4], "y": [1.0, 2.0, 3.0, 4.0]})
    b = lib.DataFrame({"z": [1, 2, 3, 4], "y": [1.0, 2.0, 3.0, 4.0]})

    aa = from_pandas(a, npartitions=2)
    bb = from_pandas(b, npartitions=2)

    cc = 2 * aa - 3 * bb
    assert set(cc.columns) == {"x", "y", "z"}


def test_dask(pdf, df):
    assert (df.x + df.y).npartitions == 10
    z = (df.x + df.y).sum()

    assert assert_eq(z, (pdf.x + pdf.y).sum())


@pytest.mark.parametrize(
    "func",
    [
        M.max,
        M.min,
        M.any,
        M.all,
        M.sum,
        M.prod,
        M.count,
        M.mean,
        M.std,
        M.var,
        pytest.param(
            M.idxmin, marks=xfail_gpu("https://github.com/rapidsai/cudf/issues/9602")
        ),
        pytest.param(
            M.idxmax, marks=xfail_gpu("https://github.com/rapidsai/cudf/issues/9602")
        ),
        pytest.param(
            lambda df: df.size,
            marks=pytest.mark.skip(reason="scalars don't work yet"),
        ),
    ],
)
def test_reductions(func, pdf, df):
    result = func(df)
    assert result.known_divisions
    assert_eq(result, func(pdf))
    result = func(df.x)
    assert not result.known_divisions
    assert_eq(result, func(pdf.x))
    # check_dtype False because sub-selection of columns that is pushed through
    # is not reflected in the meta calculation
    assert_eq(func(df)["x"], func(pdf)["x"], check_dtype=False)


def test_reduction_on_empty_df():
    pdf = lib.DataFrame()
    df = from_pandas(pdf)
    assert_eq(df.sum(), pdf.sum())


@pytest.mark.parametrize("axis", [0, 1])
@pytest.mark.parametrize(
    "skipna",
    [
        True,
        pytest.param(
            False, marks=xfail_gpu("cudf requires skipna=True when nulls are present.")
        ),
    ],
)
@pytest.mark.parametrize("ddof", [1, 2])
def test_std_kwargs(axis, skipna, ddof):
    pdf = lib.DataFrame(
        {"x": range(30), "y": [1, 2, None] * 10, "z": ["dog", "cat"] * 15}
    )
    df = from_pandas(pdf, npartitions=3)
    assert_eq(
        pdf.std(axis=axis, skipna=skipna, ddof=ddof, numeric_only=True),
        df.std(axis=axis, skipna=skipna, ddof=ddof, numeric_only=True),
    )


@pytest.mark.parametrize("func", ["cumsum", "cumprod", "cummin", "cummax"])
def test_cumulative_methods(df, pdf, func):
    assert_eq(getattr(df, func)(), getattr(pdf, func)(), check_dtype=False)
    assert_eq(getattr(df.x, func)(), getattr(pdf.x, func)())

    q = getattr(df, func)()["x"]
    assert q.simplify()._name == getattr(df.x, func)().simplify()._name

    pdf.loc[slice(None, None, 2), "x"] = np.nan
    df = from_pandas(pdf, npartitions=10)
    assert_eq(
        getattr(df, func)(skipna=False),
        getattr(pdf, func)(skipna=False),
        check_dtype=False,
    )
    assert_eq(getattr(df.x, func)(skipna=False), getattr(pdf.x, func)(skipna=False))

    df = from_pandas(pdf, npartitions=10)
    df["new"] = getattr(df.x, func)()
    pdf["new"] = getattr(pdf.x, func)()

    assert_eq(df, pdf)


def test_bool(df):
    conditions = [df, df["x"], df == df, df["x"] == df["x"]]
    for cond in conditions:
        with pytest.raises(ValueError):
            bool(cond)


@xfail_gpu("nbytes not supported by cudf")
def test_nbytes(pdf, df):
    with pytest.raises(NotImplementedError, match="nbytes is not implemented"):
        df.nbytes
    assert_eq(df.x.nbytes, pdf.x.nbytes)


def test_mode():
    pdf = lib.DataFrame({"x": [1, 2, 3, 1, 2]})
    df = from_pandas(pdf, npartitions=3)

    assert_eq(df.x.mode(), pdf.x.mode(), check_names=False)


def test_value_counts(df, pdf):
    with pytest.raises(
        AttributeError, match="'DataFrame' object has no attribute 'value_counts'"
    ):
        df.value_counts()
    assert_eq(df.x.value_counts(), pdf.x.value_counts().astype("int64"))


def test_dropna(pdf):
    pdf.loc[0, "y"] = np.nan
    df = from_pandas(pdf)
    assert_eq(df.dropna(), pdf.dropna())
    assert_eq(df.dropna(how="all"), pdf.dropna(how="all"))
    assert_eq(df.y.dropna(), pdf.y.dropna())


def test_value_counts_with_dropna():
    pdf = lib.DataFrame({"x": [1, 2, 1, 3, np.nan, 1, 4]})
    df = from_pandas(pdf, npartitions=3)
    result = df.x.value_counts(dropna=False)
    expected = pdf.x.value_counts(dropna=False)
    assert_eq(result, expected)


def test_fillna():
    pdf = lib.DataFrame({"x": [1, 2, None, None, 5, 6]})
    df = from_pandas(pdf, npartitions=2)
    actual = df.fillna(value=100)
    expected = pdf.fillna(value=100)
    assert_eq(actual, expected)


@pytest.mark.parametrize("limit", (None, 1, 2))
@pytest.mark.parametrize("how", ("ffill", "bfill"))
@pytest.mark.parametrize("axis", ("index", "columns", 0, 1))
def test_ffill_and_bfill(limit, axis, how):
    if limit is None:
        pytest.xfail("Need to determine partition size for Fill.before <= frame size")
    if axis in (1, "columns"):
        pytest.xfail("bfill/ffill not implemented for axis 1")
    pdf = lib.DataFrame({"x": [1, 2, None, None, 5, 6]})
    df = from_pandas(pdf, npartitions=2)
    actual = getattr(df, how)(axis=axis, limit=limit)
    expected = getattr(pdf, how)(axis=axis, limit=limit)
    assert_eq(actual, expected)


def test_series_map_meta():
    ser = lib.Series(
        ["".join(np.random.choice(["a", "b", "c"], size=3)) for x in range(100)]
    )

    mapper = lib.Series(np.random.randint(50, size=len(ser)))
    expected = ser.map(mapper)
    dask_base = from_pandas(ser, npartitions=5)
    dask_map = from_pandas(mapper, npartitions=5)
    result = dask_base.map(dask_map)
    assert_eq(expected, result)


@pytest.mark.parametrize("periods", (1, 2))
@pytest.mark.parametrize("freq", (None, "1h", timedelta(hours=1)))
@pytest.mark.parametrize("axis", ("index", 0, "columns", 1))
def test_shift(pdf, df, periods, freq, axis):
    if freq and axis in ("columns", 1):
        pytest.skip(reason="Neither dask or pandas supports freq w/ axis 1 shift")

    if freq is not None:
        pdf["time"] = lib.date_range("2000-01-01", "2000-01-02", periods=len(pdf))
        pdf = pdf.set_index("time", drop=True)
        df = from_pandas(pdf, npartitions=df.npartitions)

    actual = df.shift(periods=periods, axis=axis, freq=freq)
    expected = pdf.shift(periods=periods, axis=axis, freq=freq)
    assert_eq(actual, expected)


def test_memory_usage(pdf):
    # Results are not equal with RangeIndex because pandas has one RangeIndex while
    # we have one RangeIndex per partition
    pdf.index = np.arange(len(pdf))
    df = from_pandas(pdf)
    assert_eq(df.memory_usage(), pdf.memory_usage())
    assert_eq(df.memory_usage(index=False), pdf.memory_usage(index=False))
    assert_eq(df.x.memory_usage(), pdf.x.memory_usage())
    assert_eq(df.x.memory_usage(index=False), pdf.x.memory_usage(index=False))
    assert_eq(df.index.memory_usage(), pdf.index.memory_usage())
    with pytest.raises(TypeError, match="got an unexpected keyword"):
        df.index.memory_usage(index=True)


@pytest.mark.parametrize("func", [M.nlargest, M.nsmallest])
def test_nlargest_nsmallest(df, pdf, func):
    assert_eq(func(df, n=5, columns="x"), func(pdf, n=5, columns="x"))
    assert_eq(func(df.x, n=5), func(pdf.x, n=5))
    with pytest.raises(TypeError, match="got an unexpected keyword argument"):
        func(df.x, n=5, columns="foo")


@pytest.mark.parametrize(
    "func",
    [
        lambda df: df.x > 10,
        lambda df: df.x.gt(10),
        lambda df: df.x + 20 > df.y,
        lambda df: 10 < df.x,
        lambda df: df.x.lt(10),
        lambda df: 10 <= df.x,
        lambda df: df.x.le(10),
        lambda df: 10 == df.x,
        lambda df: df.x.eq(10),
        lambda df: df.x < df.y,
        lambda df: df.lt(df),
        lambda df: df.x.lt(df.y),
        lambda df: df.x > df.y,
        lambda df: df.gt(df),
        lambda df: df.x.gt(df.y),
        lambda df: df.x == df.y,
        lambda df: df.eq(df),
        lambda df: df.x.eq(df.y),
        lambda df: df.x != df.y,
        lambda df: df.ne(df),
        lambda df: df.x.ne(df.y),
    ],
)
def test_conditionals(func, pdf, df):
    assert_eq(func(pdf), func(df), check_names=False)


@pytest.mark.parametrize("axis", ("index", 0, "columns", 1, None))
@pytest.mark.parametrize("periods", (1, 2, None))
def test_diff(pdf, df, axis, periods):
    kwargs = {k: v for k, v in (("periods", periods), ("axis", axis)) if v}

    actual = df.diff(**kwargs)
    expected = pdf.diff(**kwargs)
    assert_eq(expected, actual)

    # Check projections
    expected = df[["x"]].diff(**kwargs)
    actual = df.diff(**kwargs)[["x"]]

    # no optimization on axis 1
    if axis in ("columns", 1):
        assert actual._name == actual.simplify()._name
    else:
        assert actual.simplify()._name == expected.simplify()._name


@pytest.mark.parametrize(
    "func",
    [
        lambda df: df.x & df.y,
        lambda df: df.x.__rand__(df.y),
        lambda df: df.x | df.y,
        lambda df: df.x.__ror__(df.y),
        lambda df: df.x ^ df.y,
        lambda df: df.x.__rxor__(df.y),
    ],
)
def test_boolean_operators(func):
    pdf = lib.DataFrame(
        {"x": [True, False, True, False], "y": [True, False, False, False]}
    )
    df = from_pandas(pdf)
    assert_eq(func(pdf), func(df))


@pytest.mark.parametrize("axis", ("columns", 1, "index", 0))
@pytest.mark.parametrize("level", (None, 0, "x"))
@pytest.mark.parametrize("fill_value", (None, 1))
@pytest.mark.parametrize(
    "op",
    (
        "add",
        "sub",
        "mul",
        "div",
        "divide",
        "truediv",
        "floordiv",
        "mod",
        "pow",
        "radd",
        "rsub",
        "rmul",
        "rdiv",
        "rtruediv",
        "rfloordiv",
        "rmod",
        "rpow",
    ),
)
@pytest.mark.parametrize("series", (True, False))
@pytest.mark.parametrize("other", ("series", "dataframe", 1))
def test_method_operators(pdf, df, axis, level, fill_value, op, series, other):
    kwargs = {
        k: v
        for k, v in (("axis", axis), ("level", level), ("fill_value", fill_value))
        if v is not None
    }

    if level is not None:
        with pytest.raises(NotImplementedError, match="level must be None"):
            getattr(df, op)(other=df, **kwargs)
        return

    if other == "series":
        pother = pdf.x
        other = df.x
    elif other == "dataframe":
        pother = pdf
        other = df
    else:
        pother = other

    if isinstance(other, Series) and axis in (1, "columns"):
        with pytest.raises(ValueError, match=f"Unable to {op} dd.Series with axis=1"):
            getattr(df, op)(other=other, **kwargs)

    elif isinstance(other, Series) and axis in (0, "index") and fill_value:
        msg = f"fill_value {fill_value} not supported"
        with pytest.raises(NotImplementedError, match=msg):
            getattr(df, op)(other=other, **kwargs)

    else:
        expected = getattr(pdf, op)(other=pother, **kwargs)
        actual = getattr(df, op)(other=other, **kwargs)
        assert_eq(expected, actual)


@pytest.mark.parametrize(
    "func",
    [
        lambda df: ~df,
        lambda df: ~df.x,
        lambda df: -df.z,
        lambda df: +df.z,
        lambda df: -df,
        lambda df: +df,
    ],
)
def test_unary_operators(func):
    pdf = lib.DataFrame(
        {"x": [True, False, True, False], "y": [True, False, False, False], "z": 1}
    )
    df = from_pandas(pdf)
    assert_eq(func(pdf), func(df))


@pytest.mark.parametrize(
    "func",
    [
        lambda df: df.x + df.y,
        lambda df: 2 * df.x,
        lambda df: df.x * df.y,
        lambda df: df.x - df.y,
        lambda df: df.x**2,
    ],
)
def test_binary_operator(pdf, df, func):
    assert_eq(func(pdf), func(df))


@pytest.mark.parametrize(
    "func",
    [
        lambda df: df[(df.x > 10) | (df.x < 5)],
        lambda df: df[(df.x > 7) & (df.x < 10)],
    ],
)
def test_and_or(func, pdf, df):
    assert_eq(func(pdf), func(df), check_names=False)


@xfail_gpu("period_range not supported by cudf")
@pytest.mark.parametrize("how", ["start", "end"])
def test_to_timestamp(pdf, how):
    pdf.index = lib.period_range("2019-12-31", freq="D", periods=len(pdf))
    df = from_pandas(pdf)
    assert_eq(df.to_timestamp(how=how), pdf.to_timestamp(how=how))
    assert_eq(df.x.to_timestamp(how=how), pdf.x.to_timestamp(how=how))


@pytest.mark.parametrize(
    "func",
    [
        lambda df: df.astype(int),
        lambda df: df.clip(lower=10, upper=50),
        lambda df: df.x.clip(lower=10, upper=50),
        lambda df: df.x.between(left=10, right=50),
        lambda df: df.x.map(lambda x: x + 1),
        lambda df: df[df.x > 5],
        lambda df: df.assign(a=df.x + df.y, b=df.x - df.y),
        lambda df: df.assign(a=df.x + df.y, b=lambda x: x.a + 1),
        lambda df: df.replace(to_replace=1, value=1000),
        lambda df: df.x.replace(to_replace=1, value=1000),
        lambda df: df.isna(),
        lambda df: isna(df),
        lambda df: isna(df.x),
        lambda df: df.x.isna(),
        lambda df: df.isnull(),
        lambda df: df.x.isnull(),
        lambda df: df.mask(df.x == 10, 42),
        lambda df: df.mask(df.x == 10),
        lambda df: df.mask(lambda df: df.x % 2 == 0, 42),
        lambda df: df.mask(df.x == 10, df + 2),
        lambda df: df.mask(df.x == 10, lambda df: df + 2),
        lambda df: df.x.mask(df.x == 10, 42),
        lambda df: df.abs(),
        lambda df: df.x.abs(),
        lambda df: df.where(df.x == 10, 42),
        lambda df: df.where(df.x == 10),
        lambda df: df.where(lambda df: df.x % 2 == 0, 42),
        lambda df: df.where(df.x == 10, df + 2),
        lambda df: df.where(df.x == 10, lambda df: df + 2),
        lambda df: df.x.where(df.x == 10, 42),
        lambda df: df.rename(columns={"x": "xx"}),
        lambda df: df.rename(columns={"x": "xx"}).xx,
        lambda df: df.rename(columns={"x": "xx"})[["xx"]],
        lambda df: df.x.rename(index="hello"),
        lambda df: df.x.rename(index=("hello",)),
        lambda df: df.x.to_frame(),
        lambda df: df.drop(columns="x"),
        lambda df: df.drop(axis=1, labels=["x"]),
        lambda df: df.x.index.to_series(),
        lambda df: df.x.index.to_frame(),
        lambda df: df.x.index.to_series(name="abc"),
        lambda df: df.x.index.to_frame(name="abc"),
        lambda df: df.eval("z=x+y"),
        lambda df: df.select_dtypes(include="integer"),
        lambda df: df.add_prefix(prefix="2_"),
        lambda df: df.add_suffix(suffix="_2"),
        lambda df: df.query("x > 10"),
    ],
)
def test_blockwise(func, pdf, df):
    assert_eq(func(pdf), func(df))


def test_add_prefix():
    df = lib.DataFrame({"x": [1, 2, 3, 4, 5], "y": [4, 5, 6, 7, 8]})
    ddf = from_pandas(df, npartitions=2)
    assert_eq(ddf.add_prefix("abc"), df.add_prefix("abc"))
    assert_eq(ddf.x.add_prefix("abc"), df.x.add_prefix("abc"))


def test_add_suffix():
    df = lib.DataFrame({"x": [1, 2, 3, 4, 5], "y": [4, 5, 6, 7, 8]})
    ddf = from_pandas(df, npartitions=2)
    assert_eq(ddf.add_suffix("abc"), df.add_suffix("abc"))
    assert_eq(ddf.x.add_suffix("abc"), df.x.add_suffix("abc"))


def test_rename(pdf, df):
    q = df.x.rename({1: 2})
    assert q.divisions[0] is None
    assert_eq(q, pdf.x.rename({1: 2}))

    q = df.x.rename(lambda x: x)
    assert q.divisions[0] is None
    assert_eq(q, pdf.x.rename(lambda x: x))

    q = df.x.rename({1: 2}, sorted_index=True)
    assert q.divisions[0] is not None
    assert_eq(q, pdf.x.rename({1: 2}))

    q = df.x.rename(lambda x: x, sorted_index=True)
    assert q.divisions[0] is not None
    assert_eq(q, pdf.x.rename(lambda x: x))

    with pytest.raises(ValueError, match="non-monotonic"):
        df.x.rename({0: 200}, sorted_index=True).divisions


def test_isna(pdf):
    pdf.iloc[list(range(0, len(pdf), 2)), 0] = np.nan
    df = from_pandas(pdf, npartitions=10)
    assert_eq(isna(df.x), lib.isna(pdf.x))
    assert_eq(isna(df), lib.isna(pdf))
    assert_eq(isna(pdf.x), lib.isna(pdf.x))


def test_abs_errors():
    df = lib.DataFrame(
        {
            "A": [1, -2, 3, -4, 5],
            "C": ["a", "b", "c", "d", "e"],
        }
    )
    ddf = from_pandas(df, npartitions=2)
    pytest.raises((TypeError, NotImplementedError, ValueError), lambda: ddf.C.abs())
    pytest.raises((TypeError, NotImplementedError), lambda: ddf.abs())


def test_to_datetime():
    pdf = lib.DataFrame({"year": [2015, 2016], "month": [2, 3], "day": [4, 5]})
    df = from_pandas(pdf, npartitions=2)
    expected = lib.to_datetime(pdf)
    result = to_datetime(df)
    assert_eq(result, expected)

    ps = lib.Series(["2018-10-26 12:00:00", "2018-10-26 13:00:15"])
    ds = from_pandas(ps, npartitions=2)
    expected = lib.to_datetime(ps)
    result = to_datetime(ds)
    assert_eq(result, expected)

    with pytest.raises(TypeError, match="arg must be a Series or a DataFrame"):
        to_datetime(1490195805)


def test_to_numeric(pdf, df):
    pdf.x = pdf.x.astype("str")
    expected = lib.to_numeric(pdf.x)
    df.x = df.x.astype("str")
    result = to_numeric(df.x)
    assert_eq(result, expected)

    with pytest.raises(TypeError, match="arg must be a Series"):
        to_numeric("1.0")


def test_to_timedelta(pdf, df):
    expected = lib.to_timedelta(pdf.x)
    result = to_timedelta(df.x)
    assert_eq(result, expected)

    with pytest.raises(TypeError, match="arg must be a Series"):
        to_timedelta("1.0")


def test_drop_not_implemented(pdf, df):
    msg = "Drop currently only works for axis=1 or when columns is not None"
    with pytest.raises(NotImplementedError, match=msg):
        df.drop(axis=0, labels=[0])


@xfail_gpu("func not supported by cudf")
@pytest.mark.parametrize(
    "func",
    [
        lambda df: df.apply(lambda row, x, y=10: row * x + y, x=2),
        lambda df: df.index.map(lambda x: x + 1),
        pytest.param(
            lambda df: df.map(lambda x: x + 1),
            marks=pytest.mark.skipif(
                not PANDAS_GE_210, reason="Only available from 2.1"
            ),
        ),
        lambda df: df.combine_first(df),
        lambda df: df.x.combine_first(df.y),
    ],
)
def test_blockwise_pandas_only(func, pdf, df):
    assert_eq(func(pdf), func(df))


def test_map_meta(pdf, df):
    expected = pdf.x.map(lambda x: x + 1)
    result = df.x.map(lambda x: x + 1, meta=expected.iloc[:0])
    assert_eq(result, expected)

    result = df.x.map(df.x + 1, meta=expected.iloc[:0])
    assert_eq(result, expected)

    result = df.x.map(df.x + 1, meta=("x", "int64"))
    assert_eq(result, expected)

    result = df.x.map((df.x + 1).compute(), meta=("x", "int64"))
    assert_eq(result, expected)

    pdf.index.name = "a"
    df = from_pandas(pdf, npartitions=10)
    result = df.x.map(lambda x: x + 1, meta=("x", "int64"))
    assert_eq(result, expected)


def test_simplify_add_suffix_add_prefix(df, pdf):
    result = df.add_prefix("2_")["2_x"].simplify()
    expected = df[["x"]].simplify().add_prefix("2_")["2_x"]
    assert result._name == expected._name
    assert_eq(result, pdf.add_prefix("2_")["2_x"])

    result = df.add_suffix("_2")["x_2"].simplify()
    expected = df[["x"]].simplify().add_suffix("_2")["x_2"]
    assert result._name == expected._name
    assert_eq(result, pdf.add_suffix("_2")["x_2"])


@xfail_gpu("rename_axis not supported by cudf")
def test_rename_axis(pdf):
    pdf.index.name = "a"
    pdf.columns.name = "b"
    df = from_pandas(pdf, npartitions=10)
    assert_eq(df.rename_axis(index="dummy"), pdf.rename_axis(index="dummy"))
    assert_eq(df.rename_axis(columns="dummy"), pdf.rename_axis(columns="dummy"))
    assert_eq(df.x.rename_axis(index="dummy"), pdf.x.rename_axis(index="dummy"))


def test_series_name(pdf, df):
    pser = pdf.x
    ser = df.x
    assert ser.name == pser.name
    ser.name = "y"
    assert ser.name == "y"


def test_isin(df, pdf):
    values = [1, 2]
    assert_eq(pdf.isin(values), df.isin(values))
    assert_eq(pdf.x.isin(values), df.x.isin(values))


def test_round(pdf):
    pdf += 0.5555
    df = from_pandas(pdf)
    assert_eq(df.round(decimals=1), pdf.round(decimals=1))
    assert_eq(df.x.round(decimals=1), pdf.x.round(decimals=1))


def test_repr(df):
    assert "+ 1" in str(df + 1)
    assert "+ 1" in repr(df + 1)

    s = (df["x"] + 1).sum(skipna=False).expr
    assert '["x"]' in str(s) or "['x']" in str(s)
    assert "+ 1" in str(s)
    assert "sum(skipna=False)" in str(s)


@xfail_gpu("combine_first not supported by cudf")
def test_combine_first_simplify(pdf):
    df = from_pandas(pdf)
    pdf2 = pdf.rename(columns={"y": "z"})
    df2 = from_pandas(pdf2)

    q = df.combine_first(df2)[["z", "y"]]
    result = q.simplify()
    expected = df[["y"]].simplify().combine_first(df2[["z"]].simplify())[["z", "y"]]
    assert result._name == expected._name
    assert_eq(result, pdf.combine_first(pdf2)[["z", "y"]])


def test_rename_traverse_filter(df):
    result = df.rename(columns={"x": "xx"})[["xx"]].simplify()
    expected = df[["x"]].simplify().rename(columns={"x": "xx"})
    assert str(result) == str(expected)


def test_columns_traverse_filters(pdf):
    pdf = pdf.copy()
    pdf["z"] = pdf["x"]
    df = from_pandas(pdf, npartitions=10)
    result = df[df.x > 5].y.optimize(fuse=False)
    df_opt = df[["x", "y"]].simplify()
    expected = df_opt.y[df_opt.x > 5]

    assert result._name == expected._name


def test_clip_traverse_filters(df):
    result = df.clip(lower=10).y.simplify()
    expected = df.y.simplify().clip(lower=10)

    assert result._name == expected._name

    result = df.clip(lower=10)[["x", "y"]].simplify()
    expected = df.clip(lower=10)

    assert result._name == expected._name

    arg = df.clip(lower=10)[["x"]]
    result = arg.simplify()
    expected = df[["x"]].simplify().clip(lower=10)

    assert result._name == expected._name


@pytest.mark.parametrize("projection", ["zz", ["zz"], ["zz", "x"], "zz"])
@pytest.mark.parametrize("subset", ["x", ["x"]])
def test_drop_duplicates_subset_simplify(pdf, subset, projection):
    pdf["zz"] = 1
    df = from_pandas(pdf)
    result = df.drop_duplicates(subset=subset)[projection].simplify()
    expected = df[["x", "zz"]].simplify().drop_duplicates(subset=subset)[projection]

    assert str(result) == str(expected)


<<<<<<< HEAD
def test_rename_columns():
    # Multi-index columns
    pdf = lib.DataFrame({("A", "0"): [1, 2, 2, 3], ("B", 1): [1, 2, 3, 4]})
    df = from_pandas(pdf, npartitions=2)

    df.columns = ["x", "y"]
    pdf.columns = ["x", "y"]
    lib.testing.assert_index_equal(df.columns, lib.Index(["x", "y"]))
    lib.testing.assert_index_equal(df._meta.columns, lib.Index(["x", "y"]))
=======
def test_columns_named_divisions_and_meta():
    df = lib.DataFrame(
        {"_meta": [1, 2, 3, 4], "divisions": ["a", "b", "c", "d"]},
        index=[0, 1, 3, 5],
    )
    ddf = from_pandas(df, npartitions=2)

    assert ddf.divisions == (0, 3, 5)
    assert_eq(ddf["divisions"], df.divisions)
    assert all(ddf._meta.columns == ["_meta", "divisions"])
    assert_eq(ddf["_meta"], df._meta)
>>>>>>> c3f1596b


def test_broadcast(pdf, df):
    assert_eq(
        df + df.sum(),
        pdf + pdf.sum(),
    )
    assert_eq(
        df.x + df.x.sum(),
        pdf.x + pdf.x.sum(),
    )


def test_persist(pdf, df):
    a = df + 2
    b = a.persist()

    assert_eq(a, b)
    assert len(a.__dask_graph__()) > len(b.__dask_graph__())

    assert len(b.__dask_graph__()) == b.npartitions

    assert_eq(b.y.sum(), (pdf + 2).y.sum())


def test_index(pdf, df):
    assert_eq(df.index, pdf.index)
    assert_eq(df.x.index, pdf.x.index)
    df.index = df.index.astype("float64")
    pdf.index = pdf.index.astype("float64")
    assert_eq(df, pdf)
    with pytest.raises(AssertionError, match="aligned"):
        df.index = df.repartition(npartitions=2).index


@pytest.mark.parametrize("drop", [True, False])
def test_reset_index(pdf, df, drop):
    assert_eq(df.reset_index(drop=drop), pdf.reset_index(drop=drop), check_index=False)
    assert_eq(
        df.x.reset_index(drop=drop), pdf.x.reset_index(drop=drop), check_index=False
    )


def test_head(pdf, df):
    assert_eq(df.head(compute=False), pdf.head())
    assert_eq(df.head(compute=False, n=7), pdf.head(n=7))

    assert df.head(compute=False).npartitions == 1
    assert_eq(df.index.head(compute=False, n=7), pdf.index[0:7])


def test_head_down(df):
    result = (df.x + df.y + 1).head(compute=False)
    optimized = result.simplify()

    assert_eq(result, optimized)

    assert not isinstance(optimized.expr, expr.Head)


def test_head_head(df):
    a = df.head(compute=False).head(compute=False)
    b = df.head(compute=False)

    assert a.optimize()._name == b.optimize()._name


def test_head_tail_repartition(df):
    q = df.head(compute=False).repartition(npartitions=1).optimize()
    expected = df.head(compute=False).optimize()
    assert q._name == expected._name

    q = df.tail(compute=False).repartition(npartitions=1).optimize()
    expected = df.tail(compute=False).optimize()
    assert q._name == expected._name


def test_tail(pdf, df):
    assert_eq(df.tail(compute=False), pdf.tail())
    assert_eq(df.tail(compute=False, n=7), pdf.tail(n=7))

    assert df.tail(compute=False).npartitions == 1
    assert_eq(df.index.tail(compute=False, n=7), pdf.index[-7:])


def test_tail_down(df):
    result = (df.x + df.y + 1).tail(compute=False)
    optimized = optimize(result)

    assert_eq(result, optimized)

    assert not isinstance(optimized.expr, expr.Tail)


def test_tail_tail(df):
    a = df.tail(compute=False).tail(compute=False)
    b = df.tail(compute=False)

    assert a.optimize()._name == b.optimize()._name


def test_tail_repartition(df):
    a = df.repartition(npartitions=10).tail()
    b = df.tail()
    assert_eq(a, b)


def test_projection_stacking(df):
    result = df[["x", "y"]]["x"]
    optimized = result.simplify()
    expected = df["x"].simplify()

    assert optimized._name == expected._name


def test_projection_stacking_coercion(pdf):
    df = from_pandas(pdf)
    assert_eq(df.x[0], pdf.x[0], check_divisions=False)
    assert_eq(df.x[[0]], pdf.x[[0]], check_divisions=False)


def test_projection_pushdown_dim_0(pdf, df):
    result = (df[["x"]] + df["x"].sum(skipna=False))["x"]
    expected = (pdf[["x"]] + pdf["x"].sum(skipna=False))["x"]
    assert_eq(result, expected)
    assert_eq(result.optimize(), expected)


def test_remove_unnecessary_projections(df):
    result = (df + 1)[df.columns]
    optimized = result.simplify()
    expected = df + 1

    assert optimized._name == expected._name

    result = (df[["x"]] + 1)[["x"]]
    optimized = result.simplify()
    expected = df[["x"]].simplify() + 1

    assert optimized._name == expected._name


def test_substitute():
    pdf = lib.DataFrame(
        {
            "a": range(100),
            "b": range(100),
            "c": range(100),
        }
    )
    df = from_pandas(pdf, npartitions=3)
    df = df.expr

    result = (df + 1).substitute(1, 2)
    expected = df + 2
    assert result._name == expected._name

    result = df["a"].substitute(df["a"], df["b"])
    expected = df["b"]
    assert result._name == expected._name

    result = (df["a"] - df["b"]).substitute(df["b"], df["c"])
    expected = df["a"] - df["c"]
    assert result._name == expected._name

    result = df["a"].substitute(3, 4)
    expected = from_pandas(pdf, npartitions=4).a
    assert result._name == expected._name

    result = (df["a"].sum() + 5).substitute(df["a"], df["b"]).substitute(5, 6)
    expected = df["b"].sum() + 6
    assert result._name == expected._name


def test_substitute_parameters(df):
    pdf = lib.DataFrame(
        {
            "a": range(100),
            "b": range(100),
            "c": range(100),
            "index": range(100, 0, -1),
        }
    )
    df = from_pandas(pdf, npartitions=3, sort=True)

    result = df.substitute_parameters({"sort": False})
    assert result._name != df._name
    assert result._name == from_pandas(pdf, npartitions=3, sort=False)._name

    result = df.substitute_parameters({"npartitions": 2, "sort": False})
    assert result._name != df._name
    assert result._name == from_pandas(pdf, npartitions=2, sort=False)._name

    df2 = df[["a", "b"]]
    result = df2.substitute_parameters({"columns": "c"})
    assert result._name != df2._name
    assert result._name == df["c"]._name


def test_from_pandas(pdf):
    df = from_pandas(pdf, npartitions=3)
    assert df.npartitions == 3
    assert "pandas" in df._name


def test_copy(df):
    original = df.copy()
    columns = tuple(original.columns)

    df["z"] = df.x + df.y

    assert tuple(original.columns) == columns
    assert "z" not in original.columns


def test_partitions(pdf, df):
    assert_eq(df.partitions[0], pdf.iloc[:10])
    assert_eq(df.partitions[1], pdf.iloc[10:20])
    assert_eq(df.partitions[1:3], pdf.iloc[10:30])
    assert_eq(df.partitions[[3, 4]], pdf.iloc[30:50])
    assert_eq(df.partitions[-1], pdf.iloc[90:])

    out = (df + 1).partitions[0].simplify()
    assert isinstance(out.expr, expr.Add)
    assert out.expr.left._partitions == [0]

    # Check culling
    out = optimize(df.partitions[1])
    assert len(out.dask) == 1
    assert_eq(out, pdf.iloc[10:20])


def test_get_partition(pdf, df):
    assert_eq(df.get_partition(0), pdf.iloc[:10])
    assert_eq(df.get_partition(1), pdf.iloc[10:20])
    assert_eq(df.get_partition(-1), pdf.iloc[90:])
    assert_eq(df.x.get_partition(0), pdf.x.iloc[:10])


def test_column_getattr(df):
    df = df.expr
    assert df.x._name == df["x"]._name

    with pytest.raises(AttributeError):
        df.foo


def test_serialization(pdf, df):
    before = pickle.dumps(df)

    assert len(before) < 200 + len(pickle.dumps(pdf))

    part = df.partitions[0].compute()
    assert (
        len(pickle.dumps(df.__dask_graph__()))
        < 1000 + len(pickle.dumps(part)) * df.npartitions
    )

    after = pickle.dumps(df)

    assert before == after  # caching doesn't affect serialization

    assert pickle.loads(before)._name == pickle.loads(after)._name
    assert_eq(pickle.loads(before), pickle.loads(after))


@xfail_gpu("Cannot apply lambda function in cudf")
def test_size_optimized(df):
    expr = (df.x + 1).apply(lambda x: x).size
    out = optimize(expr)
    expected = optimize(df.x.size)
    assert out._name == expected._name

    expr = (df + 1).apply(lambda x: x).size
    out = optimize(expr)
    expected = optimize(df.size)
    assert out._name == expected._name


def test_apply_infer_columns():
    df = lib.DataFrame({"x": [1, 2, 3, 4], "y": [10, 20, 30, 40]})
    ddf = from_pandas(df, npartitions=2)

    def return_df(x):
        return lib.Series([x.sum(), x.mean()], index=["sum", "mean"])

    result = ddf.apply(return_df, axis=1)
    assert_eq(result.columns, lib.Index(["sum", "mean"]))
    assert_eq(result, df.apply(return_df, axis=1))


@pytest.mark.parametrize("fuse", [True, False])
def test_tree_repr(fuse):
    s = from_pandas(lib.Series(range(10))).expr.tree_repr()
    assert ("<pandas>" in s) or ("<series>" in s)

    df = timeseries()
    expr = ((df.x + 1).sum(skipna=False) + df.y.mean()).expr

    # Check result before optimization
    s = expr.tree_repr()
    assert "Sum:" in s
    assert "Add:" in s
    assert "Mean:" in s
    assert "AlignPartitions:" not in s
    assert str(df.seed) in s.lower()

    # Check result after optimization
    optimized = expr.optimize(fuse=fuse)
    s = str(optimized.tree_repr())
    assert "Sum(Chunk):" in s
    assert "Sum(TreeReduce): split_every=False" in s
    assert "Add:" in s
    assert "Mean:" not in s
    assert "AlignPartitions:" not in s
    assert "True" not in s
    assert "None" not in s
    assert "skipna=False" in s
    assert str(df.seed) in s.lower()
    if fuse:
        assert "Fused" in s
        assert "|" in s


def test_simple_graphs(df):
    expr = (df + 1).expr
    graph = expr.__dask_graph__()

    assert graph[(expr._name, 0)] == (operator.add, (df.expr._name, 0), 1)


def test_values():
    from dask.array.utils import assert_eq

    pdf = lib.DataFrame(
        {"x": ["a", "b", "c", "d"], "y": [2, 3, 4, 5]},
        index=lib.Index([1.0, 2.0, 3.0, 4.0], name="ind"),
    )

    df = from_pandas(pdf, 2)

    assert_eq(df.values, pdf.values)
    assert_eq(df.x.values, pdf.x.values)
    assert_eq(df.y.values, pdf.y.values)
    assert_eq(df.index.values, pdf.index.values)


def test_depth(df):
    assert df._depth() == 1
    assert (df + 1)._depth() == 2
    assert ((df.x + 1) + df.y)._depth() == 4


def test_partitions_nested(df):
    a = expr.Partitions(expr.Partitions(df.expr, [2, 4, 6]), [0, 2])
    b = expr.Partitions(df.expr, [2, 6])

    assert a.optimize()._name == b.optimize()._name


@pytest.mark.parametrize("sort", [True, False])
@pytest.mark.parametrize("npartitions", [7, 12])
def test_repartition_npartitions(pdf, npartitions, sort):
    df = from_pandas(pdf, sort=sort) + 1
    df2 = df.repartition(npartitions=npartitions)
    assert df2.npartitions == npartitions
    assert_eq(df, df2)


@pytest.mark.parametrize("opt", [True, False])
def test_repartition_divisions(df, opt):
    end = df.divisions[-1] + 100
    stride = end // (df.npartitions + 2)
    divisions = tuple(range(0, end, stride))
    df2 = (df + 1).repartition(divisions=divisions, force=True)["x"]
    df2 = optimize(df2) if opt else df2
    assert df2.divisions == divisions
    assert_eq((df + 1)["x"], df2)

    # Check partitions
    for p, part in enumerate(dask.compute(list(df2.index.partitions))[0]):
        if len(part):
            assert part.min() >= df2.divisions[p]
            assert part.max() < df2.divisions[p + 1]


def test_repartition_no_op(df):
    result = df.repartition(divisions=df.divisions).optimize()
    assert result._name == df._name


def test_repartition_partition_size(df):
    df2 = df.repartition(partition_size="0.25kb")
    assert df2.npartitions == 20
    assert_eq(df, df2, check_divisions=False)
    assert all(div is None for div in df2.divisions)

    df2 = df.repartition(partition_size="1kb")
    assert df2.npartitions == 4
    assert_eq(df, df2)
    assert all(div is not None for div in df2.divisions)


def test_len(df, pdf):
    df2 = df[["x"]] + 1
    assert len(df2) == len(pdf)

    assert len(df[df.x > 5]) == len(pdf[pdf.x > 5])

    first = df2.partitions[0].compute()
    assert len(df2.partitions[0]) == len(first)

    assert isinstance(Len(df2.expr).optimize(), expr.Literal)
    assert isinstance(expr.Lengths(df2.expr).optimize(), expr.Literal)


def test_astype_simplify(df, pdf):
    q = df.astype({"x": "float64", "y": "float64"})["x"]
    result = q.simplify()
    expected = df["x"].simplify().astype({"x": "float64"})
    assert result._name == expected._name
    assert_eq(q, pdf.astype({"x": "float64", "y": "float64"})["x"])

    q = df.astype({"y": "float64"})["x"]
    result = q.simplify()
    expected = df["x"].simplify()
    assert result._name == expected._name

    q = df.astype("float64")["x"]
    result = q.simplify()
    expected = df["x"].simplify().astype("float64")
    assert result._name == expected._name


@pytest.mark.parametrize("split_out", [1, True])
def test_drop_duplicates(df, pdf, split_out):
    with dask.config.set({"dataframe.shuffle.method": "tasks"}):
        assert_eq(
            df.drop_duplicates(split_out=split_out),
            pdf.drop_duplicates(),
            check_index=split_out is not True,
        )
        assert_eq(
            df.drop_duplicates(ignore_index=True, split_out=split_out),
            pdf.drop_duplicates(ignore_index=True),
            check_index=split_out is not True,
        )
        assert_eq(
            df.drop_duplicates(subset=["y"], split_out=split_out),
            pdf.drop_duplicates(subset=["y"]),
            check_index=split_out is not True,
        )
        assert_eq(
            df.y.drop_duplicates(split_out=split_out),
            pdf.y.drop_duplicates(),
            check_index=split_out is not True,
        )

        actual = df.set_index("y").index.drop_duplicates(split_out=split_out)
        if split_out is True:
            actual = actual.compute().sort_values()  # shuffle is unordered
        assert_eq(
            actual,
            pdf.set_index("y").index.drop_duplicates(),
        )

    with pytest.raises(KeyError, match="'a'"):
        df.drop_duplicates(subset=["a"], split_out=split_out)

    with pytest.raises(TypeError, match="got an unexpected keyword argument"):
        df.x.drop_duplicates(subset=["a"], split_out=split_out)


def test_drop_duplicates_split_out(df, pdf):
    q = df.drop_duplicates(subset=["x"])
    assert len(list(q.optimize().find_operations(Shuffle))) > 0
    assert_eq(q, pdf.drop_duplicates(subset=["x"]))

    q = df.x.drop_duplicates()
    assert len(list(q.optimize().find_operations(Shuffle))) > 0
    assert_eq(q, pdf.x.drop_duplicates())


def test_walk(df):
    df2 = df[df["x"] > 1][["y"]] + 1
    assert all(isinstance(ex, expr.Expr) for ex in df2.walk())
    exprs = {e._name for e in set(df2.walk())}
    assert df.expr._name in exprs
    assert df["x"].expr._name in exprs
    assert (df["x"] > 1).expr._name in exprs
    assert 1 not in exprs


def test_find_operations(df):
    df2 = df[df["x"] > 1][["y"]] + 1

    filters = list(df2.find_operations(expr.Filter))
    assert len(filters) == 1

    projections = list(df2.find_operations(expr.Projection))
    assert len(projections) == 2

    adds = list(df2.find_operations(expr.Add))
    assert len(adds) == 1
    assert next(iter(adds))._name == df2._name

    both = list(df2.find_operations((expr.Add, expr.Filter)))
    assert len(both) == 2


@pytest.mark.parametrize("subset", ["x", ["x"]])
def test_dropna_simplify(pdf, subset):
    pdf["z"] = 1
    df = from_pandas(pdf)
    q = df.dropna(subset=subset)["y"]
    result = q.simplify()
    expected = df[["x", "y"]].simplify().dropna(subset=subset)["y"]
    assert result._name == expected._name
    assert_eq(q, pdf.dropna(subset=subset)["y"])


def test_series_slice_getitem(df, pdf):
    with pytest.raises(NotImplementedError):
        df.x[:4]


def test_dir(df):
    assert all(c in dir(df) for c in df.columns)
    assert "sum" in dir(df)
    assert "sum" in dir(df.x)
    assert "sum" in dir(df.index)


@pytest.mark.parametrize(
    "func, args",
    [
        ("replace", (1, 2)),
        ("isin", ([1, 2],)),
        ("clip", (0, 5)),
        ("isna", ()),
        ("round", ()),
        ("abs", ()),
        ("fillna", ({"x": 1})),
        # ("map", (lambda x: x+1, )),  # add in when pandas 2.1 is out
    ],
)
@pytest.mark.parametrize("indexer", ["x", ["x"]])
def test_simplify_up_blockwise(df, pdf, func, args, indexer):
    q = getattr(df, func)(*args)[indexer]
    result = q.simplify()
    expected = getattr(df[indexer].simplify(), func)(*args)
    assert result._name == expected._name

    assert_eq(q, getattr(pdf, func)(*args)[indexer])

    q = getattr(df, func)(*args)[["x", "y"]]
    result = q.simplify()
    expected = getattr(df.simplify(), func)(*args)
    assert result._name == expected._name


def test_isin_as_predicate(df, pdf):
    result = df[df.x.isin([10])]
    assert_eq(result, pdf[pdf.x.isin([10])])


def test_sample(df):
    result = df.sample(frac=0.5)

    assert_eq(result, result)

    result = df.sample(frac=0.5, random_state=1234)
    expected = df.sample(frac=0.5, random_state=1234)
    assert_eq(result, expected)


@xfail_gpu("align not supported by cudf")
def test_align(df, pdf):
    result_1, result_2 = df.align(df)
    pdf_result_1, pdf_result_2 = pdf.align(pdf)
    assert_eq(result_1, pdf_result_1)
    assert_eq(result_2, pdf_result_2)

    result_1, result_2 = df.x.align(df.x)
    pdf_result_1, pdf_result_2 = pdf.x.align(pdf.x)
    assert_eq(result_1, pdf_result_1)
    assert_eq(result_2, pdf_result_2)


@xfail_gpu("align not supported by cudf")
def test_align_different_partitions():
    pdf = lib.DataFrame({"a": [11, 12, 31, 1, 2, 3], "b": [1, 2, 3, 4, 5, 6]})
    df = from_pandas(pdf, npartitions=2)
    pdf2 = lib.DataFrame(
        {"a": [11, 12, 31, 1, 2, 3], "b": [1, 2, 3, 4, 5, 6]},
        index=[-2, -1, 0, 1, 2, 3],
    )
    df2 = from_pandas(pdf2, npartitions=2)
    result_1, result_2 = df.align(df2)
    pdf_result_1, pdf_result_2 = pdf.align(pdf2)
    assert_eq(result_1, pdf_result_1)
    assert_eq(result_2, pdf_result_2)


@xfail_gpu("align not supported by cudf")
def test_align_unknown_partitions_same_root():
    pdf = lib.DataFrame({"a": 1}, index=[3, 2, 1])
    df = from_pandas(pdf, npartitions=2, sort=False)
    result_1, result_2 = df.align(df)
    pdf_result_1, pdf_result_2 = pdf.align(pdf)
    assert_eq(result_1, pdf_result_1)
    assert_eq(result_2, pdf_result_2)


@xfail_gpu(reason="align not supported by cudf")
def test_unknown_partitions_different_root():
    pdf = lib.DataFrame({"a": 1}, index=[3, 2, 1])
    df = from_pandas(pdf, npartitions=2, sort=False)
    pdf2 = lib.DataFrame({"a": 1}, index=[4, 3, 2, 1])
    df2 = from_pandas(pdf2, npartitions=2, sort=False)
    with pytest.raises(ValueError, match="Not all divisions"):
        df.align(df2)


@pytest.mark.parametrize("dropna", [False, True])
def test_nunique(pdf, dropna):
    pdf["z"] = pdf.y.astype(float)
    pdf.loc[9:12, "z"] = np.nan  # Spans two partitions
    df = from_pandas(pdf, npartitions=10)

    assert_eq(
        df.nunique(dropna=dropna),
        pdf.nunique(dropna=dropna),
    )
    assert_eq(
        df.nunique(axis=1, dropna=dropna),
        pdf.nunique(axis=1, dropna=dropna),
    )
    assert_eq(
        df.z.nunique(dropna=dropna),
        pdf.z.nunique(dropna=dropna),
    )
    assert_eq(
        df.set_index("z").index.nunique(dropna=dropna),
        pdf.set_index("z").index.nunique(dropna=dropna),
    )


@xfail_gpu("compute_hll_array doesn't work for cudf")
def test_nunique_approx(df, pdf):
    actual = df.nunique_approx().compute()
    assert 99 < actual < 101

    actual = df.y.nunique_approx().compute()
    expect = pdf.y.nunique()
    assert expect * 0.99 < actual < expect * 1.01

    actual = df.set_index("y").index.nunique_approx().compute()
    expect = pdf.set_index("y").index.nunique()
    assert expect * 0.99 < actual < expect * 1.01


def test_memory_usage_per_partition(df):
    expected = lib.Series(part.compute().memory_usage().sum() for part in df.partitions)
    result = df.memory_usage_per_partition()
    assert_eq(expected, result, check_index=False)

    expected = lib.Series(part.x.compute().memory_usage() for part in df.partitions)
    result = df.x.memory_usage_per_partition()
    assert_eq(expected, result, check_index=False)


def test_assign_simplify(pdf):
    df = from_pandas(pdf)
    df2 = from_pandas(pdf)
    df["new"] = df.x > 1
    result = df[["x", "new"]].simplify()
    expected = df2[["x"]].assign(new=df2.x > 1).simplify()
    assert result._name == expected._name

    pdf["new"] = pdf.x > 1
    assert_eq(pdf[["x", "new"]], result)


def test_assign_simplify_new_column_not_needed(pdf):
    df = from_pandas(pdf)
    df2 = from_pandas(pdf)
    df["new"] = df.x > 1
    result = df[["x"]].simplify()
    expected = df2[["x"]].simplify()
    assert result._name == expected._name

    pdf["new"] = pdf.x > 1
    assert_eq(result, pdf[["x"]])


def test_assign_simplify_series(pdf):
    df = from_pandas(pdf)
    df2 = from_pandas(pdf)
    df["new"] = df.x > 1
    result = df.new.simplify()
    expected = df2[[]].assign(new=df2.x > 1).new.simplify()
    assert result._name == expected._name


@xfail_gpu("assign function not supported by cudf")
def test_assign_non_series_inputs(df, pdf):
    assert_eq(df.assign(a=lambda x: x.x * 2), pdf.assign(a=lambda x: x.x * 2))
    assert_eq(df.assign(a=2), pdf.assign(a=2))
    assert_eq(df.assign(a=df.x.sum()), pdf.assign(a=pdf.x.sum()))

    assert_eq(df.assign(a=lambda x: x.x * 2).y, pdf.assign(a=lambda x: x.x * 2).y)
    assert_eq(df.assign(a=lambda x: x.x * 2).a, pdf.assign(a=lambda x: x.x * 2).a)


def test_are_co_aligned(pdf, df):
    df2 = df.reset_index()
    assert are_co_aligned(df.expr, df2.expr)
    assert are_co_aligned(df.expr, df2.sum().expr)
    assert not are_co_aligned(df.expr, df2.repartition(npartitions=2).expr)

    assert are_co_aligned(df.expr, df.sum().expr)
    assert are_co_aligned((df + df.sum()).expr, df.sum().expr)

    pdf = pdf.assign(z=1)
    df3 = from_pandas(pdf, npartitions=10)
    assert not are_co_aligned(df.expr, df3.expr)
    assert are_co_aligned(df.expr, df3.sum().expr)

    merged = df.merge(df2)
    merged_first = merged.reset_index()
    merged_second = merged.rename(columns={"x": "a"})
    assert are_co_aligned(merged_first.expr, merged_second.expr)
    assert not are_co_aligned(merged_first.expr, df.expr)


def test_assign_different_roots():
    pdf = lib.DataFrame(
        list(range(100)), index=list(range(1000, 0, -10)), columns=["x"]
    )
    pdf2 = lib.DataFrame(list(range(100)), index=list(range(100, 0, -1)), columns=["x"])
    df = from_pandas(pdf, npartitions=10, sort=False)
    df2 = from_pandas(pdf2, npartitions=10, sort=False)

    with pytest.raises(NotImplementedError, match="different base"):
        df["new"] = df2.x


def test_assign_pandas_inputs(df, pdf):
    assert_eq(df.assign(a=pdf.x), pdf.assign(a=pdf.x))


@xfail_gpu()
def test_astype_categories(df):
    result = df.astype("category")
    assert_eq(result.x._meta.cat.categories, lib.Index([UNKNOWN_CATEGORIES]))
    assert_eq(result.y._meta.cat.categories, lib.Index([UNKNOWN_CATEGORIES]))


def test_drop_simplify(df):
    q = df.drop(columns=["x"])[["y"]]
    result = q.simplify()
    expected = df[["y"]].simplify()
    assert result._name == expected._name


def test_op_align():
    pdf = lib.DataFrame({"x": [1, 2, 3], "y": 1})
    df = from_pandas(pdf, npartitions=2)

    pdf2 = lib.DataFrame({"x": [1, 2, 3, 4, 5, 6], "y": 1})
    df2 = from_pandas(pdf2, npartitions=2)

    assert_eq(df - df2, pdf - pdf2)


def test_can_co_align(df, pdf):
    q = (df.x + df.y).optimize(fuse=False)
    assert_eq(q, pdf.x + pdf.y)

    pdf["z"] = 100
    df2 = from_pandas(pdf, npartitions=df.npartitions * 2)
    assert df.npartitions != df2.npartitions
    assert_eq(df.x + df.y, pdf.x + pdf.y)


def test_avoid_alignment():
    from dask_expr._align import AlignPartitions

    a = lib.DataFrame({"x": range(100)})
    da = from_pandas(a, npartitions=4)

    b = lib.DataFrame({"y": range(100)})
    b["z"] = b.y * 2
    db = from_pandas(b, npartitions=3)

    # Give correct results even when misaligned
    assert_eq(a.x + b.y, da.x + db.y)

    assert not any(isinstance(ex, AlignPartitions) for ex in (db.y + db.z).walk())
    assert not any(isinstance(ex, AlignPartitions) for ex in (da.x + db.y.sum()).walk())


def test_len_shuffle_repartition(df, pdf):
    df2 = df.set_index("x")
    assert isinstance(Len(df2.expr).optimize(), expr.Literal)
    result = len(df2)
    assert result == len(pdf.set_index("x"))

    df2 = df.repartition(npartitions=3)
    assert isinstance(Len(df2.expr).optimize(), expr.Literal)
    result = len(df2)
    assert result == len(df)

    df2 = df.shuffle("x")
    assert isinstance(Len(df2.expr).optimize(), expr.Literal)
    result = len(df2)
    assert result == len(df)


def test_columns_setter(df, pdf):
    df.columns = ["a", "b"]
    result = df[["a"]]
    pdf.columns = ["a", "b"]
    expecetd = pdf[["a"]]
    assert_eq(result, expecetd)

    with pytest.raises(ValueError, match="Length mismatch"):
        df.columns = [1, 2, 3]


def test_filter_pushdown(df, pdf):
    indexer = df.x > 5
    result = df.replace(1, 5)[indexer].optimize(fuse=False)
    expected = df[indexer].replace(1, 5)
    assert result._name == expected._name

    # Don't do anything here
    df = df.replace(1, 5)
    result = df[df.x > 5].optimize(fuse=False)
    expected = df[df.x > 5]
    assert result._name == expected._name

    pdf["z"] = 1
    df = from_pandas(pdf, npartitions=10)
    df2 = df.replace(1, 5)
    result = df2[df2.x > 5][["x", "y"]].optimize(fuse=False)
    df_opt = df[["x", "y"]].simplify().replace(1, 5)
    expected = df_opt[df_opt.x > 5]
    assert result._name == expected._name


def test_shape(df, pdf):
    result = df.shape
    assert result[0]._name == (df.size / 2)._name
    assert assert_eq(result[0], pdf.shape[0])
    assert result[1] == pdf.shape[1]

    result = df.x.shape
    assert result[0]._name == (df.x.size)._name
    assert assert_eq(result[0], pdf.shape[0])

    result = df[[]].shape
    assert assert_eq(result[0], pdf[[]].shape[0])
    assert assert_eq(result[1], pdf[[]].shape[1])


def test_size(df, pdf):
    assert_eq(df.size, pdf.size)


def test_drop_duplicates_groupby(pdf):
    pdf["z"] = 1
    df = from_pandas(pdf, npartitions=10)
    df = df.drop_duplicates(subset="x")
    query = df.groupby("y").z.count()
    expected = pdf.drop_duplicates(subset="x").groupby("y").z.count()
    assert_eq(query, expected)


def test_expression_bool_raises(df):
    with pytest.raises(ValueError, match="The truth value"):
        bool(df.expr)


def test_expr_is_scalar(df):
    assert not is_scalar(df.expr)
    with pytest.raises(ValueError, match="The truth value"):
        df.expr.x in df.expr.columns  # noqa: B015


def test_replace_filtered_combine_similar():
    from dask_expr._expr import Filter, Replace

    pdf = lib.DataFrame({"a": [1, 2, 3, 4, 5, 6], "b": 1, "c": 2})

    df = from_pandas(pdf.copy(), npartitions=2)
    df = df[df.a > 3]
    df = df.replace(5, 4)
    df["new"] = df.a + df.b

    pdf = pdf[pdf.a > 3]
    pdf = pdf.replace(5, 4)
    pdf["new"] = pdf.a + pdf.b

    df = df.optimize(fuse=False)
    assert_eq(df, pdf)  # Check result

    # Check that Replace expressions always operate on
    # Filter expressions (and not the other way around)
    similar = list(df.find_operations(Replace))
    assert all(isinstance(op.frame, Filter) for op in similar)


def test_quantile_frame(df, pdf):
    assert_eq(df.quantile(), lib.Series([49.0, 7.0], index=["x", "y"], name=0.5))
    assert df.quantile().divisions == ("x", "y")
    assert_eq(df.quantile(q=[0.5]), lib.DataFrame({"x": [49.0], "y": 7.0}, index=[0.5]))
    assert_eq(
        df.quantile(q=[0.5], numeric_only=True),
        lib.DataFrame({"x": [49.0], "y": 7.0}, index=[0.5]),
    )

    pdf["z"] = 1
    df = from_pandas(pdf, npartitions=10)
    q = df.quantile(q=[0.5])[["x", "z"]]
    assert q.optimize()._name == df[["x", "z"]].quantile(q=[0.5]).optimize()._name

    q = df.quantile(q=0.5)[["x", "z"]]
    assert (
        q.optimize()._name
        == df[["x", "z"]].quantile(q=0.5)[["x", "z"]].optimize()._name
    )


def test_quantile(df):
    assert_eq(df.x.quantile(), 49.0)
    assert_eq(df.x.quantile(method="dask"), 49.0)
    assert_eq(
        df.x.quantile(q=[0.2, 0.8]),
        lib.Series([19.0, 79.0], index=[0.2, 0.8], name="x"),
    )
    assert_eq(
        df.x.index.quantile(q=[0.2, 0.8]),
        lib.Series([19.0, 79.0], index=[0.2, 0.8]),
    )

    with pytest.raises(AssertionError):
        df.x.quantile(q=[]).compute()

    ser = from_pandas(lib.Series(["a", "b", "c"]), npartitions=2)
    with pytest.raises(TypeError, match="on non-numeric"):
        ser.quantile()


def test_dtype(df, pdf):
    assert df.x.dtype == pdf.x.dtype
    assert df.index.dtype == pdf.index.dtype
    assert_eq(df.dtypes, pdf.dtypes)


def test_isnull():
    pdf = lib.DataFrame(
        {
            "A": range(10),
            "B": [None] * 10,
            "C": [1] * 4 + [None] * 4 + [2] * 2,
        }
    )
    df = from_pandas(pdf, npartitions=2)
    assert_eq(df.notnull(), pdf.notnull())
    assert_eq(df.isnull(), pdf.isnull())
    for c in pdf.columns:
        assert_eq(df[c].isnull(), pdf[c].isnull())


def test_scalar_to_series():
    sc = from_pandas(lib.Series([1])).sum()
    ss1 = sc.to_series()
    ss2 = sc.to_series("xxx")
    assert_eq(ss1, lib.Series([1]))
    assert_eq(ss2, lib.Series([1], index=["xxx"]))


def test_keys(df, pdf):
    assert_eq(df.keys(), pdf.keys())  # Alias for DataFrame.columns
    assert_eq(df.x.keys(), pdf.x.keys())  # Alias for Series.index


@pytest.mark.parametrize("data_freq, divs1", [("B", False), ("D", True), ("h", True)])
def test_shift_with_freq_datetime(pdf, data_freq, divs1):
    pdf.index = lib.date_range(start="2020-01-01", periods=len(pdf), freq=data_freq)
    df = from_pandas(pdf, npartitions=4)
    for freq, divs2 in [("s", True), ("W", False), (lib.Timedelta(10, unit="h"), True)]:
        for d, p in [(df, pdf), (df.x, pdf.x)]:
            res = d.shift(2, freq=freq)
            assert_eq(res, p.shift(2, freq=freq))
            assert res.known_divisions == divs2

    res = df.index.shift(2)
    assert_eq(res, df.index.shift(2))
    assert res.known_divisions == divs1


@pytest.mark.parametrize("data_freq,divs", [("D", True), ("h", True)])
def test_shift_with_freq_period_index(pdf, data_freq, divs):
    pdf.index = lib.period_range(start="2020-01-01", periods=len(pdf), freq=data_freq)
    df = from_pandas(pdf, npartitions=4)
    for d, p in [(df, pdf), (df.x, pdf.x)]:
        res = d.shift(2, freq=data_freq)
        assert_eq(res, p.shift(2, freq=data_freq))
        assert res.known_divisions == divs
    res = df.index.shift(2)
    assert_eq(res, df.index.shift(2))
    assert res.known_divisions == divs

    with pytest.raises(TypeError, match="argument is not supported"):
        df.index.shift(2, freq="D")


@pytest.mark.parametrize("data_freq", ["min", "D", "h"])
def test_shift_with_freq_TimedeltaIndex(pdf, data_freq):
    pdf.index = lib.timedelta_range("1 day", periods=len(pdf), freq=data_freq)
    df = from_pandas(pdf, npartitions=4)
    for freq in ["s", lib.Timedelta(10, unit="h")]:
        for d, p in [(df, pdf), (df.x, pdf.x), (df.index, pdf.index)]:
            res = d.shift(2, freq=freq)
            assert_eq(res, p.shift(2, freq=freq))
            assert res.known_divisions
    # Index shifts also work with freq=None
    res = df.index.shift(2)
    assert_eq(res, df.index.shift(2))
    assert res.known_divisions


def test_iter(df, pdf):
    assert_eq(list(df), list(pdf))  # column names


def test_items(df, pdf):
    expect = list(pdf.items())
    actual = list(df.items())
    assert len(expect) == len(actual)
    for (expect_name, expect_col), (actual_name, actual_col) in zip(expect, actual):
        assert expect_name == actual_name
        assert_eq(expect_col, actual_col)


def test_index_index(df):
    with pytest.raises(NotImplementedError, match="has no"):
        df.index.index


def test_axes(df, pdf):
    assert len(df.axes) == len(pdf.axes)
    [assert_eq(d, p) for d, p in zip(df.axes, pdf.axes)]
    assert len(df.x.axes) == len(pdf.x.axes)
    assert_eq(df.x.axes[0], pdf.x.axes[0])<|MERGE_RESOLUTION|>--- conflicted
+++ resolved
@@ -879,7 +879,6 @@
     assert str(result) == str(expected)
 
 
-<<<<<<< HEAD
 def test_rename_columns():
     # Multi-index columns
     pdf = lib.DataFrame({("A", "0"): [1, 2, 2, 3], ("B", 1): [1, 2, 3, 4]})
@@ -889,7 +888,8 @@
     pdf.columns = ["x", "y"]
     lib.testing.assert_index_equal(df.columns, lib.Index(["x", "y"]))
     lib.testing.assert_index_equal(df._meta.columns, lib.Index(["x", "y"]))
-=======
+
+    
 def test_columns_named_divisions_and_meta():
     df = lib.DataFrame(
         {"_meta": [1, 2, 3, 4], "divisions": ["a", "b", "c", "d"]},
@@ -901,7 +901,6 @@
     assert_eq(ddf["divisions"], df.divisions)
     assert all(ddf._meta.columns == ["_meta", "divisions"])
     assert_eq(ddf["_meta"], df._meta)
->>>>>>> c3f1596b
 
 
 def test_broadcast(pdf, df):
