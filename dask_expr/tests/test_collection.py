--- conflicted
+++ resolved
@@ -1882,7 +1882,6 @@
         ser.quantile()
 
 
-<<<<<<< HEAD
 @pytest.mark.parametrize("join", ["inner", "outer", "left", "right"])
 def test_align_axis(join):
     df1a = lib.DataFrame(
@@ -1923,7 +1922,8 @@
 
     with pytest.raises(ValueError):
         ddf1a["A"].align(ddf1b["B"], join=join, axis=1)
-=======
+
+
 def test_quantile_datetime_numeric_only_false():
     df = lib.DataFrame(
         {
@@ -1935,7 +1935,6 @@
     ddf = from_pandas(df, 1)
 
     assert_eq(ddf.quantile(numeric_only=False), df.quantile(numeric_only=False))
->>>>>>> e4f1ec53
 
 
 def test_dtype(df, pdf):
