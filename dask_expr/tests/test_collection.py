--- conflicted
+++ resolved
@@ -941,8 +941,6 @@
     assert result._name == expected._name
 
 
-<<<<<<< HEAD
-=======
 def test_assign_non_series_inputs(df, pdf):
     assert_eq(df.assign(a=lambda x: x.x * 2), pdf.assign(a=lambda x: x.x * 2))
     assert_eq(df.assign(a=2), pdf.assign(a=2))
@@ -952,7 +950,6 @@
     assert_eq(df.assign(a=lambda x: x.x * 2).a, pdf.assign(a=lambda x: x.x * 2).a)
 
 
->>>>>>> 1d8c83b5
 def test_are_co_aligned(pdf, df):
     df2 = df.reset_index()
     assert are_co_aligned(df.expr, df2.expr)
@@ -974,7 +971,19 @@
     assert not are_co_aligned(merged_first.expr, df.expr)
 
 
-<<<<<<< HEAD
+def test_astype_categories(df):
+    result = df.astype("category")
+    assert_eq(result.x._meta.cat.categories, pd.Index([UNKNOWN_CATEGORIES]))
+    assert_eq(result.y._meta.cat.categories, pd.Index([UNKNOWN_CATEGORIES]))
+
+
+def test_drop_simplify(pdf, df):
+    q = df.drop(columns=["x"])[["y"]]
+    result = q.simplify()
+    expected = df[["y"]]
+    assert result._name == expected._name
+
+
 def test_op_align():
     pdf = pd.DataFrame({"x": [1, 2, 3], "y": 1})
     df = from_pandas(pdf, npartitions=2)
@@ -994,17 +1003,4 @@
     df2 = from_pandas(pdf)
     q = (df.x + df2.sum()).optimize(fuse=False)
     expected = df.x + df2.sum()
-    assert q._name == expected._name
-=======
-def test_astype_categories(df):
-    result = df.astype("category")
-    assert_eq(result.x._meta.cat.categories, pd.Index([UNKNOWN_CATEGORIES]))
-    assert_eq(result.y._meta.cat.categories, pd.Index([UNKNOWN_CATEGORIES]))
-
-
-def test_drop_simplify(pdf, df):
-    q = df.drop(columns=["x"])[["y"]]
-    result = q.simplify()
-    expected = df[["y"]]
-    assert result._name == expected._name
->>>>>>> 1d8c83b5
+    assert q._name == expected._name