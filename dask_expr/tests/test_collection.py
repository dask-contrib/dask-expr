from __future__ import annotations

import operator
import pickle

import dask
import numpy as np
import pytest
from dask.dataframe._compat import PANDAS_GE_210
from dask.dataframe.utils import UNKNOWN_CATEGORIES, assert_eq
from dask.utils import M

from dask_expr import expr, from_pandas, optimize
from dask_expr._expr import are_co_aligned
from dask_expr._reductions import Len
from dask_expr.datasets import timeseries
from dask_expr.tests._util import _backend_library, xfail_gpu

# Set DataFrame backend for this module
lib = _backend_library()


@pytest.fixture
def pdf():
    pdf = lib.DataFrame({"x": range(100)})
    pdf["y"] = pdf.x * 10.0
    yield pdf


@pytest.fixture
def df(pdf):
    yield from_pandas(pdf, npartitions=10)


def test_del(pdf, df):
    pdf = pdf.copy()

    # Check __delitem__
    del pdf["x"]
    del df["x"]
    assert_eq(pdf, df)


def test_setitem(pdf, df):
    pdf = pdf.copy()
    pdf["z"] = pdf.x + pdf.y

    df["z"] = df.x + df.y

    assert "z" in df.columns
    assert_eq(df, pdf)


@xfail_gpu("https://github.com/rapidsai/cudf/issues/10271")
def test_explode():
    pdf = lib.DataFrame({"a": [[1, 2], [3, 4]]})
    df = from_pandas(pdf)
    assert_eq(pdf.explode(column="a"), df.explode(column="a"))
    assert_eq(pdf.a.explode(), df.a.explode())


@xfail_gpu("https://github.com/rapidsai/cudf/issues/10271")
def test_explode_simplify(pdf):
    pdf["z"] = 1
    df = from_pandas(pdf)
    q = df.explode(column="x")["y"]
    result = optimize(q, fuse=False)
    expected = df[["x", "y"]].explode(column="x")["y"]
    assert result._name == expected._name


def test_meta_divisions_name():
    a = lib.DataFrame({"x": [1, 2, 3, 4], "y": [1.0, 2.0, 3.0, 4.0]})
    df = 2 * from_pandas(a, npartitions=2)
    assert list(df.columns) == list(a.columns)
    assert df.npartitions == 2

    assert np.isscalar(df.x.sum()._meta)
    assert df.x.sum().npartitions == 1

    assert "mul" in df._name
    assert "sum" in df.sum()._name


def test_meta_blockwise():
    a = lib.DataFrame({"x": [1, 2, 3, 4], "y": [1.0, 2.0, 3.0, 4.0]})
    b = lib.DataFrame({"z": [1, 2, 3, 4], "y": [1.0, 2.0, 3.0, 4.0]})

    aa = from_pandas(a, npartitions=2)
    bb = from_pandas(b, npartitions=2)

    cc = 2 * aa - 3 * bb
    assert set(cc.columns) == {"x", "y", "z"}


def test_dask(pdf, df):
    assert (df.x + df.y).npartitions == 10
    z = (df.x + df.y).sum()

    assert assert_eq(z, (pdf.x + pdf.y).sum())


@pytest.mark.parametrize(
    "func",
    [
        M.max,
        M.min,
        M.any,
        M.all,
        M.sum,
        M.prod,
        M.count,
        M.mean,
        M.std,
        M.var,
        pytest.param(
            M.idxmin, marks=xfail_gpu("https://github.com/rapidsai/cudf/issues/9602")
        ),
        pytest.param(
            M.idxmax, marks=xfail_gpu("https://github.com/rapidsai/cudf/issues/9602")
        ),
        pytest.param(
            lambda df: df.size,
            marks=pytest.mark.skip(reason="scalars don't work yet"),
        ),
    ],
)
def test_reductions(func, pdf, df):
    result = func(df)
    assert result.known_divisions
    assert_eq(result, func(pdf))
    result = func(df.x)
    assert not result.known_divisions
    assert_eq(result, func(pdf.x))
    # check_dtype False because sub-selection of columns that is pushed through
    # is not reflected in the meta calculation
    assert_eq(func(df)["x"], func(pdf)["x"], check_dtype=False)


@pytest.mark.parametrize("axis", [0, 1])
@pytest.mark.parametrize(
    "skipna",
    [
        True,
        pytest.param(
            False, marks=xfail_gpu("cudf requires skipna=True when nulls are present.")
        ),
    ],
)
@pytest.mark.parametrize("ddof", [1, 2])
def test_std_kwargs(axis, skipna, ddof):
    pdf = lib.DataFrame(
        {"x": range(30), "y": [1, 2, None] * 10, "z": ["dog", "cat"] * 15}
    )
    df = from_pandas(pdf, npartitions=3)
    assert_eq(
        pdf.std(axis=axis, skipna=skipna, ddof=ddof, numeric_only=True),
        df.std(axis=axis, skipna=skipna, ddof=ddof, numeric_only=True),
    )


@xfail_gpu("nbytes not supported by cudf")
def test_nbytes(pdf, df):
    with pytest.raises(NotImplementedError, match="nbytes is not implemented"):
        df.nbytes
    assert_eq(df.x.nbytes, pdf.x.nbytes)


def test_mode():
    pdf = lib.DataFrame({"x": [1, 2, 3, 1, 2]})
    df = from_pandas(pdf, npartitions=3)

    assert_eq(df.x.mode(), pdf.x.mode(), check_names=False)


def test_value_counts(df, pdf):
    with pytest.raises(
        AttributeError, match="'DataFrame' object has no attribute 'value_counts'"
    ):
        df.value_counts()
    assert_eq(df.x.value_counts(), pdf.x.value_counts().astype("int64"))


def test_dropna(pdf):
    pdf.loc[0, "y"] = np.nan
    df = from_pandas(pdf)
    assert_eq(df.dropna(), pdf.dropna())
    assert_eq(df.dropna(how="all"), pdf.dropna(how="all"))
    assert_eq(df.y.dropna(), pdf.y.dropna())


def test_fillna():
    pdf = lib.DataFrame({"x": [1, 2, None, None, 5, 6]})
    df = from_pandas(pdf, npartitions=2)
    actual = df.fillna(value=100)
    expected = pdf.fillna(value=100)
    assert_eq(actual, expected)


def test_memory_usage(pdf):
    # Results are not equal with RangeIndex because pandas has one RangeIndex while
    # we have one RangeIndex per partition
    pdf.index = np.arange(len(pdf))
    df = from_pandas(pdf)
    assert_eq(df.memory_usage(), pdf.memory_usage())
    assert_eq(df.memory_usage(index=False), pdf.memory_usage(index=False))
    assert_eq(df.x.memory_usage(), pdf.x.memory_usage())
    assert_eq(df.x.memory_usage(index=False), pdf.x.memory_usage(index=False))
    assert_eq(df.index.memory_usage(), pdf.index.memory_usage())
    with pytest.raises(TypeError, match="got an unexpected keyword"):
        df.index.memory_usage(index=True)


@pytest.mark.parametrize("func", [M.nlargest, M.nsmallest])
def test_nlargest_nsmallest(df, pdf, func):
    assert_eq(func(df, n=5, columns="x"), func(pdf, n=5, columns="x"))
    assert_eq(func(df.x, n=5), func(pdf.x, n=5))
    with pytest.raises(TypeError, match="got an unexpected keyword argument"):
        func(df.x, n=5, columns="foo")


@pytest.mark.parametrize(
    "func",
    [
        lambda df: df.x > 10,
        lambda df: df.x + 20 > df.y,
        lambda df: 10 < df.x,
        lambda df: 10 <= df.x,
        lambda df: 10 == df.x,
        lambda df: df.x < df.y,
        lambda df: df.x > df.y,
        lambda df: df.x == df.y,
        lambda df: df.x != df.y,
    ],
)
def test_conditionals(func, pdf, df):
    assert_eq(func(pdf), func(df), check_names=False)


@pytest.mark.parametrize(
    "func",
    [
        lambda df: df.x & df.y,
        lambda df: df.x.__rand__(df.y),
        lambda df: df.x | df.y,
        lambda df: df.x.__ror__(df.y),
        lambda df: df.x ^ df.y,
        lambda df: df.x.__rxor__(df.y),
    ],
)
def test_boolean_operators(func):
    pdf = lib.DataFrame(
        {"x": [True, False, True, False], "y": [True, False, False, False]}
    )
    df = from_pandas(pdf)
    assert_eq(func(pdf), func(df))


@pytest.mark.parametrize(
    "func",
    [
        lambda df: ~df,
        lambda df: ~df.x,
        lambda df: -df.z,
        lambda df: +df.z,
        lambda df: -df,
        lambda df: +df,
    ],
)
def test_unary_operators(func):
    pdf = lib.DataFrame(
        {"x": [True, False, True, False], "y": [True, False, False, False], "z": 1}
    )
    df = from_pandas(pdf)
    assert_eq(func(pdf), func(df))


@pytest.mark.parametrize(
    "func",
    [
        lambda df: df[(df.x > 10) | (df.x < 5)],
        lambda df: df[(df.x > 7) & (df.x < 10)],
    ],
)
def test_and_or(func, pdf, df):
    assert_eq(func(pdf), func(df), check_names=False)


@xfail_gpu("period_range not supported by cudf")
@pytest.mark.parametrize("how", ["start", "end"])
def test_to_timestamp(pdf, how):
    pdf.index = lib.period_range("2019-12-31", freq="D", periods=len(pdf))
    df = from_pandas(pdf)
    assert_eq(df.to_timestamp(how=how), pdf.to_timestamp(how=how))
    assert_eq(df.x.to_timestamp(how=how), pdf.x.to_timestamp(how=how))


@pytest.mark.parametrize(
    "func",
    [
        lambda df: df.astype(int),
        lambda df: df.clip(lower=10, upper=50),
        lambda df: df.x.clip(lower=10, upper=50),
        lambda df: df.x.between(left=10, right=50),
        lambda df: df.x.map(lambda x: x + 1),
        lambda df: df[df.x > 5],
        lambda df: df.assign(a=df.x + df.y, b=df.x - df.y),
        lambda df: df.replace(to_replace=1, value=1000),
        lambda df: df.x.replace(to_replace=1, value=1000),
        lambda df: df.isna(),
        lambda df: df.x.isna(),
        lambda df: df.abs(),
        lambda df: df.x.abs(),
        lambda df: df.rename(columns={"x": "xx"}),
        lambda df: df.rename(columns={"x": "xx"}).xx,
        lambda df: df.rename(columns={"x": "xx"})[["xx"]],
        lambda df: df.x.to_frame(),
        lambda df: df.drop(columns="x"),
        lambda df: df.x.index.to_frame(),
        lambda df: df.eval("z=x+y"),
        lambda df: df.select_dtypes(include="integer"),
        lambda df: df.add_prefix(prefix="2_"),
        lambda df: df.add_suffix(suffix="_2"),
    ],
)
def test_blockwise(func, pdf, df):
    assert_eq(func(pdf), func(df))


@xfail_gpu("func not supported by cudf")
@pytest.mark.parametrize(
    "func",
    [
        lambda df: df.apply(lambda row, x, y=10: row * x + y, x=2),
        lambda df: df.index.map(lambda x: x + 1),
        pytest.param(
            lambda df: df.map(lambda x: x + 1),
            marks=pytest.mark.skipif(
                not PANDAS_GE_210, reason="Only available from 2.1"
            ),
        ),
        lambda df: df.combine_first(df),
        lambda df: df.x.combine_first(df.y),
    ],
)
def test_blockwise_pandas_only(func, pdf, df):
    assert_eq(func(pdf), func(df))


def test_simplify_add_suffix_add_prefix(df, pdf):
    result = df.add_prefix("2_")["2_x"].simplify()
    expected = df[["x"]].add_prefix("2_")["2_x"]
    assert result._name == expected._name
    assert_eq(result, pdf.add_prefix("2_")["2_x"])

    result = df.add_suffix("_2")["x_2"].simplify()
    expected = df[["x"]].add_suffix("_2")["x_2"]
    assert result._name == expected._name
    assert_eq(result, pdf.add_suffix("_2")["x_2"])


@xfail_gpu("rename_axis not supported by cudf")
def test_rename_axis(pdf):
    pdf.index.name = "a"
    pdf.columns.name = "b"
    df = from_pandas(pdf, npartitions=10)
    assert_eq(df.rename_axis(index="dummy"), pdf.rename_axis(index="dummy"))
    assert_eq(df.rename_axis(columns="dummy"), pdf.rename_axis(columns="dummy"))
    assert_eq(df.x.rename_axis(index="dummy"), pdf.x.rename_axis(index="dummy"))


def test_isin(df, pdf):
    values = [1, 2]
    assert_eq(pdf.isin(values), df.isin(values))
    assert_eq(pdf.x.isin(values), df.x.isin(values))


def test_round(pdf):
    pdf += 0.5555
    df = from_pandas(pdf)
    assert_eq(df.round(decimals=1), pdf.round(decimals=1))
    assert_eq(df.x.round(decimals=1), pdf.x.round(decimals=1))


def test_repr(df):
    assert "+ 1" in str(df + 1)
    assert "+ 1" in repr(df + 1)

    s = (df["x"] + 1).sum(skipna=False).expr
    assert '["x"]' in s or "['x']" in s
    assert "+ 1" in s
    assert "sum(skipna=False)" in s


@xfail_gpu("combine_first not supported by cudf")
def test_combine_first_simplify(pdf):
    df = from_pandas(pdf)
    pdf2 = pdf.rename(columns={"y": "z"})
    df2 = from_pandas(pdf2)

    q = df.combine_first(df2)[["z", "y"]]
    result = q.simplify()
    expected = df[["y"]].combine_first(df2[["z"]])[["z", "y"]]
    assert result._name == expected._name
    assert_eq(result, pdf.combine_first(pdf2)[["z", "y"]])


def test_rename_traverse_filter(df):
    result = df.rename(columns={"x": "xx"})[["xx"]].simplify()
    expected = df[["x"]].rename(columns={"x": "xx"})
    assert str(result) == str(expected)


def test_columns_traverse_filters(df):
    result = df[df.x > 5].y.simplify()
    expected = df.y[df.x > 5]

    assert str(result) == str(expected)


def test_clip_traverse_filters(df):
    result = df.clip(lower=10).y.simplify()
    expected = df.y.clip(lower=10)

    assert result._name == expected._name

    result = df.clip(lower=10)[["x", "y"]].simplify()
    expected = df.clip(lower=10)

    assert result._name == expected._name

    arg = df.clip(lower=10)[["x"]]
    result = arg.simplify()
    expected = df[["x"]].clip(lower=10)

    assert result._name == expected._name


@pytest.mark.parametrize("projection", ["zz", ["zz"], ["zz", "x"], "zz"])
@pytest.mark.parametrize("subset", ["x", ["x"]])
def test_drop_duplicates_subset_simplify(pdf, subset, projection):
    pdf["zz"] = 1
    df = from_pandas(pdf)
    result = df.drop_duplicates(subset=subset)[projection].simplify()
    expected = df[["x", "zz"]].drop_duplicates(subset=subset)[projection]

    assert str(result) == str(expected)


def test_broadcast(pdf, df):
    assert_eq(
        df + df.sum(),
        pdf + pdf.sum(),
    )
    assert_eq(
        df.x + df.x.sum(),
        pdf.x + pdf.x.sum(),
    )


def test_persist(pdf, df):
    a = df + 2
    b = a.persist()

    assert_eq(a, b)
    assert len(a.__dask_graph__()) > len(b.__dask_graph__())

    assert len(b.__dask_graph__()) == b.npartitions

    assert_eq(b.y.sum(), (pdf + 2).y.sum())


def test_index(pdf, df):
    assert_eq(df.index, pdf.index)
    assert_eq(df.x.index, pdf.x.index)


@pytest.mark.parametrize("drop", [True, False])
def test_reset_index(pdf, df, drop):
    assert_eq(df.reset_index(drop=drop), pdf.reset_index(drop=drop), check_index=False)
    assert_eq(
        df.x.reset_index(drop=drop), pdf.x.reset_index(drop=drop), check_index=False
    )


def test_head(pdf, df):
    assert_eq(df.head(compute=False), pdf.head())
    assert_eq(df.head(compute=False, n=7), pdf.head(n=7))

    assert df.head(compute=False).npartitions == 1


def test_head_down(df):
    result = (df.x + df.y + 1).head(compute=False)
    optimized = result.simplify()

    assert_eq(result, optimized)

    assert not isinstance(optimized.expr, expr.Head)


def test_head_head(df):
    a = df.head(compute=False).head(compute=False)
    b = df.head(compute=False)

    assert a.optimize()._name == b.optimize()._name


def test_tail(pdf, df):
    assert_eq(df.tail(compute=False), pdf.tail())
    assert_eq(df.tail(compute=False, n=7), pdf.tail(n=7))

    assert df.tail(compute=False).npartitions == 1


def test_tail_down(df):
    result = (df.x + df.y + 1).tail(compute=False)
    optimized = optimize(result)

    assert_eq(result, optimized)

    assert not isinstance(optimized.expr, expr.Tail)


def test_tail_tail(df):
    a = df.tail(compute=False).tail(compute=False)
    b = df.tail(compute=False)

    assert a.optimize()._name == b.optimize()._name


def test_tail_repartition(df):
    a = df.repartition(npartitions=10).tail()
    b = df.tail()
    assert_eq(a, b)


def test_projection_stacking(df):
    result = df[["x", "y"]]["x"]
    optimized = result.simplify()
    expected = df["x"]

    assert optimized._name == expected._name


def test_projection_stacking_coercion(pdf):
    df = from_pandas(pdf)
    assert_eq(df.x[0], pdf.x[0], check_divisions=False)
    assert_eq(df.x[[0]], pdf.x[[0]], check_divisions=False)


def test_projection_pushdown_dim_0(pdf, df):
    result = (df[["x"]] + df["x"].sum(skipna=False))["x"]
    expected = (pdf[["x"]] + pdf["x"].sum(skipna=False))["x"]
    assert_eq(result, expected)
    assert_eq(result.optimize(), expected)


def test_remove_unnecessary_projections(df):
    result = (df + 1)[df.columns]
    optimized = result.simplify()
    expected = df + 1

    assert optimized._name == expected._name

    result = (df[["x"]] + 1)[["x"]]
    optimized = result.simplify()
    expected = df[["x"]] + 1

    assert optimized._name == expected._name


def test_substitute():
    pdf = lib.DataFrame(
        {
            "a": range(100),
            "b": range(100),
            "c": range(100),
        }
    )
    df = from_pandas(pdf, npartitions=3)
    df = df.expr

    result = (df + 1).substitute({1: 2})
    expected = df + 2
    assert result._name == expected._name

    result = df["a"].substitute({df["a"]: df["b"]})
    expected = df["b"]
    assert result._name == expected._name

    result = (df["a"] - df["b"]).substitute({df["b"]: df["c"]})
    expected = df["a"] - df["c"]
    assert result._name == expected._name

    result = df["a"].substitute({3: 4})
    expected = from_pandas(pdf, npartitions=4).a
    assert result._name == expected._name

    result = (df["a"].sum() + 5).substitute({df["a"]: df["b"], 5: 6})
    expected = df["b"].sum() + 6
    assert result._name == expected._name


def test_substitute_parameters(df):
    pdf = lib.DataFrame(
        {
            "a": range(100),
            "b": range(100),
            "c": range(100),
            "index": range(100, 0, -1),
        }
    )
    df = from_pandas(pdf, npartitions=3, sort=True)

    result = df.substitute_parameters({"sort": False})
    assert result._name != df._name
    assert result._name == from_pandas(pdf, npartitions=3, sort=False)._name

    result = df.substitute_parameters({"npartitions": 2, "sort": False})
    assert result._name != df._name
    assert result._name == from_pandas(pdf, npartitions=2, sort=False)._name

    df2 = df[["a", "b"]]
    result = df2.substitute_parameters({"columns": "c"})
    assert result._name != df2._name
    assert result._name == df["c"]._name


def test_from_pandas(pdf):
    df = from_pandas(pdf, npartitions=3)
    assert df.npartitions == 3
    assert "pandas" in df._name


def test_copy(df):
    original = df.copy()
    columns = tuple(original.columns)

    df["z"] = df.x + df.y

    assert tuple(original.columns) == columns
    assert "z" not in original.columns


def test_partitions(pdf, df):
    assert_eq(df.partitions[0], pdf.iloc[:10])
    assert_eq(df.partitions[1], pdf.iloc[10:20])
    assert_eq(df.partitions[1:3], pdf.iloc[10:30])
    assert_eq(df.partitions[[3, 4]], pdf.iloc[30:50])
    assert_eq(df.partitions[-1], pdf.iloc[90:])

    out = (df + 1).partitions[0].simplify()
    assert isinstance(out.expr, expr.Add)
    assert out.expr.left._partitions == [0]

    # Check culling
    out = optimize(df.partitions[1])
    assert len(out.dask) == 1
    assert_eq(out, pdf.iloc[10:20])


def test_column_getattr(df):
    df = df.expr
    assert df.x._name == df["x"]._name

    with pytest.raises(AttributeError):
        df.foo


def test_serialization(pdf, df):
    before = pickle.dumps(df)

    assert len(before) < 200 + len(pickle.dumps(pdf))

    part = df.partitions[0].compute()
    assert (
        len(pickle.dumps(df.__dask_graph__()))
        < 1000 + len(pickle.dumps(part)) * df.npartitions
    )

    after = pickle.dumps(df)

    assert before == after  # caching doesn't affect serialization

    assert pickle.loads(before)._name == pickle.loads(after)._name
    assert_eq(pickle.loads(before), pickle.loads(after))


@xfail_gpu("Cannot apply lambda function in cudf")
def test_size_optimized(df):
    expr = (df.x + 1).apply(lambda x: x).size
    out = optimize(expr)
    expected = optimize(df.x.size)
    assert out._name == expected._name

    expr = (df + 1).apply(lambda x: x).size
    out = optimize(expr)
    expected = optimize(df.size)
    assert out._name == expected._name


@pytest.mark.parametrize("fuse", [True, False])
def test_tree_repr(fuse):
    s = from_pandas(lib.Series(range(10))).expr.tree_repr()
    assert ("<pandas>" in s) or ("<series>" in s)

    df = timeseries()
    expr = ((df.x + 1).sum(skipna=False) + df.y.mean()).expr

    # Check result before optimization
    s = expr.tree_repr()
    assert "Sum:" in s
    assert "Add:" in s
    assert "Mean:" in s
    assert "AlignPartitions:" in s
    assert str(df.seed) in s.lower()

    # Check result after optimization
    optimized = expr.optimize(fuse=fuse)
    s = optimized.tree_repr()
    assert "Sum(Chunk):" in s
    assert "Sum(TreeReduce): split_every=0" in s
    assert "Add:" in s
    assert "Mean:" not in s
    assert "AlignPartitions:" not in s
    assert "right=1" in s
    assert "True" not in s
    assert "None" not in s
    assert "skipna=False" in s
    assert str(df.seed) in s.lower()
    if fuse:
        assert "Fused" in s
        assert "|" in s


def test_simple_graphs(df):
    expr = (df + 1).expr
    graph = expr.__dask_graph__()

    assert graph[(expr._name, 0)] == (operator.add, (df.expr._name, 0), 1)


def test_map_partitions(df):
    def combine_x_y(x, y, foo=None):
        assert foo == "bar"
        return x + y

    df2 = df.map_partitions(combine_x_y, df + 1, foo="bar")
    assert_eq(df2, df + (df + 1))


def test_map_partitions_broadcast(df):
    def combine_x_y(x, y, val, foo=None):
        assert foo == "bar"
        return x + y + val

    df2 = df.map_partitions(combine_x_y, df["x"].sum(), 123, foo="bar")
    assert_eq(df2, df + df["x"].sum() + 123)
    assert_eq(df2.optimize(), df + df["x"].sum() + 123)


@pytest.mark.parametrize("opt", [True, False])
def test_map_partitions_merge(opt):
    # Make simple left & right dfs
    pdf1 = lib.DataFrame({"x": range(20), "y": range(20)})
    df1 = from_pandas(pdf1, 2)
    pdf2 = lib.DataFrame({"x": range(0, 20, 2), "z": range(10)})
    df2 = from_pandas(pdf2, 1)

    # Partition-wise merge with map_partitions
    df3 = df1.map_partitions(
        lambda l, r: l.merge(r, on="x"),
        df2,
        enforce_metadata=False,
        clear_divisions=True,
    )

    # Check result with/without fusion
    expect = pdf1.merge(pdf2, on="x")
    df3 = (df3.optimize() if opt else df3)[list(expect.columns)]
    assert_eq(df3, expect, check_index=False)


def test_depth(df):
    assert df._depth() == 1
    assert (df + 1)._depth() == 2
    assert ((df.x + 1) + df.y)._depth() == 4


def test_partitions_nested(df):
    a = expr.Partitions(expr.Partitions(df.expr, [2, 4, 6]), [0, 2])
    b = expr.Partitions(df.expr, [2, 6])

    assert a.optimize()._name == b.optimize()._name


@pytest.mark.parametrize("sort", [True, False])
@pytest.mark.parametrize("npartitions", [7, 12])
def test_repartition_npartitions(pdf, npartitions, sort):
    df = from_pandas(pdf, sort=sort) + 1
    df2 = df.repartition(npartitions=npartitions)
    assert df2.npartitions == npartitions
    assert_eq(df, df2)


@pytest.mark.parametrize("opt", [True, False])
def test_repartition_divisions(df, opt):
    end = df.divisions[-1] + 100
    stride = end // (df.npartitions + 2)
    divisions = tuple(range(0, end, stride))
    df2 = (df + 1).repartition(divisions=divisions, force=True)["x"]
    df2 = optimize(df2) if opt else df2
    assert df2.divisions == divisions
    assert_eq((df + 1)["x"], df2)

    # Check partitions
    for p, part in enumerate(dask.compute(list(df2.index.partitions))[0]):
        if len(part):
            assert part.min() >= df2.divisions[p]
            assert part.max() < df2.divisions[p + 1]


def test_repartition_no_op(df):
    result = df.repartition(divisions=df.divisions).optimize()
    assert result._name == df._name


def test_len(df, pdf):
    df2 = df[["x"]] + 1
    assert len(df2) == len(pdf)

    assert len(df[df.x > 5]) == len(pdf[pdf.x > 5])

    first = df2.partitions[0].compute()
    assert len(df2.partitions[0]) == len(first)

    assert isinstance(Len(df2.expr).optimize(), expr.Literal)
    assert isinstance(expr.Lengths(df2.expr).optimize(), expr.Literal)


def test_astype_simplify(df, pdf):
    q = df.astype({"x": "float64", "y": "float64"})["x"]
    result = q.simplify()
    expected = df["x"].astype({"x": "float64"})
    assert result._name == expected._name
    assert_eq(q, pdf.astype({"x": "float64", "y": "float64"})["x"])

    q = df.astype({"y": "float64"})["x"]
    result = q.simplify()
    expected = df["x"]
    assert result._name == expected._name

    q = df.astype("float64")["x"]
    result = q.simplify()
    expected = df["x"].astype("float64")
    assert result._name == expected._name


def test_drop_duplicates(df, pdf):
    assert_eq(df.drop_duplicates(), pdf.drop_duplicates())
    assert_eq(
        df.drop_duplicates(ignore_index=True), pdf.drop_duplicates(ignore_index=True)
    )
    assert_eq(df.drop_duplicates(subset=["x"]), pdf.drop_duplicates(subset=["x"]))
    assert_eq(df.x.drop_duplicates(), pdf.x.drop_duplicates())

    with pytest.raises(KeyError, match="'a'"):
        df.drop_duplicates(subset=["a"])

    with pytest.raises(TypeError, match="got an unexpected keyword argument"):
        df.x.drop_duplicates(subset=["a"])


def test_unique(df, pdf):
    with pytest.raises(
        AttributeError, match="'DataFrame' object has no attribute 'unique'"
    ):
        df.unique()

    # pandas returns a numpy array while we return a Series/Index
    assert_eq(df.x.unique(), lib.Series(pdf.x.unique(), name="x"))
    assert_eq(df.index.unique(), lib.Index(pdf.index.unique()))


def test_walk(df):
    df2 = df[df["x"] > 1][["y"]] + 1
    assert all(isinstance(ex, expr.Expr) for ex in df2.walk())
    exprs = set(df2.walk())
    assert df.expr in exprs
    assert df["x"].expr in exprs
    assert (df["x"] > 1).expr in exprs
    assert 1 not in exprs


def test_find_operations(df):
    df2 = df[df["x"] > 1][["y"]] + 1

    filters = list(df2.find_operations(expr.Filter))
    assert len(filters) == 1

    projections = list(df2.find_operations(expr.Projection))
    assert len(projections) == 2

    adds = list(df2.find_operations(expr.Add))
    assert len(adds) == 1
    assert next(iter(adds))._name == df2._name

    both = list(df2.find_operations((expr.Add, expr.Filter)))
    assert len(both) == 2


@pytest.mark.parametrize("subset", ["x", ["x"]])
def test_dropna_simplify(pdf, subset):
    pdf["z"] = 1
    df = from_pandas(pdf)
    q = df.dropna(subset=subset)["y"]
    result = q.simplify()
    expected = df[["x", "y"]].dropna(subset=subset)["y"]
    assert result._name == expected._name
    assert_eq(q, pdf.dropna(subset=subset)["y"])


def test_dir(df):
    assert all(c in dir(df) for c in df.columns)
    assert "sum" in dir(df)
    assert "sum" in dir(df.x)
    assert "sum" in dir(df.index)


@pytest.mark.parametrize(
    "func, args",
    [
        ("replace", (1, 2)),
        ("isin", ([1, 2],)),
        ("clip", (0, 5)),
        ("isna", ()),
        ("round", ()),
        ("abs", ()),
        ("fillna", ({"x": 1})),
        # ("map", (lambda x: x+1, )),  # add in when pandas 2.1 is out
    ],
)
@pytest.mark.parametrize("indexer", ["x", ["x"]])
def test_simplify_up_blockwise(df, pdf, func, args, indexer):
    q = getattr(df, func)(*args)[indexer]
    result = q.simplify()
    expected = getattr(df[indexer], func)(*args)
    assert result._name == expected._name

    assert_eq(q, getattr(pdf, func)(*args)[indexer])

    q = getattr(df, func)(*args)[["x", "y"]]
    result = q.simplify()
    expected = getattr(df, func)(*args)
    assert result._name == expected._name


def test_sample(df):
    result = df.sample(frac=0.5)

    assert_eq(result, result)

    result = df.sample(frac=0.5, random_state=1234)
    expected = df.sample(frac=0.5, random_state=1234)
    assert_eq(result, expected)


@xfail_gpu("align not supported by cudf")
def test_align(df, pdf):
    result_1, result_2 = df.align(df)
    pdf_result_1, pdf_result_2 = pdf.align(pdf)
    assert_eq(result_1, pdf_result_1)
    assert_eq(result_2, pdf_result_2)

    result_1, result_2 = df.x.align(df.x)
    pdf_result_1, pdf_result_2 = pdf.x.align(pdf.x)
    assert_eq(result_1, pdf_result_1)
    assert_eq(result_2, pdf_result_2)


@xfail_gpu("align not supported by cudf")
def test_align_different_partitions():
    pdf = lib.DataFrame({"a": [11, 12, 31, 1, 2, 3], "b": [1, 2, 3, 4, 5, 6]})
    df = from_pandas(pdf, npartitions=2)
    pdf2 = lib.DataFrame(
        {"a": [11, 12, 31, 1, 2, 3], "b": [1, 2, 3, 4, 5, 6]},
        index=[-2, -1, 0, 1, 2, 3],
    )
    df2 = from_pandas(pdf2, npartitions=2)
    result_1, result_2 = df.align(df2)
    pdf_result_1, pdf_result_2 = pdf.align(pdf2)
    assert_eq(result_1, pdf_result_1)
    assert_eq(result_2, pdf_result_2)


@xfail_gpu("align not supported by cudf")
def test_align_unknown_partitions_same_root():
    pdf = lib.DataFrame({"a": 1}, index=[3, 2, 1])
    df = from_pandas(pdf, npartitions=2, sort=False)
    result_1, result_2 = df.align(df)
    pdf_result_1, pdf_result_2 = pdf.align(pdf)
    assert_eq(result_1, pdf_result_1)
    assert_eq(result_2, pdf_result_2)


@xfail_gpu(reason="align not supported by cudf")
def test_unknown_partitions_different_root():
    pdf = lib.DataFrame({"a": 1}, index=[3, 2, 1])
    df = from_pandas(pdf, npartitions=2, sort=False)
    pdf2 = lib.DataFrame({"a": 1}, index=[4, 3, 2, 1])
    df2 = from_pandas(pdf2, npartitions=2, sort=False)
    with pytest.raises(ValueError, match="Not all divisions"):
        df.align(df2)


@xfail_gpu("compute_hll_array doesn't work for cudf")
def test_nunique_approx(df):
    result = df.nunique_approx().compute()
    assert 99 < result < 101


def test_assign_simplify(pdf):
    df = from_pandas(pdf)
    df2 = from_pandas(pdf)
    df["new"] = df.x > 1
    result = df[["x", "new"]].simplify()
    expected = df2[["x"]].assign(new=df2.x > 1).simplify()
    assert result._name == expected._name

    pdf["new"] = pdf.x > 1
    assert_eq(pdf[["x", "new"]], result)


def test_assign_simplify_new_column_not_needed(pdf):
    df = from_pandas(pdf)
    df2 = from_pandas(pdf)
    df["new"] = df.x > 1
    result = df[["x"]].simplify()
    expected = df2[["x"]].simplify()
    assert result._name == expected._name

    pdf["new"] = pdf.x > 1
    assert_eq(result, pdf[["x"]])


def test_assign_simplify_series(pdf):
    df = from_pandas(pdf)
    df2 = from_pandas(pdf)
    df["new"] = df.x > 1
    result = df.new.simplify()
    expected = df2[[]].assign(new=df2.x > 1).new.simplify()
    assert result._name == expected._name


@xfail_gpu("assign function not supported by cudf")
def test_assign_non_series_inputs(df, pdf):
    assert_eq(df.assign(a=lambda x: x.x * 2), pdf.assign(a=lambda x: x.x * 2))
    assert_eq(df.assign(a=2), pdf.assign(a=2))
    assert_eq(df.assign(a=df.x.sum()), pdf.assign(a=pdf.x.sum()))

    assert_eq(df.assign(a=lambda x: x.x * 2).y, pdf.assign(a=lambda x: x.x * 2).y)
    assert_eq(df.assign(a=lambda x: x.x * 2).a, pdf.assign(a=lambda x: x.x * 2).a)


def test_are_co_aligned(pdf, df):
    df2 = df.reset_index()
    assert are_co_aligned(df.expr, df2.expr)
    assert are_co_aligned(df.expr, df2.sum().expr)
    assert not are_co_aligned(df.expr, df2.repartition(npartitions=2).expr)

    assert are_co_aligned(df.expr, df.sum().expr)
    assert are_co_aligned((df + df.sum()).expr, df.sum().expr)

    pdf = pdf.assign(z=1)
    df3 = from_pandas(pdf, npartitions=10)
    assert not are_co_aligned(df.expr, df3.expr)
    assert are_co_aligned(df.expr, df3.sum().expr)

    merged = df.merge(df2)
    merged_first = merged.reset_index()
    merged_second = merged.rename(columns={"x": "a"})
    assert are_co_aligned(merged_first.expr, merged_second.expr)
    assert not are_co_aligned(merged_first.expr, df.expr)


@xfail_gpu()
def test_astype_categories(df):
    result = df.astype("category")
    assert_eq(result.x._meta.cat.categories, lib.Index([UNKNOWN_CATEGORIES]))
    assert_eq(result.y._meta.cat.categories, lib.Index([UNKNOWN_CATEGORIES]))


def test_drop_simplify(df):
    q = df.drop(columns=["x"])[["y"]]
    result = q.simplify()
    expected = df[["y"]]
    assert result._name == expected._name


def test_op_align():
    pdf = lib.DataFrame({"x": [1, 2, 3], "y": 1})
    df = from_pandas(pdf, npartitions=2)

    pdf2 = lib.DataFrame({"x": [1, 2, 3, 4, 5, 6], "y": 1})
    df2 = from_pandas(pdf2, npartitions=2)

    assert_eq(df - df2, pdf - pdf2)


def test_can_co_align(df, pdf):
    q = (df.x + df.y).optimize(fuse=False)
    expected = df.x + df.y
    assert q._name == expected._name

    pdf["z"] = 100
    df2 = from_pandas(pdf, npartitions=df.npartitions * 2)
    assert df.npartitions != df2.npartitions
    assert_eq(df.x + df.y, pdf.x + pdf.y)


def test_avoid_alignment():
    from dask_expr._align import AlignPartitions

    a = lib.DataFrame({"x": range(100)})
    da = from_pandas(a, npartitions=4)

    b = lib.DataFrame({"y": range(100)})
    b["z"] = b.y * 2
    db = from_pandas(b, npartitions=3)

    # Give correct results even when misaligned
    assert_eq(a.x + b.y, da.x + db.y)

    assert not any(isinstance(ex, AlignPartitions) for ex in (db.y + db.z).walk())
    assert not any(isinstance(ex, AlignPartitions) for ex in (da.x + db.y.sum()).walk())


<<<<<<< HEAD
def test_len_shuffle_repartition(df, pdf):
    df2 = df.set_index("x")
    assert isinstance(Len(df2.expr).optimize(), expr.Literal)
    result = len(df2)
    assert result == len(pdf.set_index("x"))

    df2 = df.repartition(npartitions=3)
    assert isinstance(Len(df2.expr).optimize(), expr.Literal)
    result = len(df2)
    assert result == len(df)

    df2 = df.shuffle("x")
    assert isinstance(Len(df2.expr).optimize(), expr.Literal)
    result = len(df2)
    assert result == len(df)
=======
def test_columns_setter(df, pdf):
    df.columns = ["a", "b"]
    result = df[["a"]]
    pdf.columns = ["a", "b"]
    expecetd = pdf[["a"]]
    assert_eq(result, expecetd)
>>>>>>> 90b7b55a


def test_filter_pushdown(df, pdf):
    indexer = df.x > 5
    result = df.replace(1, 5)[indexer].optimize(fuse=False)
    expected = df[indexer].replace(1, 5)
    assert result._name == expected._name

    # Don't do anything here
    df = df.replace(1, 5)
    result = df[df.x > 5].optimize(fuse=False)
    expected = df[df.x > 5]
    assert result._name == expected._name

    pdf["z"] = 1
    df = from_pandas(pdf, npartitions=10)
    df = df.dropna().replace(1, 5)
    result = df[df.x > 5][["x", "y"]].optimize(fuse=False)
    expected = df[["x", "y"]][df.x > 5]
    assert result._name == expected._name<|MERGE_RESOLUTION|>--- conflicted
+++ resolved
@@ -1136,7 +1136,6 @@
     assert not any(isinstance(ex, AlignPartitions) for ex in (da.x + db.y.sum()).walk())
 
 
-<<<<<<< HEAD
 def test_len_shuffle_repartition(df, pdf):
     df2 = df.set_index("x")
     assert isinstance(Len(df2.expr).optimize(), expr.Literal)
@@ -1152,14 +1151,14 @@
     assert isinstance(Len(df2.expr).optimize(), expr.Literal)
     result = len(df2)
     assert result == len(df)
-=======
+
+
 def test_columns_setter(df, pdf):
     df.columns = ["a", "b"]
     result = df[["a"]]
     pdf.columns = ["a", "b"]
     expecetd = pdf[["a"]]
     assert_eq(result, expecetd)
->>>>>>> 90b7b55a
 
 
 def test_filter_pushdown(df, pdf):
