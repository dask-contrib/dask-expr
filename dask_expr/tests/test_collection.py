--- conflicted
+++ resolved
@@ -10,11 +10,15 @@
 from dask.dataframe.utils import UNKNOWN_CATEGORIES
 from dask.utils import M
 
-<<<<<<< HEAD
-from dask_expr import expr, from_pandas, is_scalar, optimize, to_numeric, to_timedelta
-=======
-from dask_expr import expr, from_pandas, is_scalar, optimize, to_datetime, to_numeric
->>>>>>> 2f2c34ff
+from dask_expr import (
+    expr,
+    from_pandas,
+    is_scalar,
+    optimize,
+    to_datetime,
+    to_numeric,
+    to_timedelta,
+)
 from dask_expr._expr import are_co_aligned
 from dask_expr._reductions import Len
 from dask_expr._shuffle import Shuffle
