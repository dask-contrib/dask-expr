--- conflicted
+++ resolved
@@ -195,19 +195,15 @@
     assert_eq(df.y.dropna(), pdf.y.dropna())
 
 
-<<<<<<< HEAD
-def test_memory_usage(bdf):
-=======
-def test_fillna():
-    pdf = pd.DataFrame({"x": [1, 2, None, None, 5, 6]})
+def test_fillna(lib):
+    pdf = lib.DataFrame({"x": [1, 2, None, None, 5, 6]})
     df = from_pandas(pdf, npartitions=2)
     actual = df.fillna(value=100)
     expected = pdf.fillna(value=100)
     assert_eq(actual, expected)
 
 
-def test_memory_usage(pdf):
->>>>>>> 4a90b8e6
+def test_memory_usage(bdf):
     # Results are not equal with RangeIndex because pandas has one RangeIndex while
     # we have one RangeIndex per partition
     pdf = bdf.copy()
@@ -1054,7 +1050,7 @@
     assert_eq(result.y._meta.cat.categories, pd.Index([UNKNOWN_CATEGORIES]))
 
 
-def test_drop_simplify(pdf, df):
+def test_drop_simplify(df):
     q = df.drop(columns=["x"])[["y"]]
     result = q.simplify()
     expected = df[["y"]]
