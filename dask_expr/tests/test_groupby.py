--- conflicted
+++ resolved
@@ -8,11 +8,7 @@
 from dask_expr import from_pandas, read_parquet
 from dask_expr._groupby import Aggregation, GroupByUDFBlockwise
 from dask_expr._reductions import TreeReduce
-<<<<<<< HEAD
-from dask_expr._shuffle import DiskShuffle, Shuffle, divisions_lru
-=======
-from dask_expr._shuffle import Shuffle, TaskShuffle, divisions_lru
->>>>>>> 8c95d542
+from dask_expr._shuffle import DiskShuffle, Shuffle, TaskShuffle, divisions_lru
 from dask_expr.io import FromPandas
 from dask_expr.tests._util import _backend_library, assert_eq, xfail_gpu
 
@@ -994,7 +990,6 @@
     assert_eq(result, expected)
 
 
-<<<<<<< HEAD
 def test_groupby_implicit_divisions(tmpdir):
     pdf1 = pd.DataFrame({"a": range(10), "bb": 1})
 
@@ -1025,9 +1020,9 @@
     expected = pdf1.merge(pdf2)
     expected = expected.groupby("a").sum()
     assert_eq(q, expected, check_index=False)
-=======
+
+
 def test_groupby_aggregate_series_split_out(df, pdf):
     result = df.groupby("x").y.agg("sum", split_out=2)
     expected = pdf.groupby("x").y.agg("sum")
-    assert_eq(result, expected)
->>>>>>> 8c95d542
+    assert_eq(result, expected)