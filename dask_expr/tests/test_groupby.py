import pytest

from dask_expr import from_pandas
from dask_expr._groupby import GroupByUDFBlockwise
from dask_expr._reductions import TreeReduce
from dask_expr._shuffle import Shuffle
from dask_expr.tests._util import _backend_library, assert_eq, xfail_gpu

# Set DataFrame backend for this module
lib = _backend_library()


@pytest.fixture
def pdf():
    pdf = lib.DataFrame({"x": list(range(10)) * 10, "y": range(100), "z": 1})
    yield pdf


@pytest.fixture
def df(pdf):
    yield from_pandas(pdf, npartitions=4)


@pytest.mark.xfail(reason="Cannot group on a Series yet")
def test_groupby_unsupported_by(pdf, df):
    assert_eq(df.groupby(df.x).sum(), pdf.groupby(pdf.x).sum())


@pytest.mark.parametrize(
    "api", ["sum", "mean", "min", "max", "prod", "first", "last", "var", "std"]
)
@pytest.mark.parametrize(
    "numeric_only",
    [
        pytest.param(True, marks=xfail_gpu("numeric_only not supported by cudf")),
        False,
    ],
)
def test_groupby_numeric(pdf, df, api, numeric_only):
    if not numeric_only and api in {"var", "std"}:
        pytest.xfail("not implemented")
    g = df.groupby("x")
    agg = getattr(g, api)(numeric_only=numeric_only)

    expect = getattr(pdf.groupby("x"), api)(numeric_only=numeric_only)
    assert_eq(agg, expect)

    g = df.groupby("x")
    agg = getattr(g, api)(numeric_only=numeric_only)["y"]

    expect = getattr(pdf.groupby("x"), api)(numeric_only=numeric_only)["y"]
    assert_eq(agg, expect)


@pytest.mark.parametrize(
    "func",
    [
        "count",
        pytest.param(
            "value_counts", marks=xfail_gpu("value_counts not supported by cudf")
        ),
        "size",
    ],
)
def test_groupby_no_numeric_only(pdf, func):
    pdf = pdf.drop(columns="z")
    df = from_pandas(pdf, npartitions=10)
    g = df.groupby("x")
    agg = getattr(g, func)()

    expect = getattr(pdf.groupby("x"), func)()
    assert_eq(agg, expect)


def test_groupby_mean_slice(pdf, df):
    g = df.groupby("x")
    agg = g.y.mean()

    expect = pdf.groupby("x").y.mean()
    assert_eq(agg, expect)


def test_groupby_series(pdf, df):
    pdf_result = pdf.groupby(pdf.x).sum()
    result = df.groupby(df.x).sum()
    assert_eq(result, pdf_result)
    result = df.groupby("x").sum()
    assert_eq(result, pdf_result)

    df2 = from_pandas(lib.DataFrame({"a": [1, 2, 3]}))

    with pytest.raises(ValueError, match="DataFrames columns"):
        df.groupby(df2.a)


@pytest.mark.parametrize(
    "spec",
    [
        {"x": "count"},
        {"x": ["count"]},
        {"x": ["count"], "y": "mean"},
        {"x": ["sum", "mean"]},
        ["min", "mean"],
        "sum",
    ],
)
def test_groupby_agg(pdf, df, spec):
    g = df.groupby("x")
    agg = g.agg(spec)

    expect = pdf.groupby("x").agg(spec)
    assert_eq(agg, expect)


def test_groupby_getitem_agg(pdf, df):
    assert_eq(df.groupby("x").y.sum(), pdf.groupby("x").y.sum())
    assert_eq(df.groupby("x")[["y"]].sum(), pdf.groupby("x")[["y"]].sum())


def test_groupby_agg_column_projection(pdf, df):
    g = df.groupby("x")
    agg = g.agg({"x": "count"}).simplify()

    assert list(agg.frame.columns) == ["x"]
    expect = pdf.groupby("x").agg({"x": "count"})
    assert_eq(agg, expect)


def test_groupby_split_every(pdf):
    df = from_pandas(pdf, npartitions=16)
    query = df.groupby("x").sum()
    tree_reduce_node = list(query.optimize(fuse=False).find_operations(TreeReduce))
    assert len(tree_reduce_node) == 1
    assert tree_reduce_node[0].split_every == 8

    query = df.groupby("x").aggregate({"y": "sum"})
    tree_reduce_node = list(query.optimize(fuse=False).find_operations(TreeReduce))
    assert len(tree_reduce_node) == 1
    assert tree_reduce_node[0].split_every == 8


def test_groupby_index(pdf):
    pdf = pdf.set_index("x")
    df = from_pandas(pdf, npartitions=10)
    result = df.groupby(df.index).sum()
    expected = pdf.groupby(pdf.index).sum()
    assert_eq(result, expected)
    assert_eq(result["y"], expected["y"])

    result = df.groupby(df.index).var()
    expected = pdf.groupby(pdf.index).var()
    assert_eq(result, expected)
    assert_eq(result["y"], expected["y"])

    result = df.groupby(df.index).agg({"y": "sum"})
    expected = pdf.groupby(pdf.index).agg({"y": "sum"})
    assert_eq(result, expected)


<<<<<<< HEAD
def test_split_out_automatically():
    pdf = lib.DataFrame({"a": [1, 2, 3] * 1_000, "b": 1, "c": 1})
    df = from_pandas(pdf, npartitions=500)
    q = df.groupby("a").sum()
    assert q.optimize().npartitions == 1
    expected = pdf.groupby("a").sum()
    assert_eq(q, expected)

    q = df.groupby(["a", "b"]).sum()
    assert q.optimize().npartitions == 500
    expected = pdf.groupby(["a", "b"]).sum()
    assert_eq(q, expected)
=======
def test_groupby_apply(df, pdf):
    def test(x):
        x["new"] = x.sum().sum()
        return x

    assert_eq(df.groupby(df.x).apply(test), pdf.groupby(pdf.x).apply(test))
    assert_eq(df.groupby("x").apply(test), pdf.groupby("x").apply(test))

    query = df.groupby("x").apply(test).optimize(fuse=False)
    assert query.expr.find_operations(Shuffle)
    assert query.expr.find_operations(GroupByUDFBlockwise)

    query = df.groupby("x")[["y"]].apply(test).simplify()
    expected = df[["x", "y"]].groupby("x")[["y"]].apply(test).simplify()
    assert query._name == expected._name
    assert_eq(query, pdf.groupby("x")[["y"]].apply(test))


def test_groupby_transform(df, pdf):
    def test(x):
        return x

    assert_eq(df.groupby(df.x).transform(test), pdf.groupby(pdf.x).transform(test))
    assert_eq(df.groupby("x").transform(test), pdf.groupby("x").transform(test))

    query = df.groupby("x").transform(test).optimize(fuse=False)
    assert query.expr.find_operations(Shuffle)
    assert query.expr.find_operations(GroupByUDFBlockwise)

    query = df.groupby("x")[["y"]].transform(test).simplify()
    expected = df[["x", "y"]].groupby("x")[["y"]].transform(test).simplify()
    assert query._name == expected._name
    assert_eq(query, pdf.groupby("x")[["y"]].transform(test))


def test_groupby_shift(df, pdf):
    assert_eq(df.groupby(df.x).shift(periods=1), pdf.groupby(pdf.x).shift(periods=1))
    assert_eq(df.groupby("x").shift(periods=1), pdf.groupby("x").shift(periods=1))

    query = df.groupby("x").shift(periods=1).optimize(fuse=False)
    assert query.expr.find_operations(Shuffle)
    assert query.expr.find_operations(GroupByUDFBlockwise)

    query = df.groupby("x")[["y"]].shift(periods=1).simplify()
    expected = df[["x", "y"]].groupby("x")[["y"]].shift(periods=1).simplify()
    assert query._name == expected._name
    assert_eq(query, pdf.groupby("x")[["y"]].shift(periods=1))
>>>>>>> d93c63f3


@pytest.mark.parametrize("api", ["sum", "mean", "min", "max", "prod", "var", "std"])
@pytest.mark.parametrize("sort", [True, False])
@pytest.mark.parametrize("split_out", [1, 2])
def test_groupby_single_agg_split_out(pdf, df, api, sort, split_out):
    g = df.groupby("x", sort=sort)
    agg = getattr(g, api)(split_out=split_out)

    expect = getattr(pdf.groupby("x", sort=sort), api)()
    assert_eq(agg, expect, sort_results=not sort)


@pytest.mark.parametrize(
    "spec",
    [
        {"x": "count"},
        {"x": ["count"]},
        {"x": ["count"], "y": "mean"},
        {"x": ["sum", "mean"]},
        ["min", "mean"],
        "sum",
    ],
)
@pytest.mark.parametrize("sort", [True, False])
@pytest.mark.parametrize("split_out", [1, 2])
def test_groupby_agg_split_out(pdf, df, spec, sort, split_out):
    g = df.groupby("x", sort=sort)
    agg = g.agg(spec, split_out=split_out)

    expect = pdf.groupby("x", sort=sort).agg(spec)
    assert_eq(agg, expect, sort_results=not sort)


def test_groupby_reduction_shuffle(df, pdf):
    q = df.groupby("x").sum(split_out=True)
    assert q.optimize().npartitions == df.npartitions
    expected = pdf.groupby("x").sum()
    assert_eq(q, expected)


def test_groupby_projection_split_out(df, pdf):
    pdf_result = pdf.groupby("x")["y"].sum()
    result = df.groupby("x")["y"].sum(split_out=2)
    assert_eq(result, pdf_result)

    pdf_result = pdf.groupby("y")["x"].sum()
    df = from_pandas(pdf, npartitions=50)
    result = df.groupby("y")["x"].sum(split_out=2)
    assert_eq(result, pdf_result)<|MERGE_RESOLUTION|>--- conflicted
+++ resolved
@@ -157,7 +157,6 @@
     assert_eq(result, expected)
 
 
-<<<<<<< HEAD
 def test_split_out_automatically():
     pdf = lib.DataFrame({"a": [1, 2, 3] * 1_000, "b": 1, "c": 1})
     df = from_pandas(pdf, npartitions=500)
@@ -170,7 +169,8 @@
     assert q.optimize().npartitions == 500
     expected = pdf.groupby(["a", "b"]).sum()
     assert_eq(q, expected)
-=======
+
+    
 def test_groupby_apply(df, pdf):
     def test(x):
         x["new"] = x.sum().sum()
@@ -218,7 +218,6 @@
     expected = df[["x", "y"]].groupby("x")[["y"]].shift(periods=1).simplify()
     assert query._name == expected._name
     assert_eq(query, pdf.groupby("x")[["y"]].shift(periods=1))
->>>>>>> d93c63f3
 
 
 @pytest.mark.parametrize("api", ["sum", "mean", "min", "max", "prod", "var", "std"])
