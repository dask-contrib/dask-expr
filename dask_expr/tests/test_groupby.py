from collections import OrderedDict

import dask
import numpy as np
import pytest

from dask_expr import from_pandas
from dask_expr._groupby import GroupByUDFBlockwise
from dask_expr._reductions import TreeReduce
<<<<<<< HEAD
from dask_expr._shuffle import Shuffle
from dask_expr.io import FromPandas
=======
from dask_expr._shuffle import Shuffle, divisions_lru
>>>>>>> c4776e77
from dask_expr.tests._util import _backend_library, assert_eq, xfail_gpu

# Set DataFrame backend for this module
lib = _backend_library()


@pytest.fixture
def pdf():
    pdf = lib.DataFrame({"x": list(range(10)) * 10, "y": range(100), "z": 1})
    yield pdf


@pytest.fixture
def df(pdf):
    yield from_pandas(pdf, npartitions=4)


@pytest.mark.xfail(reason="Cannot group on a Series yet")
def test_groupby_unsupported_by(pdf, df):
    assert_eq(df.groupby(df.x).sum(), pdf.groupby(pdf.x).sum())


@pytest.mark.parametrize(
    "api", ["sum", "mean", "min", "max", "prod", "first", "last", "var", "std"]
)
@pytest.mark.parametrize(
    "numeric_only",
    [
        pytest.param(True, marks=xfail_gpu("numeric_only not supported by cudf")),
        False,
    ],
)
def test_groupby_numeric(pdf, df, api, numeric_only):
    if not numeric_only and api in {"var", "std"}:
        pytest.xfail("not implemented")
    g = df.groupby("x")
    agg = getattr(g, api)(numeric_only=numeric_only)

    expect = getattr(pdf.groupby("x"), api)(numeric_only=numeric_only)
    assert_eq(agg, expect)

    g = df.y.groupby(df.x)
    agg = getattr(g, api)()

    expect = getattr(pdf.y.groupby(pdf.x), api)()
    assert_eq(agg, expect)

    g = df.groupby("x")
    agg = getattr(g, api)(numeric_only=numeric_only)["y"]

    expect = getattr(pdf.groupby("x"), api)(numeric_only=numeric_only)["y"]
    assert_eq(agg, expect)

    g = df.groupby([df.x])
    agg = getattr(g, api)(numeric_only=numeric_only)["y"]

    expect = getattr(pdf.groupby([pdf.x]), api)(numeric_only=numeric_only)["y"]
    assert_eq(agg, expect)

    g = df.groupby([df.x, df.z])
    agg = getattr(g, api)()
    expect = getattr(pdf.groupby([pdf.x, pdf.z]), api)(numeric_only=numeric_only)
    assert_eq(agg, expect)

    g = df.groupby([df.x, "z"])
    agg = getattr(g, api)()
    expect = getattr(pdf.groupby([pdf.x, "z"]), api)(numeric_only=numeric_only)
    assert_eq(agg, expect)

    pdf = pdf.set_index("x")
    df = from_pandas(pdf, npartitions=10, sort=False)
    g = df.groupby("x")
    agg = getattr(g, api)()
    expect = getattr(pdf.groupby("x"), api)(numeric_only=numeric_only)
    assert_eq(agg, expect)

    g = df.groupby(["x", "z"])
    agg = getattr(g, api)()
    expect = getattr(pdf.groupby(["x", "z"]), api)(numeric_only=numeric_only)
    assert_eq(agg, expect)


def test_groupby_reduction_optimize(pdf, df):
    df = df.replace(1, 5)
    agg = df.groupby(df.x).y.sum()
    expected_query = df[["x", "y"]]
    expected_query = expected_query.groupby(expected_query.x).y.sum()
    assert agg.optimize()._name == expected_query.optimize()._name
    expect = pdf.replace(1, 5).groupby(["x"]).y.sum()
    assert_eq(agg, expect)

    df2 = df[["y"]]
    agg = df2.groupby(df.x).y.sum()
    ops = [
        op for op in agg.expr.optimize(fuse=False).walk() if isinstance(op, FromPandas)
    ]
    assert len(ops) == 1
    assert ops[0].columns == ["x", "y"]

    df2 = df[["y"]]
    agg = df2.groupby(df.x).y.apply(lambda x: x)
    ops = [
        op for op in agg.expr.optimize(fuse=False).walk() if isinstance(op, FromPandas)
    ]
    assert len(ops) == 1
    assert ops[0].columns == ["x", "y"]
    assert_eq(agg, pdf.replace(1, 5).groupby(pdf.replace(1, 5).x).y.apply(lambda x: x))


@pytest.mark.parametrize(
    "func",
    [
        "count",
        pytest.param(
            "value_counts", marks=xfail_gpu("value_counts not supported by cudf")
        ),
        "size",
        "head",
        "tail",
    ],
)
def test_groupby_no_numeric_only(pdf, func):
    pdf = pdf.drop(columns="z")
    df = from_pandas(pdf, npartitions=10)
    g = df.groupby("x")
    agg = getattr(g, func)()

    expect = getattr(pdf.groupby("x"), func)()
    assert_eq(agg, expect)

    g = df.y.groupby(df.x)
    agg = getattr(g, func)()

    expect = getattr(pdf.y.groupby(pdf.x), func)()
    assert_eq(agg, expect)


def test_groupby_mean_slice(pdf, df):
    g = df.groupby("x")
    agg = g.y.mean()

    expect = pdf.groupby("x").y.mean()
    assert_eq(agg, expect)


def test_groupby_nunique(df, pdf):
    with pytest.raises(AssertionError):
        df.groupby("x").nunique()

    assert_eq(df.groupby("x").y.nunique(split_out=1), pdf.groupby("x").y.nunique())
    assert_eq(df.groupby("x").y.nunique(split_out=True), pdf.groupby("x").y.nunique())
    assert df.groupby("x").y.nunique().npartitions == df.npartitions
    assert_eq(df.y.groupby(df.x).nunique(split_out=1), pdf.y.groupby(pdf.x).nunique())


def test_groupby_series(pdf, df):
    pdf_result = pdf.groupby(pdf.x).sum()
    result = df.groupby(df.x).sum()
    assert_eq(result, pdf_result)
    result = df.groupby("x").sum()
    assert_eq(result, pdf_result)

    df2 = from_pandas(lib.DataFrame({"a": [1, 2, 3]}), npartitions=2)

    with pytest.raises(ValueError, match="DataFrames columns"):
        df.groupby(df2.a)


@pytest.mark.parametrize(
    "spec",
    [
        {"x": "count"},
        {"x": ["count"]},
        {"x": ["count"], "y": "mean"},
        {"x": ["sum", "mean"]},
        ["min", "mean"],
        "sum",
    ],
)
def test_groupby_agg(pdf, df, spec):
    g = df.groupby("x")
    agg = g.agg(spec)

    expect = pdf.groupby("x").agg(spec)
    assert_eq(agg, expect)


@pytest.mark.parametrize(
    "spec",
    [
        "sum",
        ["sum"],
        ["sum", "mean"],
    ],
)
def test_series_groupby_agg(pdf, df, spec):
    g = df.y.groupby(df.x)
    agg = g.agg(spec)

    expect = pdf.y.groupby(pdf.x).agg(spec)
    assert_eq(agg, expect)


def test_groupby_getitem_agg(pdf, df):
    assert_eq(df.groupby("x").y.sum(), pdf.groupby("x").y.sum())
    assert_eq(df.groupby("x")[["y"]].sum(), pdf.groupby("x")[["y"]].sum())


def test_groupby_agg_column_projection(pdf, df):
    g = df.groupby("x")
    agg = g.agg({"x": "count"}).simplify()

    assert list(agg.frame.columns) == ["x"]
    expect = pdf.groupby("x").agg({"x": "count"})
    assert_eq(agg, expect)


def test_groupby_split_every(pdf):
    df = from_pandas(pdf, npartitions=16)
    query = df.groupby("x").sum()
    tree_reduce_node = list(query.optimize(fuse=False).find_operations(TreeReduce))
    assert len(tree_reduce_node) == 1
    assert tree_reduce_node[0].split_every == 8

    query = df.groupby("x").aggregate({"y": "sum"})
    tree_reduce_node = list(query.optimize(fuse=False).find_operations(TreeReduce))
    assert len(tree_reduce_node) == 1
    assert tree_reduce_node[0].split_every == 8


def test_groupby_index(pdf):
    pdf = pdf.set_index("x")
    df = from_pandas(pdf, npartitions=10)
    result = df.groupby(df.index).sum()
    expected = pdf.groupby(pdf.index).sum()
    assert_eq(result, expected)
    assert_eq(result["y"], expected["y"])

    result = df.groupby(df.index).var()
    expected = pdf.groupby(pdf.index).var()
    assert_eq(result, expected)
    assert_eq(result["y"], expected["y"])

    result = df.groupby(df.index).agg({"y": "sum"})
    expected = pdf.groupby(pdf.index).agg({"y": "sum"})
    assert_eq(result, expected)


def test_split_out_automatically():
    pdf = lib.DataFrame({"a": [1, 2, 3] * 1_000, "b": 1, "c": 1, "d": 1})
    df = from_pandas(pdf, npartitions=500)
    q = df.groupby("a").sum()
    assert q.optimize().npartitions == 1
    expected = pdf.groupby("a").sum()
    assert_eq(q, expected)

    q = df.groupby(["a", "b"]).sum()
    assert q.optimize().npartitions == 5
    expected = pdf.groupby(["a", "b"]).sum()
    assert_eq(q, expected)

    q = df.groupby(["a", "b", "c"]).sum()
    assert q.optimize().npartitions == 10
    expected = pdf.groupby(["a", "b", "c"]).sum()
    assert_eq(q, expected)


def test_split_out_sort_values_compute(pdf, df):
    divisions_lru.data = OrderedDict()
    result = df.groupby("x").sum(split_out=2).sort_values(by="y").compute()
    assert len(divisions_lru.data) == 0
    expected = pdf.groupby("x").sum().sort_values(by="y")
    assert_eq(result, expected)


def test_groupby_repartition_to_one(pdf, df):
    df = from_pandas(pdf, npartitions=25)
    result = (
        df.groupby("x", sort=True).sum(split_out=2).repartition(npartitions=1).compute()
    )
    expected = pdf.groupby("x").sum()
    assert_eq(result, expected)


def test_groupby_apply(df, pdf):
    def test(x):
        x["new"] = x.sum().sum()
        return x

    assert_eq(df.groupby(df.x).apply(test), pdf.groupby(pdf.x).apply(test))
    assert_eq(
        df.groupby(df.x, group_keys=False).apply(test),
        pdf.groupby(pdf.x, group_keys=False).apply(test),
    )
    assert_eq(df.groupby("x").apply(test), pdf.groupby("x").apply(test))
    assert_eq(
        df.groupby("x").apply(test, meta=pdf.groupby("x").apply(test).head(0)),
        pdf.groupby("x").apply(test),
    )

    query = df.groupby("x").apply(test).optimize(fuse=False)
    assert query.expr.find_operations(Shuffle)
    assert query.expr.find_operations(GroupByUDFBlockwise)

    query = df.groupby("x")[["y"]].apply(test).simplify()
    expected = df[["x", "y"]].groupby("x")[["y"]].apply(test).simplify()
    assert query._name == expected._name
    assert_eq(query, pdf.groupby("x")[["y"]].apply(test))


def test_groupby_transform(df, pdf):
    def test(x):
        return x

    assert_eq(df.groupby(df.x).transform(test), pdf.groupby(pdf.x).transform(test))
    assert_eq(df.groupby("x").transform(test), pdf.groupby("x").transform(test))
    assert_eq(
        df.groupby("x").transform(test, meta=pdf.groupby("x").transform(test).head(0)),
        pdf.groupby("x").transform(test),
    )

    query = df.groupby("x").transform(test).optimize(fuse=False)
    assert query.expr.find_operations(Shuffle)
    assert query.expr.find_operations(GroupByUDFBlockwise)

    query = df.groupby("x")[["y"]].transform(test).simplify()
    expected = df[["x", "y"]].groupby("x")[["y"]].transform(test).simplify()
    assert query._name == expected._name
    assert_eq(query, pdf.groupby("x")[["y"]].transform(test))


def test_groupby_shift(df, pdf):
    assert_eq(df.groupby(df.x).shift(periods=1), pdf.groupby(pdf.x).shift(periods=1))
    assert_eq(df.groupby("x").shift(periods=1), pdf.groupby("x").shift(periods=1))
    assert_eq(
        df.groupby("x").shift(
            periods=1, meta=pdf.groupby("x").shift(periods=1).head(0)
        ),
        pdf.groupby("x").shift(periods=1),
    )

    query = df.groupby("x").shift(periods=1).optimize(fuse=False)
    assert query.expr.find_operations(Shuffle)
    assert query.expr.find_operations(GroupByUDFBlockwise)

    query = df.groupby("x")[["y"]].shift(periods=1).simplify()
    expected = df[["x", "y"]].groupby("x")[["y"]].shift(periods=1).simplify()
    assert query._name == expected._name
    assert_eq(query, pdf.groupby("x")[["y"]].shift(periods=1))


@pytest.mark.parametrize("api", ["sum", "mean", "min", "max", "prod", "var", "std"])
@pytest.mark.parametrize("sort", [True, False])
@pytest.mark.parametrize("split_out", [1, 2])
def test_groupby_single_agg_split_out(pdf, df, api, sort, split_out):
    g = df.groupby("x", sort=sort)
    agg = getattr(g, api)(split_out=split_out)

    expect = getattr(pdf.groupby("x", sort=sort), api)()
    assert_eq(agg, expect, sort_results=not sort)

    g = df.y.groupby(df.x, sort=sort)
    agg = getattr(g, api)(split_out=split_out)
    expect = getattr(pdf.y.groupby(pdf.x, sort=sort), api)()
    assert_eq(agg, expect, sort_results=not sort)

    g = df.y.groupby([df.x, df.z], sort=sort)
    agg = getattr(g, api)(split_out=split_out)
    expect = getattr(pdf.y.groupby([pdf.x, pdf.z], sort=sort), api)()
    assert_eq(agg, expect, sort_results=not sort)


@pytest.mark.parametrize(
    "spec",
    [
        {"x": "count"},
        {"x": ["count"]},
        {"x": ["count"], "y": "mean"},
        {"x": ["sum", "mean"]},
        ["min", "mean"],
        "sum",
    ],
)
@pytest.mark.parametrize("sort", [True, False])
@pytest.mark.parametrize("split_out", [1, 2])
def test_groupby_agg_split_out(pdf, df, spec, sort, split_out):
    g = df.groupby("x", sort=sort)
    agg = g.agg(spec, split_out=split_out)

    expect = pdf.groupby("x", sort=sort).agg(spec)
    assert_eq(agg, expect, sort_results=not sort)


def test_groupby_reduction_shuffle(df, pdf):
    q = df.groupby("x").sum(split_out=True)
    assert q.optimize().npartitions == df.npartitions
    expected = pdf.groupby("x").sum()
    assert_eq(q, expected)


def test_groupby_projection_split_out(df, pdf):
    pdf_result = pdf.groupby("x")["y"].sum()
    result = df.groupby("x")["y"].sum(split_out=2)
    assert_eq(result, pdf_result)

    pdf_result = pdf.groupby("y")["x"].sum()
    df = from_pandas(pdf, npartitions=50)
    result = df.groupby("y")["x"].sum(split_out=2)
    assert_eq(result, pdf_result)


def test_groupby_co_aligned_grouper(df, pdf):
    assert_eq(
        df[["y"]].groupby(df["x"]).sum(),
        pdf[["y"]].groupby(pdf["x"]).sum(),
    )


@pytest.mark.parametrize("func", ["var", "std"])
@pytest.mark.parametrize("observed", [True, False])
@pytest.mark.parametrize("dropna", [True, False])
def test_groupby_var_dropna_observed(dropna, observed, func):
    df = lib.DataFrame(
        {
            "a": [11, 12, 31, 1, 2, 3, 4, 5, 6, 10],
            "b": lib.Categorical(values=[1] * 9 + [np.nan], categories=[1, 2]),
        }
    )
    ddf = from_pandas(df, npartitions=3)
    dd_result = getattr(ddf.groupby("b", observed=observed, dropna=dropna), func)()
    pdf_result = getattr(df.groupby("b", observed=observed, dropna=dropna), func)()
    assert_eq(dd_result, pdf_result)


def test_groupby_median(df, pdf):
    assert_eq(df.groupby("x").median(), pdf.groupby("x").median())
    q = df.groupby("x").median(split_out=2)
    assert q.optimize().npartitions == 2
    assert_eq(q, pdf.groupby("x").median())
    assert_eq(df.groupby("x")["y"].median(), pdf.groupby("x")["y"].median())
    assert_eq(df.groupby("x").median()["y"], pdf.groupby("x").median()["y"])


def test_groupby_ffill_bfill(pdf):
    pdf["y"] = pdf["y"].astype("float64")

    pdf.iloc[np.arange(0, len(pdf) - 1, 3), 1] = np.nan
    df = from_pandas(pdf, npartitions=10)
    with dask.config.set({"dataframe.shuffle.method": "tasks"}):
        assert_eq(df.groupby("x").ffill(), pdf.groupby("x").ffill())
        assert_eq(df.groupby("x").bfill(), pdf.groupby("x").bfill())

        actual = df.groupby("x")["y"].ffill()
        expect = df[["x", "y"]].groupby("x")["y"].ffill()
        assert actual.optimize()._name == expect.optimize()._name
        assert_eq(actual, pdf.groupby("x")["y"].ffill())

        actual = df.groupby("x").ffill()["y"]
        expect = df[["x", "y"]].groupby("x").ffill()["y"]
        assert actual.optimize()._name == expect.optimize()._name
        assert_eq(actual, pdf.groupby("x")["y"].ffill())


def test_groupby_rolling():
    df = lib.DataFrame(
        {
            "column1": range(600),
            "group1": 5 * ["g" + str(i) for i in range(120)],
        },
        index=lib.date_range("20190101", periods=60).repeat(10),
    )

    ddf = from_pandas(df, npartitions=8)

    expected = df.groupby("group1").rolling("1D").sum()
    actual = ddf.groupby("group1").rolling("1D").sum()

    assert_eq(expected, actual, check_divisions=False)

    expected = df.groupby("group1").column1.rolling("1D").mean()
    actual = ddf.groupby("group1").column1.rolling("1D").mean()

    assert_eq(expected, actual, check_divisions=False)


def test_rolling_groupby_projection():
    df = lib.DataFrame(
        {
            "column1": range(600),
            "a": 1,
            "group1": 5 * ["g" + str(i) for i in range(120)],
        },
        index=lib.date_range("20190101", periods=60).repeat(10),
    )

    ddf = from_pandas(df, npartitions=8)

    actual = ddf.groupby("group1").rolling("1D").sum()["column1"]
    expected = df.groupby("group1").rolling("1D").sum()["column1"]

    assert_eq(expected, actual, check_divisions=False)

    optimal = (
        ddf[["group1", "column1"]].groupby("group1").rolling("1D").sum()["column1"]
    )

    assert actual.optimize()._name == (optimal.optimize()._name)<|MERGE_RESOLUTION|>--- conflicted
+++ resolved
@@ -7,12 +7,8 @@
 from dask_expr import from_pandas
 from dask_expr._groupby import GroupByUDFBlockwise
 from dask_expr._reductions import TreeReduce
-<<<<<<< HEAD
-from dask_expr._shuffle import Shuffle
+from dask_expr._shuffle import Shuffle, divisions_lru
 from dask_expr.io import FromPandas
-=======
-from dask_expr._shuffle import Shuffle, divisions_lru
->>>>>>> c4776e77
 from dask_expr.tests._util import _backend_library, assert_eq, xfail_gpu
 
 # Set DataFrame backend for this module
