--- conflicted
+++ resolved
@@ -3,12 +3,8 @@
 from dask_expr import from_pandas
 from dask_expr._groupby import GroupByApplyBlockwise
 from dask_expr._reductions import TreeReduce
-<<<<<<< HEAD
 from dask_expr._shuffle import Shuffle
-from dask_expr.tests._util import _backend_library, xfail_gpu
-=======
 from dask_expr.tests._util import _backend_library, assert_eq, xfail_gpu
->>>>>>> cfb3b25e
 
 # Set DataFrame backend for this module
 lib = _backend_library()
@@ -161,7 +157,6 @@
     assert_eq(result, expected)
 
 
-<<<<<<< HEAD
 def test_groupby_apply(df, pdf):
     def test(x):
         x["new"] = x.sum().sum()
@@ -178,7 +173,8 @@
     expected = df[["x", "y"]].groupby("x")[["y"]].apply(test).simplify()
     assert query._name == expected._name
     assert_eq(query, pdf.groupby("x")[["y"]].apply(test))
-=======
+
+
 @pytest.mark.parametrize("api", ["sum", "mean", "min", "max", "prod", "var", "std"])
 @pytest.mark.parametrize("sort", [True, False])
 @pytest.mark.parametrize("split_out", [1, 2])
@@ -226,5 +222,4 @@
     pdf_result = pdf.groupby("y")["x"].sum()
     df = from_pandas(pdf, npartitions=50)
     result = df.groupby("y")["x"].sum(split_out=2)
-    assert_eq(result, pdf_result)
->>>>>>> cfb3b25e
+    assert_eq(result, pdf_result)