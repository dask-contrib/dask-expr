--- conflicted
+++ resolved
@@ -304,7 +304,16 @@
     assert a.optimize()._name == b.optimize()._name
 
 
-<<<<<<< HEAD
+def test_sort_values_add():
+    pdf = lib.DataFrame({"x": [1, 2, 3, 0, 1, 2, 4, 5], "y": 1})
+    df = from_pandas(pdf, npartitions=2, sort=False)
+    df = df.sort_values("x")
+    df["z"] = df.x + df.y
+    pdf = pdf.sort_values("x")
+    pdf["z"] = pdf.x + pdf.y
+    assert_eq(df, pdf, sort_results=False)
+
+
 def test_set_index_predicate_pushdown(df, pdf):
     pdf = pdf.set_index("x")
     query = df.set_index("x")
@@ -318,14 +327,4 @@
     assert_eq(result, pdf[pdf.index > 5])
 
     result = query[(query.index > 5) & (query.y > -1)]
-    assert_eq(result, pdf[(pdf.index > 5) & (pdf.y > -1)])
-=======
-def test_sort_values_add():
-    pdf = lib.DataFrame({"x": [1, 2, 3, 0, 1, 2, 4, 5], "y": 1})
-    df = from_pandas(pdf, npartitions=2, sort=False)
-    df = df.sort_values("x")
-    df["z"] = df.x + df.y
-    pdf = pdf.sort_values("x")
-    pdf["z"] = pdf.x + pdf.y
-    assert_eq(df, pdf, sort_results=False)
->>>>>>> f31bd25a
+    assert_eq(result, pdf[(pdf.index > 5) & (pdf.y > -1)])