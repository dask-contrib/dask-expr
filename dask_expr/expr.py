from __future__ import annotations

import functools
import numbers
import operator
import os
from collections import defaultdict

import dask
import pandas as pd
import toolz
from dask.base import normalize_token, tokenize
from dask.core import ishashable
from dask.dataframe import methods
from dask.dataframe.core import (
    _get_divisions_map_partitions,
    _get_meta_map_partitions,
    apply_and_enforce,
    is_dataframe_like,
    is_index_like,
    is_series_like,
)
from dask.utils import M, apply, funcname, import_required, is_arraylike

replacement_rules = []

no_default = "__no_default__"


class Expr:
    """Primary class for all Expressions

    This mostly includes Dask protocols and various Pandas-like method
    definitions to make us look more like a DataFrame.
    """

    commutative = False
    associative = False
    _parameters = []
    _defaults = {}

    def __init__(self, *args, **kwargs):
        operands = list(args)
        for parameter in type(self)._parameters[len(operands) :]:
            try:
                operands.append(kwargs.pop(parameter))
            except KeyError:
                operands.append(type(self)._defaults[parameter])
        assert not kwargs
        self.operands = operands

    @functools.cached_property
    def ndim(self):
        meta = self._meta
        try:
            return meta.ndim
        except AttributeError:
            return 0

    @functools.cached_property
    def _len(self):
        statistics = self.statistics()
        if "row_count" in statistics:
            return statistics["row_count"].sum()
        return Len(self)

    def __str__(self):
        s = ", ".join(
            str(param) + "=" + str(operand)
            for param, operand in zip(self._parameters, self.operands)
            if operand != self._defaults.get(param)
        )
        return f"{type(self).__name__}({s})"

    def __repr__(self):
        return str(self)

    def _tree_repr_lines(self, indent=0, recursive=True):
        header = funcname(type(self)) + ":"
        lines = []
        for i, op in enumerate(self.operands):
            if isinstance(op, Expr):
                if recursive:
                    lines.extend(op._tree_repr_lines(2))
            else:
                try:
                    param = self._parameters[i]
                    default = self._defaults[param]
                except (IndexError, KeyError):
                    param = self._parameters[i] if i < len(self._parameters) else ""
                    default = "--no-default--"

                if isinstance(op, pd.core.base.PandasObject):
                    op = "<pandas>"
                elif is_dataframe_like(op):
                    op = "<dataframe>"
                elif is_index_like(op):
                    op = "<index>"
                elif is_series_like(op):
                    op = "<series>"
                elif is_arraylike(op):
                    op = "<array>"

                elif repr(op) != repr(default):
                    if param:
                        header += f" {param}={repr(op)}"
                    else:
                        header += repr(op)
        lines = [header] + lines
        lines = [" " * indent + line for line in lines]

        return lines

    def tree_repr(self):
        return os.linesep.join(self._tree_repr_lines())

    def pprint(self):
        for line in self._tree_repr_lines():
            print(line)

    def __hash__(self):
        return hash(self._name)

    def __reduce__(self):
        return type(self), tuple(self.operands)

    def _depth(self):
        """Depth of the expression tree

        Returns
        -------
        depth: int
        """
        if not self.dependencies():
            return 1
        else:
            return max(expr._depth() for expr in self.dependencies()) + 1

    def __getattr__(self, key):
        try:
            return object.__getattribute__(self, key)
        except AttributeError as err:
            # Allow operands to be accessed as attributes
            # as long as the keys are not already reserved
            # by existing methods/properties
            _parameters = type(self)._parameters
            if key in _parameters:
                idx = _parameters.index(key)
                return self.operands[idx]
            if is_dataframe_like(self._meta) and key in self._meta.columns:
                return self[key]
            raise err

    def operand(self, key):
        # Access an operand unambiguously
        # (e.g. if the key is reserved by a method/property)
        return self.operands[type(self)._parameters.index(key)]

    def dependencies(self):
        # Dependencies are `Expr` operands only
        return [operand for operand in self.operands if isinstance(operand, Expr)]

    def _task(self, index: int):
        """The task for the i'th partition

        Parameters
        ----------
        index:
            The index of the partition of this dataframe

        Examples
        --------
        >>> class Add(Expr):
        ...     def _task(self, i):
        ...         return (operator.add, (self.left._name, i), (self.right._name, i))

        Returns
        -------
        task:
            The Dask task to compute this partition

        See Also
        --------
        Expr._layer
        """
        raise NotImplementedError(
            "Expressions should define either _layer (full dictionary) or _task"
            " (single task).  This expression type defines neither"
        )

    def _layer(self) -> dict:
        """The graph layer added by this expression

        Examples
        --------
        >>> class Add(Expr):
        ...     def _layer(self):
        ...         return {
        ...             (self._name, i): (operator.add, (self.left._name, i), (self.right._name, i))
        ...             for i in range(self.npartitions)
        ...         }

        Returns
        -------
        layer: dict
            The Dask task graph added by this expression

        See Also
        --------
        Expr._task
        Expr.__dask_graph__
        """

        return {(self._name, i): self._task(i) for i in range(self.npartitions)}

    def _statistics(self):
        """New statistics to add for this expression"""
        from dask_expr.statistics import Statistics

        # Assume statistics from dependencies
        statistics = {}
        for dep in self.dependencies():
            for k, v in dep.statistics().items():
                assert isinstance(v, Statistics)
                if k not in statistics:
                    val = v.assume(self)
                    if val:
                        statistics[k] = val
        return statistics

    def statistics(self) -> dict:
        """Known statistics of an expression, like partition statistics

        To define this on a class create a `._statistics` method that returns a
        dictionary of new statistics known by that class.  If nothing is known it
        is ok to return None.  Superclasses will also be consulted.

        Examples
        --------
        >>> df.statistics()
        {'row_count': RowCountStatistics(data=(1000000,))}
        """
        out = {}
        for typ in type(self).mro()[::-1]:
            if not issubclass(typ, Expr):
                continue
            d = typ._statistics(self) or {}
            if d:
                out.update(d)  # TODO: this is fragile
        return out

    def simplify(self):
        """Simplify expression

        This leverages the ``._simplify_down`` method defined on each class

        Returns
        -------
        expr:
            output expression
        changed:
            whether or not any change occured
        """
        expr = self

        while True:
            _continue = False

            # Simplify this node
            out = expr._simplify_down()
            if out is None:
                out = expr
            if not isinstance(out, Expr):
                return out
            if out._name != expr._name:
                expr = out
                continue

            # Allow children to simplify their parents
            for child in expr.dependencies():
                out = child._simplify_up(expr)
                if out is None:
                    out = expr
                if not isinstance(out, Expr):
                    return out
                if out is not expr and out._name != expr._name:
                    expr = out
                    _continue = True
                    break

            if _continue:
                continue

            # Simplify all of the children
            new_operands = []
            changed = False
            for operand in expr.operands:
                if isinstance(operand, Expr):
                    new = operand.simplify()
                    if new._name != operand._name:
                        changed = True
                else:
                    new = operand
                new_operands.append(new)

            if changed:
                expr = type(expr)(*new_operands)
                continue
            else:
                break

        return expr

    def _simplify_down(self):
        return

    def _simplify_up(self, parent):
        return

    def optimize(self, **kwargs):
        return optimize(self, **kwargs)

    @property
    def index(self):
        return Index(self)

    @property
    def size(self):
        return Size(self)

    def __getitem__(self, other):
        if isinstance(other, Expr):
            return Filter(self, other)  # df[df.x > 1]
        else:
            return Projection(self, other)  # df[["a", "b", "c"]]

    def __add__(self, other):
        return Add(self, other)

    def __radd__(self, other):
        return Add(other, self)

    def __sub__(self, other):
        return Sub(self, other)

    def __rsub__(self, other):
        return Sub(other, self)

    def __mul__(self, other):
        return Mul(self, other)

    def __rmul__(self, other):
        return Mul(other, self)

    def __truediv__(self, other):
        return Div(self, other)

    def __rtruediv__(self, other):
        return Div(other, self)

    def __lt__(self, other):
        return LT(self, other)

    def __rlt__(self, other):
        return LT(other, self)

    def __gt__(self, other):
        return GT(self, other)

    def __rgt__(self, other):
        return GT(other, self)

    def __le__(self, other):
        return LE(self, other)

    def __rle__(self, other):
        return LE(other, self)

    def __ge__(self, other):
        return GE(self, other)

    def __rge__(self, other):
        return GE(other, self)

    def __eq__(self, other):
        return EQ(other, self)

    def __ne__(self, other):
        return NE(other, self)

    def __and__(self, other):
        return And(other, self)

    def __or__(self, other):
        return Or(other, self)

    def sum(self, skipna=True, numeric_only=None, min_count=0):
        return Sum(self, skipna, numeric_only, min_count)

    def prod(self, skipna=True, numeric_only=None, min_count=0):
        return Prod(self, skipna, numeric_only, min_count)

    def mean(self, skipna=True, numeric_only=None, min_count=0):
        return Mean(self, skipna=skipna, numeric_only=numeric_only)

    def max(self, skipna=True, numeric_only=None, min_count=0):
        return Max(self, skipna, numeric_only, min_count)

    def any(self, skipna=True):
        return Any(self, skipna=skipna)

    def all(self, skipna=True):
        return All(self, skipna=skipna)

    def mode(self, dropna=True):
        return Mode(self, dropna=dropna)

    def min(self, skipna=True, numeric_only=None, min_count=0):
        return Min(self, skipna, numeric_only, min_count)

    def count(self, numeric_only=None):
        return Count(self, numeric_only)

    def astype(self, dtypes):
        return AsType(self, dtypes)

    def isna(self):
        return IsNa(self)

    def apply(self, function, *args, **kwargs):
        return Apply(self, function, args, kwargs)

    @functools.cached_property
    def divisions(self):
        return tuple(self._divisions())

    def _divisions(self):
        raise NotImplementedError()

    @property
    def known_divisions(self):
        """Whether divisions are already known"""
        return len(self.divisions) > 0 and self.divisions[0] is not None

    @property
    def npartitions(self):
        if "npartitions" in self._parameters:
            idx = self._parameters.index("npartitions")
            return self.operands[idx]
        else:
            return len(self.divisions) - 1

    @functools.cached_property
    def _name(self):
        return funcname(type(self)).lower() + "-" + tokenize(*self.operands)

    @property
    def columns(self):
        return self._meta.columns

    @property
    def dtypes(self):
        return self._meta.dtypes

    @property
    def _meta(self):
        raise NotImplementedError()

    def __dask_graph__(self):
        """Traverse expression tree, collect layers"""
        stack = [self]
        seen = set()
        layers = []
        while stack:
            expr = stack.pop()

            if expr._name in seen:
                continue
            seen.add(expr._name)

            layers.append(expr._layer())
            for operand in expr.operands:
                if isinstance(operand, Expr):
                    stack.append(operand)

        return toolz.merge(layers)

    def __dask_keys__(self):
        return [(self._name, i) for i in range(self.npartitions)]

    def substitute(self, substitutions: dict) -> Expr:
        """Substitute specific `Expr` instances within `self`

        Parameters
        ----------
        substitutions:
            mapping old terms to new terms. Note that using
            non-`Expr` keys may produce unexpected results,
            and substituting boolean values is not allowed.

        Examples
        --------
        >>> (df + 10).substitute({10: 20})
        df + 20
        """
        if not substitutions:
            return self

        if self in substitutions:
            return substitutions[self]

        new = []
        update = False
        for operand in self.operands:
            if (
                not isinstance(operand, bool)
                and ishashable(operand)
                and operand in substitutions
            ):
                new.append(substitutions[operand])
                update = True
            elif isinstance(operand, Expr):
                val = operand.substitute(substitutions)
                if operand._name != val._name:
                    update = True
                new.append(val)
            else:
                new.append(operand)

        if update:  # Only recreate if something changed
            return type(self)(*new)
        return self

    def _node_label_args(self):
        """Operands to include in the node label by `visualize`"""
        return self.dependencies()

    def _to_graphviz(
        self,
        rankdir="BT",
        graph_attr=None,
        node_attr=None,
        edge_attr=None,
        **kwargs,
    ):
        from dask.dot import label, name

        graphviz = import_required(
            "graphviz",
            "Drawing dask graphs with the graphviz visualization engine requires the `graphviz` "
            "python library and the `graphviz` system library.\n\n"
            "Please either conda or pip install as follows:\n\n"
            "  conda install python-graphviz     # either conda install\n"
            "  python -m pip install graphviz    # or pip install and follow installation instructions",
        )

        graph_attr = graph_attr or {}
        node_attr = node_attr or {}
        edge_attr = edge_attr or {}

        graph_attr["rankdir"] = rankdir
        node_attr["shape"] = "box"
        node_attr["fontname"] = "helvetica"

        graph_attr.update(kwargs)
        g = graphviz.Digraph(
            graph_attr=graph_attr,
            node_attr=node_attr,
            edge_attr=edge_attr,
        )

        stack = [self]
        seen = set()
        dependencies = {}
        while stack:
            expr = stack.pop()

            if expr._name in seen:
                continue
            seen.add(expr._name)

            dependencies[expr] = set(expr.dependencies())
            for dep in expr.dependencies():
                stack.append(dep)

        cache = {}
        for expr in dependencies:
            expr_name = name(expr)
            attrs = {}

            # Make node label
            deps = [
                funcname(type(dep)) if isinstance(dep, Expr) else str(dep)
                for dep in expr._node_label_args()
            ]
            _label = funcname(type(expr))
            if deps:
                _label = f"{_label}({', '.join(deps)})" if deps else _label
            node_label = label(_label, cache=cache)

            attrs.setdefault("label", str(node_label))
            attrs.setdefault("fontsize", "20")
            g.node(expr_name, **attrs)

        for expr, deps in dependencies.items():
            expr_name = name(expr)
            for dep in deps:
                dep_name = name(dep)
                g.edge(dep_name, expr_name)

        return g

    def visualize(self, filename="dask-expr.svg", format=None, **kwargs):
        """
        Visualize the expression graph.
        Requires ``graphviz`` to be installed.

        Parameters
        ----------
        filename : str or None, optional
            The name of the file to write to disk. If the provided `filename`
            doesn't include an extension, '.png' will be used by default.
            If `filename` is None, no file will be written, and the graph is
            rendered in the Jupyter notebook only.
        format : {'png', 'pdf', 'dot', 'svg', 'jpeg', 'jpg'}, optional
            Format in which to write output file. Default is 'svg'.
        **kwargs
           Additional keyword arguments to forward to ``to_graphviz``.
        """
        from dask.dot import graphviz_to_file

        g = self._to_graphviz(**kwargs)
        graphviz_to_file(g, filename, format)
        return g


class Blockwise(Expr):
    """Super-class for block-wise operations

    This is fairly generic, and includes definitions for `_meta`, `divisions`,
    `_layer` that are often (but not always) correct.  Mostly this helps us
    avoid duplication in the future.

    Note that `Fused` expressions rely on every `Blockwise`
    expression defining a proper `_task` method.
    """

    operation = None

    @functools.cached_property
    def _meta(self):
        return self.operation(
            *[arg._meta if isinstance(arg, Expr) else arg for arg in self.operands]
        )

    @property
    def _kwargs(self):
        return {}

    def _broadcast_dep(self, dep: Expr):
        # Checks if a dependency should be broadcasted to
        # all partitions of this `Blockwise` operation
        return dep.npartitions == 1 and dep.ndim < self.ndim

    def _divisions(self):
        # This is an issue.  In normal Dask we re-divide everything in a step
        # which combines divisions and graph.
        # We either have to create a new Align layer (ok) or combine divisions
        # and graph into a single operation.
        dependencies = self.dependencies()
        for arg in dependencies:
            if not self._broadcast_dep(arg):
                assert arg.divisions == dependencies[0].divisions
        return dependencies[0].divisions

    @functools.cached_property
    def _name(self):
        if self.operation:
            head = funcname(self.operation)
        else:
            head = funcname(type(self)).lower()
        return head + "-" + tokenize(*self.operands)

    def _blockwise_arg(self, arg, i):
        """Return a Blockwise-task argument"""
        if isinstance(arg, Expr):
            # Make key for Expr-based argument
            if self._broadcast_dep(arg):
                return (arg._name, 0)
            else:
                return (arg._name, i)

        else:
            return arg

    def _task(self, index: int):
        """Produce the task for a specific partition

        Parameters
        ----------
        index:
            Partition index for this task.

        Returns
        -------
        task: tuple
        """
        args = tuple(self._blockwise_arg(op, index) for op in self.operands)
        if self._kwargs:
            return (apply, self.operation, args, self._kwargs)
        else:
            return (self.operation,) + args


class MapPartitions(Blockwise):
    _parameters = [
        "frame",
        "func",
        "meta",
        "enforce_metadata",
        "transform_divisions",
        "clear_divisions",
        "kwargs",
    ]

    def __str__(self):
        return f"MapPartitions({funcname(self.func)})"

    def _broadcast_dep(self, dep: Expr):
        # Always broadcast single-partition dependencies in MapPartitions
        return dep.npartitions == 1

    @property
    def args(self):
        return [self.frame] + self.operands[len(self._parameters) :]

    @functools.cached_property
    def _meta(self):
        meta = self.operand("meta")
        args = [arg._meta if isinstance(arg, Expr) else arg for arg in self.args]
        return _get_meta_map_partitions(args, [], self.func, self.kwargs, meta, None)

    def _divisions(self):
        # Unknown divisions
        if self.clear_divisions:
            return (None,) * (self.frame.npartitions + 1)

        # (Possibly) known divisions
        dfs = [arg for arg in self.args if isinstance(arg, Expr)]
        return _get_divisions_map_partitions(
            True,  # Partitions must already be "aligned"
            self.transform_divisions,
            dfs,
            self.func,
            self.args,
            self.kwargs,
        )

    def _task(self, index: int):
        args = [self._blockwise_arg(op, index) for op in self.args]
        if self.enforce_metadata:
            kwargs = self.kwargs.copy()
            kwargs.update(
                {
                    "_func": self.func,
                    "_meta": self._meta,
                }
            )
            return (apply, apply_and_enforce, args, kwargs)
        else:
            return (
                apply,
                self.func,
                args,
                self.kwargs,
            )


class Elemwise(Blockwise):
    """
    This doesn't really do anything, but we anticipate that future
    optimizations, like `len` will care about which operations preserve length
    """

    pass


class AsType(Elemwise):
    """A good example of writing a trivial blockwise operation"""

    _parameters = ["frame", "dtypes"]
    operation = M.astype


class IsNa(Elemwise):
    _parameters = ["frame"]
    operation = M.isna


class Apply(Elemwise):
    """A good example of writing a less-trivial blockwise operation"""

    _parameters = ["frame", "function", "args", "kwargs"]
    _defaults = {"args": (), "kwargs": {}}
    operation = M.apply

    @property
    def _meta(self):
        return self.frame._meta.apply(self.function, *self.args, **self.kwargs)

    def _task(self, index: int):
        return (
            apply,
            M.apply,
            [
                (self.frame._name, index),
                self.function,
            ]
            + list(self.args),
            self.kwargs,
        )


class Assign(Elemwise):
    """Column Assignment"""

    _parameters = ["frame", "key", "value"]
    operation = staticmethod(methods.assign)

    def _node_label_args(self):
        return [self.frame, self.key, self.value]


class Filter(Blockwise):
    _parameters = ["frame", "predicate"]
    operation = operator.getitem

    def _simplify_up(self, parent):
        if isinstance(parent, Projection):
            return self.frame[parent.operand("columns")][self.predicate]


class Projection(Elemwise):
    """Column Selection"""

    _parameters = ["frame", "columns"]
    operation = operator.getitem

    @property
    def columns(self):
        if isinstance(self.operand("columns"), list):
            return pd.Index(self.operand("columns"))
        else:
            return self.operand("columns")

    @property
    def _meta(self):
        if is_dataframe_like(self.frame._meta):
            return super()._meta
        # Avoid column selection for Series/Index
        return self.frame._meta

    def _node_label_args(self):
        return [self.frame, self.operand("columns")]

    def __str__(self):
        base = str(self.frame)
        if " " in base:
            base = "(" + base + ")"
        return f"{base}[{repr(self.columns)}]"

    def _simplify_down(self):
        if isinstance(self.frame, Projection):
            # df[a][b]
            a = self.frame.operand("columns")
            b = self.operand("columns")

            if not isinstance(a, list):
                assert a == b
            elif isinstance(b, list):
                assert all(bb in a for bb in b)
            else:
                assert b in a

            return self.frame.frame[b]


class Index(Elemwise):
    """Column Selection"""

    _parameters = ["frame"]
    operation = getattr

    @property
    def _meta(self):
        return self.frame._meta.index

    def _task(self, index: int):
        return (
            getattr,
            (self.frame._name, index),
            "index",
        )


class Head(Expr):
    """Take the first `n` rows of the first partition"""

    _parameters = ["frame", "n"]
    _defaults = {"n": 5}

    @property
    def _meta(self):
        return self.frame._meta

    def _divisions(self):
        return self.frame.divisions[:2]

    def _task(self, index: int):
        raise NotImplementedError()

    def _simplify_down(self):
        if isinstance(self.frame, Elemwise):
            operands = [
                Head(op, self.n) if isinstance(op, Expr) else op
                for op in self.frame.operands
            ]
            return type(self.frame)(*operands)
        if not isinstance(self, BlockwiseHead):
            # Lower to Blockwise
            return BlockwiseHead(Partitions(self.frame, [0]), self.n)
        if isinstance(self.frame, Head):
            return Head(self.frame.frame, min(self.n, self.frame.n))


class BlockwiseHead(Head, Blockwise):
    """Take the first `n` rows of every partition

    Typically used after `Partition(..., [0])` to take
    the first `n` rows of an entire collection.
    """

    def _divisions(self):
        return self.frame.divisions

    def _task(self, index: int):
        return (M.head, (self.frame._name, index), self.n)


class Binop(Elemwise):
    _parameters = ["left", "right"]

    def __str__(self):
        return f"{self.left} {self._operator_repr} {self.right}"

    def _simplify_up(self, parent):
        if isinstance(parent, Projection):
            if isinstance(self.left, Expr):
                left = self.left[
                    parent.operand("columns")
                ]  # TODO: filter just the correct columns
            else:
                left = self.left
            if isinstance(self.right, Expr):
                right = self.right[parent.operand("columns")]
            else:
                right = self.right
            return type(self)(left, right)

    def _node_label_args(self):
        return [self.left, self.right]


class Add(Binop):
    operation = operator.add
    _operator_repr = "+"

    def _simplify_down(self):
        if (
            isinstance(self.left, Expr)
            and isinstance(self.right, Expr)
            and self.left._name == self.right._name
        ):
            return 2 * self.left


class Sub(Binop):
    operation = operator.sub
    _operator_repr = "-"


class Mul(Binop):
    operation = operator.mul
    _operator_repr = "*"

    def _simplify_down(self):
        if (
            isinstance(self.right, Mul)
            and isinstance(self.left, numbers.Number)
            and isinstance(self.right.left, numbers.Number)
        ):
            return (self.left * self.right.left) * self.right.right


class Div(Binop):
    operation = operator.truediv
    _operator_repr = "/"


class LT(Binop):
    operation = operator.lt
    _operator_repr = "<"


class LE(Binop):
    operation = operator.le
    _operator_repr = "<="


class GT(Binop):
    operation = operator.gt
    _operator_repr = ">"


class GE(Binop):
    operation = operator.ge
    _operator_repr = ">="


class EQ(Binop):
    operation = operator.eq
    _operator_repr = "=="


class NE(Binop):
    operation = operator.ne
    _operator_repr = "!="


class And(Binop):
    operation = operator.and_
    _operator_repr = "&"


class Or(Binop):
    operation = operator.or_
    _operator_repr = "|"


class Partitions(Expr):
    """Select one or more partitions"""

    _parameters = ["frame", "partitions"]

    @property
    def _meta(self):
        return self.frame._meta

    def _divisions(self):
        divisions = []
        for part in self.partitions:
            divisions.append(self.frame.divisions[part])
        divisions.append(self.frame.divisions[part + 1])
        return tuple(divisions)

    def _task(self, index: int):
        return (self.frame._name, self.partitions[index])

    def _simplify_down(self):
        if isinstance(self.frame, Blockwise) and not isinstance(
            self.frame, (BlockwiseIO, Fused)
        ):
            operands = [
                Partitions(op, self.partitions)
                if (isinstance(op, Expr) and not self.frame._broadcast_dep(op))
                else op
                for op in self.frame.operands
            ]
            return type(self.frame)(*operands)
        elif isinstance(self.frame, PartitionsFiltered):
            if self.frame._partitions:
                partitions = [self.frame._partitions[p] for p in self.partitions]
            else:
                partitions = self.partitions
            # We assume that expressions defining a special "_partitions"
            # parameter can internally capture the same logic as `Partitions`
            operands = [
                partitions if self.frame._parameters[i] == "_partitions" else op
                for i, op in enumerate(self.frame.operands)
            ]
            return type(self.frame)(*operands)

    def _node_label_args(self):
        return [self.frame, self.partitions]


class PartitionsFiltered(Expr):
    """Mixin class for partition filtering

    A `PartitionsFiltered` subclass must define a
    `_partitions` parameter. When `_partitions` is
    defined, the following expresssions must produce
    the same output for `cls: PartitionsFiltered`:
      - `cls(expr: Expr, ..., _partitions)`
      - `Partitions(cls(expr: Expr, ...), _partitions)`

    In order to leverage the default `Expr._layer`
    method, subclasses should define `_filtered_task`
    instead of `_task`.
    """

    @property
    def _filtered(self) -> bool:
        """Whether or not output partitions have been filtered"""
        return self.operand("_partitions") is not None

    @property
    def _partitions(self) -> list | tuple | range:
        """Selected partition indices"""
        if self._filtered:
            return self.operand("_partitions")
        else:
            return range(self.npartitions)

    @functools.cached_property
    def divisions(self):
        # Common case: Use self._divisions()
        full_divisions = super().divisions
        if not self._filtered:
            return full_divisions

        # Specific case: Specific partitions were selected
        new_divisions = []
        for part in self._partitions:
            new_divisions.append(full_divisions[part])
        new_divisions.append(full_divisions[part + 1])
        return tuple(new_divisions)

    @property
    def npartitions(self):
        if self._filtered:
            return len(self._partitions)
        return super().npartitions

    def _task(self, index: int):
        return self._filtered_task(self._partitions[index])

    def _filtered_task(self, index: int):
        raise NotImplementedError()


@normalize_token.register(Expr)
def normalize_expression(expr):
    return expr._name


def optimize(expr: Expr, fuse: bool = True) -> Expr:
    """High level query optimization

    This leverages three optimization passes:

    1.  Class based simplification using the ``_simplify`` function and methods
    2.  Blockwise fusion

    Parameters
    ----------
    expr:
        Input expression to optimize
    fuse:
        whether or not to turn on blockwise fusion

    See Also
    --------
    simplify
    optimize_blockwise_fusion
    """
    expr = expr.simplify()

    if fuse:
        expr = optimize_blockwise_fusion(expr)

    return expr


## Utilites for Expr fusion


def optimize_blockwise_fusion(expr):
    """Traverse the expression graph and apply fusion"""

    def _fusion_pass(expr):
        # Full pass to find global dependencies
        seen = set()
        stack = [expr]
        dependents = defaultdict(set)
        dependencies = {}
        while stack:
            next = stack.pop()

            if next._name in seen:
                continue
            seen.add(next._name)

            if isinstance(next, Blockwise):
                dependencies[next] = set()
                if next not in dependents:
                    dependents[next] = set()

            for operand in next.operands:
                if isinstance(operand, Expr):
                    stack.append(operand)
                    if isinstance(operand, Blockwise):
                        if next in dependencies:
                            dependencies[next].add(operand)
                        dependents[operand].add(next)

        # Traverse each "root" until we find a fusable sub-group.
        # Here we use root to refer to a Blockwise Expr node that
        # has no Blockwise dependents
        roots = [
            k
            for k, v in dependents.items()
            if v == set() or all(not isinstance(_expr, Blockwise) for _expr in v)
        ]
        while roots:
            root = roots.pop()
            seen = set()
            stack = [root]
            group = []
            while stack:
                next = stack.pop()

                if next._name in seen:
                    continue
                seen.add(next._name)

                group.append(next)
                for dep in dependencies[next]:
                    if (dep.npartitions == root.npartitions) and not (
                        dependents[dep] - set(stack) - set(group)
                    ):
                        # All of deps dependents are contained
                        # in the local group (or the local stack
                        # of expr nodes that we know we will be
                        # adding to the local group).
                        # All nodes must also have the same number
                        # of partitions, since broadcasting within
                        # a group is not allowed.
                        stack.append(dep)
                    elif dep not in roots and dependencies[dep]:
                        # Couldn't fuse dep, but we may be able to
                        # use it as a new root on the next pass
                        roots.append(dep)

            # Replace fusable sub-group
            if len(group) > 1:
                group_deps = []
                local_names = [_expr._name for _expr in group]
                for _expr in group:
                    group_deps += [
                        operand
                        for operand in _expr.dependencies()
                        if operand._name not in local_names
                    ]
                to_replace = {group[0]: Fused(group, *group_deps)}
                return expr.substitute(to_replace), not roots

        # Return original expr if no fusable sub-groups were found
        return expr, True

    while True:
        original_name = expr._name
        expr, done = _fusion_pass(expr)
        if done or expr._name == original_name:
            break

    return expr


class Fused(Blockwise):
    """Fused ``Blockwise`` expression

    A ``Fused`` corresponds to the fusion of multiple
    ``Blockwise`` expressions into a single ``Expr`` object.
    Before graph-materialization time, the behavior of this
    object should be identical to that of the first element
    of ``Fused.exprs`` (i.e. the top-most expression in
    the fused group).

    Parameters
    ----------
    exprs : List[Expr]
        Group of original ``Expr`` objects being fused together.
    *dependencies:
        List of external ``Expr`` dependencies. External-``Expr``
        dependencies correspond to any ``Expr`` operand that is
        not already included in ``exprs``. Note that these
        dependencies should be defined in the order of the ``Expr``
        objects that require them (in ``exprs``). These
        dependencies do not include literal operands, because those
        arguments should already be captured in the fused subgraphs.
    """

    _parameters = ["exprs"]

    @functools.cached_property
    def _meta(self):
        return self.exprs[0]._meta

    def _tree_repr_lines(self, indent=0, recursive=True):
        header = f"Fused({self._name[-5:]}):"
        if not recursive:
            return [header]

        seen = set()
        lines = []
        stack = [(self.exprs[0], 2)]
        fused_group = [_expr._name for _expr in self.exprs]
        dependencies = {dep._name: dep for dep in self.dependencies()}
        while stack:
            expr, _indent = stack.pop()

            if expr._name in seen:
                continue
            seen.add(expr._name)

            line = expr._tree_repr_lines(_indent, recursive=False)[0]
            lines.append(line.replace(" ", "|", 1))
            for dep in expr.dependencies():
                if dep._name in fused_group:
                    stack.append((dep, _indent + 2))
                elif dep._name in dependencies:
                    dependencies.pop(dep._name)
                    lines.extend(dep._tree_repr_lines(_indent + 2))

        for dep in dependencies.values():
            lines.extend(dep._tree_repr_lines(2))

        lines = [header] + lines
        lines = [" " * indent + line for line in lines]

        return lines

    def __str__(self):
        names = [expr._name.split("-")[0] for expr in self.exprs]
        if len(names) > 3:
            names = [names[0], f"{len(names) - 2}", names[-1]]
        descr = "-".join(names)
        return f"Fused-{descr}"

    @functools.cached_property
    def _name(self):
        return f"{str(self)}-{tokenize(self.exprs)}"

    def _divisions(self):
        return self.exprs[0]._divisions()

    def _broadcast_dep(self, dep: Expr):
        # Always broadcast single-partition dependencies in Fused
        return dep.npartitions == 1

    def _task(self, index):
        graph = {self._name: (self.exprs[0]._name, index)}
        for _expr in self.exprs:
            if isinstance(_expr, Fused):
                (_, subgraph, name) = _expr._task(index)
                graph.update(subgraph)
                graph[(name, index)] = name
            else:
                graph[(_expr._name, index)] = _expr._task(index)

        for i, dep in enumerate(self.dependencies()):
            graph[self._blockwise_arg(dep, index)] = "_" + str(i)

        return (
            Fused._execute_task,
            graph,
            self._name,
        ) + tuple(self._blockwise_arg(dep, index) for dep in self.dependencies())

    @staticmethod
    def _execute_task(graph, name, *deps):
        for i, dep in enumerate(deps):
            graph["_" + str(i)] = dep
        return dask.core.get(graph, name)


from dask_expr.io import BlockwiseIO
<<<<<<< HEAD
from dask_expr.reductions import Count, Len, Max, Mean, Min, Mode, Prod, Size, Sum
=======
from dask_expr.reductions import All, Any, Count, Max, Mean, Min, Mode, Prod, Size, Sum
>>>>>>> c85b81f7
<|MERGE_RESOLUTION|>--- conflicted
+++ resolved
@@ -1386,8 +1386,16 @@
 
 
 from dask_expr.io import BlockwiseIO
-<<<<<<< HEAD
-from dask_expr.reductions import Count, Len, Max, Mean, Min, Mode, Prod, Size, Sum
-=======
-from dask_expr.reductions import All, Any, Count, Max, Mean, Min, Mode, Prod, Size, Sum
->>>>>>> c85b81f7
+from dask_expr.reductions import (
+    All,
+    Any,
+    Count,
+    Len,
+    Max,
+    Mean,
+    Min,
+    Mode,
+    Prod,
+    Size,
+    Sum,
+)