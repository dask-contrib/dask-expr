--- conflicted
+++ resolved
@@ -1433,15 +1433,10 @@
             return type(self.frame)(*operands)
         if not isinstance(self, BlockwiseTail) and "lower" in allow_group:
             # Lower to Blockwise
-<<<<<<< HEAD
-            return BlockwiseTail(Partitions(self.frame, [-1]), self.n)
-        if isinstance(self.frame, Tail) and "general" in allow_group:
-=======
             return BlockwiseTail(
                 Partitions(self.frame, [self.frame.npartitions - 1]), self.n
             )
-        if isinstance(self.frame, Tail):
->>>>>>> 0f577c68
+        if isinstance(self.frame, Tail) and "general" in allow_group:
             return Tail(self.frame.frame, min(self.n, self.frame.n))
 
 
