import functools

from dask.core import flatten
from dask.dataframe.dispatch import make_meta, meta_nonempty
from dask.dataframe.shuffle import partitioning_index
from dask.utils import M, apply, get_default_shuffle_method

from dask_expr._expr import (
    Blockwise,
    Expr,
    Filter,
    Index,
    PartitionsFiltered,
    Projection,
)
from dask_expr._repartition import Repartition
from dask_expr._shuffle import (
    AssignPartitioningIndex,
    Shuffle,
    _contains_index_name,
    _select_columns_or_index,
)
from dask_expr._util import _convert_to_list

_HASH_COLUMN_NAME = "__hash_partition"


def _partition_reducer(x):
    return max(x // 2, 1)


class Merge(Expr):
    """Merge / join two dataframes

    This is an abstract class.  It will be transformed into a concrete
    implementation before graph construction.

    See Also
    --------
    BlockwiseMerge
    Repartition
    Shuffle
    """

    _parameters = [
        "left",
        "right",
        "how",
        "left_on",
        "right_on",
        "left_index",
        "right_index",
        "suffixes",
        "indicator",
        "shuffle_backend",
    ]
    _defaults = {
        "how": "inner",
        "left_on": None,
        "right_on": None,
        "left_index": False,
        "right_index": False,
        "suffixes": ("_x", "_y"),
        "indicator": False,
        "shuffle_backend": None,
    }

    # combine similar variables
    _skip_ops = (Filter, AssignPartitioningIndex, Shuffle)
    _remove_ops = (Projection,)

    def __str__(self):
        return f"Merge({self._name[-7:]})"

    @property
    def kwargs(self):
        return {
            k: self.operand(k)
            for k in [
                "how",
                "left_on",
                "right_on",
                "left_index",
                "right_index",
                "suffixes",
                "indicator",
            ]
        }

    @functools.cached_property
    def _meta(self):
        left = meta_nonempty(self.left._meta)
        right = meta_nonempty(self.right._meta)
        return make_meta(left.merge(right, **self.kwargs))

    def _divisions(self):
        npartitions_left = self.left.npartitions
        npartitions_right = self.right.npartitions
        npartitions = max(npartitions_left, npartitions_right)
        return (None,) * (npartitions + 1)

    def _lower(self):
        # Lower from an abstract expression
        left = self.left
        right = self.right
        how = self.how
        left_on = self.left_on
        right_on = self.right_on
        left_index = self.left_index
        right_index = self.right_index
        shuffle_backend = self.shuffle_backend

        # TODO:
        #  1. Handle unnamed index with unknown divisions
        #  2. Add multi-partition broadcast merge
        #  3. Add/leverage partition statistics

        # Check for "trivial" broadcast (single partition)
        npartitions = max(left.npartitions, right.npartitions)
        if (
            npartitions == 1
            or left.npartitions == 1
            and how in ("right", "inner")
            or right.npartitions == 1
            and how in ("left", "inner")
        ):
            return BlockwiseMerge(left, right, **self.kwargs)

        # Check if we are merging on indices with known divisions
        merge_indexed_left = (
            left_index or _contains_index_name(left, left_on)
        ) and left.known_divisions
        merge_indexed_right = (
            right_index or _contains_index_name(right, right_on)
        ) and right.known_divisions

        # NOTE: Merging on an index is fragile. Pandas behavior
        # depends on the actual data, and so we cannot use `meta`
        # to accurately predict the output columns. Once general
        # partition statistics are available, it may make sense
        # to drop support for left_index and right_index.

        shuffle_left_on = left_on
        shuffle_right_on = right_on
        if merge_indexed_left and merge_indexed_right:
            # fully-indexed merge
            if left.npartitions >= right.npartitions:
                right = Repartition(right, new_divisions=left.divisions, force=True)
            else:
                left = Repartition(left, new_divisions=right.divisions, force=True)
            shuffle_left_on = shuffle_right_on = None

        # TODO:
        #   - Need 'rearrange_by_divisions' equivalent
        #     to avoid shuffle when we are merging on known
        #     divisions on one side only.
        #   - Need mechanism to shuffle by an un-named index.
        else:
            if left_index:
                shuffle_left_on = left.index._meta.name
                if shuffle_left_on is None:
                    raise NotImplementedError("Cannot shuffle unnamed index")
            if right_index:
                shuffle_right_on = right.index._meta.name
                if shuffle_right_on is None:
                    raise NotImplementedError("Cannot shuffle unnamed index")

        if (shuffle_left_on or shuffle_right_on) and (
            shuffle_backend == "p2p"
            or shuffle_backend is None
            and get_default_shuffle_method() == "p2p"
        ):
<<<<<<< HEAD
            left = Repartition(left, _partition_reducer)
            right = Repartition(right, _partition_reducer)

=======
>>>>>>> 8f41dc6f
            return HashJoinP2P(
                left,
                right,
                left_on=left_on,
                right_on=right_on,
                suffixes=self.suffixes,
                indicator=self.indicator,
                left_index=left_index,
                right_index=right_index,
                shuffle_left_on=shuffle_left_on,
                shuffle_right_on=shuffle_right_on,
            )

        if shuffle_left_on:
            # Shuffle left
            left = Shuffle(
                left,
                shuffle_left_on,
                npartitions_out=npartitions,
                backend=shuffle_backend,
            )

        if shuffle_right_on:
            # Shuffle right
            right = Shuffle(
                right,
                shuffle_right_on,
                npartitions_out=npartitions,
                backend=shuffle_backend,
            )

        # Blockwise merge
        return BlockwiseMerge(left, right, **self.kwargs)

    def _simplify_up(self, parent):
        if isinstance(parent, (Projection, Index)):
            # Reorder the column projection to
            # occur before the Merge
            if isinstance(parent, Index):
                # Index creates an empty column projection
                projection, parent_columns = [], None
            else:
                projection, parent_columns = parent.operand("columns"), parent.operand(
                    "columns"
                )
                if isinstance(projection, (str, int)):
                    projection = [projection]

            left, right = self.left, self.right
            left_on = _convert_to_list(self.left_on)
            if left_on is None:
                left_on = []

            right_on = _convert_to_list(self.right_on)
            if right_on is None:
                right_on = []

            left_suffix, right_suffix = self.suffixes[0], self.suffixes[1]
            project_left, project_right = [], []

            # Find columns to project on the left
            for col in left.columns:
                if col in left_on or col in projection:
                    project_left.append(col)
                elif f"{col}{left_suffix}" in projection:
                    project_left.append(col)
                    if col in right.columns:
                        # Right column must be present
                        # for the suffix to be applied
                        project_right.append(col)

            # Find columns to project on the right
            for col in right.columns:
                if col in right_on or col in projection:
                    project_right.append(col)
                elif f"{col}{right_suffix}" in projection:
                    project_right.append(col)
                    if col in left.columns and col not in project_left:
                        # Left column must be present
                        # for the suffix to be applied
                        project_left.append(col)

            if set(project_left) < set(left.columns) or set(project_right) < set(
                right.columns
            ):
                result = type(self)(
                    left[project_left], right[project_right], *self.operands[2:]
                )
                if parent_columns is None:
                    return type(parent)(result)
                return result[parent_columns]

    def _validate_same_operations(self, common, op, remove="both"):
        # Travers left and right to check if we can find the same operation
        # more than once. We have to account for potential projections on both sides
        name = common._name
        if name == op._name:
            return True, op.left.columns, op.right.columns

        columns_left, columns_right = None, None
        op_left, op_right = op.left, op.right
        if remove in ("both", "left"):
            op_left, columns_left = self._remove_operations(
                op.left, self._remove_ops, self._skip_ops
            )
        if remove in ("both", "right"):
            op_right, columns_right = self._remove_operations(
                op.right, self._remove_ops, self._skip_ops
            )

        return (
            type(op)(op_left, op_right, *op.operands[2:])._name == name,
            columns_left,
            columns_right,
        )

    @staticmethod
    def _flatten_columns(expr, columns, side):
        if len(columns) == 0:
            return getattr(expr, side).columns
        else:
            return list(set(flatten(columns)))

    def _combine_similar(self, root: Expr):
        # Push projections back up to avoid performing the same merge multiple times

        left, columns_left = self._remove_operations(
            self.left, self._remove_ops, self._skip_ops
        )
        columns_left = self._flatten_columns(self, columns_left, "left")
        right, columns_right = self._remove_operations(
            self.right, self._remove_ops, self._skip_ops
        )
        columns_right = self._flatten_columns(self, columns_right, "right")

        if left._name == self.left._name and right._name == self.right._name:
            # There aren't any ops we can remove, so bail
            return

        # We can not remove Projections on both sides at once, because only
        # one side might need the push back up step. So try if removing Projections
        # on either side works before removing them on both sides at once.

        common_left = type(self)(self.left, right, *self.operands[2:])
        common_right = type(self)(left, self.right, *self.operands[2:])
        common_both = type(self)(left, right, *self.operands[2:])

        columns, left_sub, right_sub = None, None, None

        for op in self._find_similar_operations(root, ignore=["left", "right"]):
            if op._name in (common_right._name, common_left._name, common_both._name):
                continue

            validation = self._validate_same_operations(common_right, op, "left")
            if validation[0]:
                left_sub = self._flatten_columns(op, validation[1], side="left")
                columns = self.right.columns.copy()
                columns += [col for col in self.left.columns if col not in columns]
                break

            validation = self._validate_same_operations(common_left, op, "right")
            if validation[0]:
                right_sub = self._flatten_columns(op, validation[2], side="right")
                columns = self.left.columns.copy()
                columns += [col for col in self.right.columns if col not in columns]
                break

            validation = self._validate_same_operations(common_both, op)
            if validation[0]:
                left_sub = self._flatten_columns(op, validation[1], side="left")
                right_sub = self._flatten_columns(op, validation[2], side="right")
                columns = columns_left.copy()
                columns += [col for col in columns_right if col not in columns_left]
                break

        if columns is not None:
            expr = self

            if left_sub is not None:
                left_sub.extend([col for col in columns_left if col not in left_sub])
                left = self._replace_projections(self.left, left_sub)
                expr = expr.substitute(self.left, left)

            if right_sub is not None:
                right_sub.extend([col for col in columns_right if col not in right_sub])
                right = self._replace_projections(self.right, right_sub)
                expr = expr.substitute(self.right, right)

            if sorted(expr.columns) != sorted(columns):
                expr = expr[columns]
            return expr

    def _replace_projections(self, frame, new_columns):
        # This branch might have a number of Projections that differ from our
        # new columns. We replace those projections appropriately

        operations = []
        while isinstance(frame, self._remove_ops + self._skip_ops):
            if isinstance(frame, self._remove_ops):
                # Ignore Projection if new_columns = frame.frame.columns
                if sorted(new_columns) != sorted(frame.frame.columns):
                    operations.append((type(frame), [new_columns]))
            else:
                operations.append((type(frame), frame.operands[1:]))
            frame = frame.frame

        for op_type, operands in reversed(operations):
            frame = op_type(frame, *operands)
        return frame


class HashJoinP2P(Merge, PartitionsFiltered):
    _parameters = [
        "left",
        "right",
        "how",
        "left_on",
        "right_on",
        "left_index",
        "right_index",
        "suffixes",
        "indicator",
        "_partitions",
        "shuffle_left_on",
        "shuffle_right_on",
    ]
    _defaults = {
        "how": "inner",
        "left_on": None,
        "right_on": None,
        "left_index": None,
        "right_index": None,
        "suffixes": ("_x", "_y"),
        "indicator": False,
        "_partitions": None,
        "shuffle_left_on": None,
        "shuffle_right_on": None,
    }

    def _lower(self):
        return None

    def _layer(self) -> dict:
        from distributed.shuffle._core import ShuffleId, barrier_key
        from distributed.shuffle._merge import merge_unpack
        from distributed.shuffle._shuffle import shuffle_barrier

        dsk = {}
        name_left = "hash-join-transfer-" + self.left._name
        name_right = "hash-join-transfer-" + self.right._name
        transfer_keys_left = list()
        transfer_keys_right = list()
        func = create_assign_index_merge_transfer()
        for i in range(self.left.npartitions):
            transfer_keys_left.append((name_left, i))
            dsk[(name_left, i)] = (
                func,
                (self.left._name, i),
                self.shuffle_left_on,
                _HASH_COLUMN_NAME,
                self.npartitions,
                self.left._name,
                i,
                self.left._meta,
                self._partitions,
            )
        for i in range(self.right.npartitions):
            transfer_keys_right.append((name_right, i))
            dsk[(name_right, i)] = (
                func,
                (self.right._name, i),
                self.shuffle_right_on,
                _HASH_COLUMN_NAME,
                self.npartitions,
                self.right._name,
                i,
                self.right._meta,
                self._partitions,
            )

        _barrier_key_left = barrier_key(ShuffleId(self.left._name))
        _barrier_key_right = barrier_key(ShuffleId(self.right._name))
        dsk[_barrier_key_left] = (shuffle_barrier, self.left._name, transfer_keys_left)
        dsk[_barrier_key_right] = (
            shuffle_barrier,
            self.right._name,
            transfer_keys_right,
        )

        for part_out in self._partitions:
            dsk[(self._name, part_out)] = (
                merge_unpack,
                self.left._name,
                self.right._name,
                part_out,
                _barrier_key_left,
                _barrier_key_right,
                self.how,
                self.left_on,
                self.right_on,
                self._meta,
                self.suffixes,
                self.left_index,
                self.right_index,
            )
        return dsk

    def _simplify_up(self, parent):
        return


def create_assign_index_merge_transfer():
    import pandas as pd
    from distributed.shuffle._core import ShuffleId
    from distributed.shuffle._merge import merge_transfer

    def assign_index_merge_transfer(
        df,
        index,
        name,
        npartitions,
        id: ShuffleId,
        input_partition: int,
        meta: pd.DataFrame,
        parts_out: set[int],
    ):
        index = _select_columns_or_index(df, index)
        if isinstance(index, (str, list, tuple)):
            # Assume column selection from df
            index = [index] if isinstance(index, str) else list(index)
            index = partitioning_index(df[index], npartitions)
        else:
            index = partitioning_index(index, npartitions)
        df[name] = index
        meta[name] = 0
        return merge_transfer(df, id, input_partition, npartitions, meta, parts_out)

    return assign_index_merge_transfer


class BlockwiseMerge(Merge, Blockwise):
    """Merge two dataframes with aligned partitions

    This operation will directly merge partition i of the
    left dataframe with partition i of the right dataframe.
    The two dataframes must be shuffled or partitioned
    by the merge key(s) before this operation is performed.
    Single-partition dataframes will always be broadcasted.

    See Also
    --------
    Merge
    """

    def _lower(self):
        return None

    def _broadcast_dep(self, dep: Expr):
        return dep.npartitions == 1

    def _task(self, index: int):
        return (
            apply,
            M.merge,
            [
                self._blockwise_arg(self.left, index),
                self._blockwise_arg(self.right, index),
            ],
            self.kwargs,
        )


class JoinRecursive(Expr):
    _parameters = ["frames", "how"]
    _defaults = {"right_index": True, "how": "outer"}

    @functools.cached_property
    def _meta(self):
        if len(self.frames) == 1:
            return self.frames[0]._meta
        else:
            return self.frames[0]._meta.join(
                [op._meta for op in self.frames[1:]],
            )

    def _divisions(self):
        npartitions = [frame.npartitions for frame in self.frames]
        return (None,) * (max(npartitions) + 1)

    def _lower(self):
        if self.how == "left":
            right = self._recursive_join(self.frames[1:])
            return Merge(
                self.frames[0],
                right,
                how=self.how,
                left_index=True,
                right_index=True,
            )

        return self._recursive_join(self.frames)

    def _recursive_join(self, frames):
        if len(frames) == 1:
            return frames[0]

        if len(frames) == 2:
            return Merge(
                frames[0],
                frames[1],
                how="outer",
                left_index=True,
                right_index=True,
            )

        midx = len(self.frames) // 2

        return self._recursive_join(
            [
                self._recursive_join(frames[:midx]),
                self._recursive_join(frames[midx:]),
            ],
        )<|MERGE_RESOLUTION|>--- conflicted
+++ resolved
@@ -170,12 +170,9 @@
             or shuffle_backend is None
             and get_default_shuffle_method() == "p2p"
         ):
-<<<<<<< HEAD
             left = Repartition(left, _partition_reducer)
             right = Repartition(right, _partition_reducer)
 
-=======
->>>>>>> 8f41dc6f
             return HashJoinP2P(
                 left,
                 right,
