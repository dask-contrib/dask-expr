--- conflicted
+++ resolved
@@ -40,7 +40,19 @@
         return tokenize(*args, **kwargs)
 
 
-<<<<<<< HEAD
+def _tokenize_partial(expr, ignore: list | None = None) -> str:
+    # Helper function to "tokenize" the operands
+    # that are not in the `ignore` list
+    ignore = ignore or []
+    return _tokenize_deterministic(
+        *[
+            op
+            for i, op in enumerate(expr.operands)
+            if i >= len(expr._parameters) or expr._parameters[i] not in ignore
+        ]
+    )
+
+
 class LRU(UserDict[K, V]):
     """Limited size mapping, evicting the least recently looked-up key when full"""
 
@@ -57,17 +69,4 @@
     def __setitem__(self, key: K, value: V) -> None:
         if len(self) >= self.maxsize:
             cast(OrderedDict, self.data).popitem(last=False)
-        super().__setitem__(key, value)
-=======
-def _tokenize_partial(expr, ignore: list | None = None) -> str:
-    # Helper function to "tokenize" the operands
-    # that are not in the `ignore` list
-    ignore = ignore or []
-    return _tokenize_deterministic(
-        *[
-            op
-            for i, op in enumerate(expr.operands)
-            if i >= len(expr._parameters) or expr._parameters[i] not in ignore
-        ]
-    )
->>>>>>> 1988177c
+        super().__setitem__(key, value)