import functools

from dask_match.io.io import BlockwiseIO


class ReadCSV(BlockwiseIO):
    _parameters = ["filename", "usecols", "header"]
    _defaults = {"usecols": None, "header": "infer"}

    @functools.cached_property
    def _ddf(self):
        # Temporary hack to simplify logic
        import dask.dataframe as dd

        return dd.read_csv(
            self.filename,
            usecols=self.usecols,
            header=self.header,
        )

    @property
    def _meta(self):
        return self._ddf._meta

    def _divisions(self):
        return self._ddf.divisions

    @functools.cached_property
    def _tasks(self):
        return list(self._ddf.dask.to_dict().values())

    @functools.cached_property
    def _io_func(self):
        dsk = self._tasks[0][0].dsk
        return next(iter(dsk.values()))[0]

<<<<<<< HEAD
    def _task(self, index: int):
        return (self._io_func, self._tasks[index][1])
=======
    def _blockwise_task(self, index: int | None = None):
        dep = self._blockwise_input
        if index is None:
            return (self._io_func, self._blockwise_input._name)
        return (self._io_func, dep[index])
>>>>>>> 540b2daf
<|MERGE_RESOLUTION|>--- conflicted
+++ resolved
@@ -34,13 +34,5 @@
         dsk = self._tasks[0][0].dsk
         return next(iter(dsk.values()))[0]
 
-<<<<<<< HEAD
     def _task(self, index: int):
-        return (self._io_func, self._tasks[index][1])
-=======
-    def _blockwise_task(self, index: int | None = None):
-        dep = self._blockwise_input
-        if index is None:
-            return (self._io_func, self._blockwise_input._name)
-        return (self._io_func, dep[index])
->>>>>>> 540b2daf
+        return (self._io_func, self._tasks[index][1])