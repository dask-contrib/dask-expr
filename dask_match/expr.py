--- conflicted
+++ resolved
@@ -225,7 +225,6 @@
         return {(self._name, i): self._task(i) for i in range(self.npartitions)}
 
     def simplify(self):
-<<<<<<< HEAD
         """Simplify expression
 
         This leverages the ``._simplify_down`` method defined on each class
@@ -240,7 +239,6 @@
         expr = self
 
         while True:
-            _continue = False
             # Simplify this node
             out = expr._simplify_down()
             if out is None:
@@ -252,6 +250,7 @@
                 continue
 
             # Allow children to simplify their parents
+            _continue = False
             for child in expr.dependencies():
                 out = child._simplify_up(expr)
                 if out is None:
@@ -291,9 +290,6 @@
 
     def _simplify_up(self, parent):
         return
-=======
-        return None
->>>>>>> 9a456f16
 
     def optimize(self, **kwargs):
         return optimize(self, **kwargs)
@@ -918,7 +914,9 @@
             self.frame, BlockwiseIO
         ):
             operands = [
-                Partitions(op, self.partitions) if isinstance(op, Expr) else op
+                Partitions(op, self.partitions)
+                if (isinstance(op, Expr) and not self.frame._broadcast_dep(op))
+                else op
                 for op in self.frame.operands
             ]
             return type(self.frame)(*operands)
