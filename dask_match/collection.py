import functools

import numpy as np
from dask.base import DaskMethodsMixin, named_schedulers
from dask.dataframe.core import (
    _concat,
    is_dataframe_like,
    is_index_like,
    is_series_like,
)
from dask.utils import IndexCallable
from fsspec.utils import stringify_path
from tlz import first

from dask_match import expr
from dask_match.expr import no_default

#
# Utilities to wrap Expr API
# (Helps limit boiler-plate code in collection APIs)
#


def _wrap_expr_api(*args, wrap_api=None, **kwargs):
    # Use Expr API, but convert to/from Expr objects
    assert wrap_api is not None
    result = wrap_api(
        *[arg.expr if isinstance(arg, FrameBase) else arg for arg in args],
        **kwargs,
    )
    if isinstance(result, expr.Expr):
        return new_collection(result)
    return result


def _wrap_expr_op(self, other, op=None):
    # Wrap expr operator
    assert op is not None
    if isinstance(other, FrameBase):
        other = other.expr
    return new_collection(getattr(self.expr, op)(other))


#
# Collection classes
#


class FrameBase(DaskMethodsMixin):
    """Base class for Expr-backed Collections"""

    __dask_scheduler__ = staticmethod(
        named_schedulers.get("threads", named_schedulers["sync"])
    )
    __dask_optimize__ = staticmethod(lambda dsk, keys, **kwargs: dsk)

    def __init__(self, expr):
        self._expr = expr

    @property
    def expr(self):
        return self._expr

    @property
    def _meta(self):
        return self.expr._meta

    @property
    def size(self):
        return new_collection(self.expr.size)

    def __reduce__(self):
        return new_collection, (self._expr,)

    def __getitem__(self, other):
        if isinstance(other, FrameBase):
            return new_collection(self.expr.__getitem__(other.expr))
        return new_collection(self.expr.__getitem__(other))

    def __dask_graph__(self):
        out = self.expr
        out, _ = expr.simplify(out)
        return out.__dask_graph__()

    def __dask_keys__(self):
        out = self.expr
        out, _ = expr.simplify(out)
        return out.__dask_keys__()

    @property
    def dask(self):
        return self.__dask_graph__()

    def __dask_postcompute__(self):
        return _concat, ()

    def __dask_postpersist__(self):
        return from_graph, (self._meta, self.divisions, self._name)

    def __getattr__(self, key):
        try:
            # Prioritize `FrameBase` attributes
            return object.__getattribute__(self, key)
        except AttributeError as err:
            try:
                # Fall back to `expr` API
                # (Making sure to convert to/from Expr)
                val = getattr(self.expr, key)
                if callable(val):
                    return functools.partial(_wrap_expr_api, wrap_api=val)
                return val
            except AttributeError:
                # Raise original error
                raise err

    @property
    def index(self):
        return new_collection(self.expr.index)

    def head(self, n=5, compute=True):
        # We special-case head because matchpy uses 'head' as a special term

        out = new_collection(expr.Head(self.expr, n=n))
        if compute:
            out = out.compute()
        return out

    def copy(self):
        """Return a copy of this object"""
        return new_collection(self.expr)

    def _partitions(self, index):
        # Used by `partitions` for partition-wise slicing

        # Convert index to list
        if isinstance(index, int):
            index = [index]
        index = np.arange(self.npartitions, dtype=object)[index].tolist()

        # Check that selection makes sense
        assert set(index).issubset(range(self.npartitions))

        # Return selected partitions
        return new_collection(expr.Partitions(self.expr, index))

    @property
    def partitions(self):
        """Partition-wise slicing of a collection

        Examples
        --------
        >>> df.partitions[0]
        >>> df.partitions[:3]
        >>> df.partitions[::10]
        """
        return IndexCallable(self._partitions)

<<<<<<< HEAD
    def shuffle(
        self,
        index: str | list,
        ignore_index: bool = False,
        npartitions: int | None = None,
        backend: str | None = None,
        **options,
    ):
        """Shuffle a collection by column names

        Parameters
        ----------
        index:
            Column names to shuffle by.
        ignore_index: optional
            Whether to ignore the index. Default is ``False``.
        npartitions: optional
            Number of output partitions. The partition count will
            be preserved by default.
        backend: optional
            Desired shuffle backend. Default chosen at optimization time.
        **options: optional
            Algorithm-specific options.
        """
        from dask_match.shuffle import Shuffle

        # Preserve partition count by default
        npartitions = npartitions or self.npartitions

        # Returned shuffled result
        return new_collection(
            Shuffle(
                self.expr,
                index,
                npartitions,
                ignore_index,
                backend,
                options,
            )
        )
=======
    def map_partitions(
        self,
        func,
        *args,
        meta=no_default,
        enforce_metadata=True,
        transform_divisions=True,
        align_dataframes=False,
        **kwargs,
    ):
        """Apply a Python function to each partition

        Parameters
        ----------
        func : function
            Function applied to each partition.
        args, kwargs :
            Arguments and keywords to pass to the function. Arguments and
            keywords may contain ``FrameBase`` or regular python objects.
            DataFrame-like args (both dask and pandas) must have the same
            number of partitions as ``self` or comprise a single partition.
            Key-word arguments, Single-partition arguments, and general
            python-object argments will be broadcasted to all partitions.
        enforce_metadata : bool, default True
            Whether to enforce at runtime that the structure of the DataFrame
            produced by ``func`` actually matches the structure of ``meta``.
            This will rename and reorder columns for each partition, and will
            raise an error if this doesn't work, but it won't raise if dtypes
            don't match.
        transform_divisions : bool, default True
            Whether to apply the function onto the divisions and apply those
            transformed divisions to the output.
        meta : Any, optional
            DataFrame object representing the schema of the expected result.
        """

        if align_dataframes:
            # TODO: Handle alignment?
            # Perhaps we only handle the case that all `Expr` operands
            # have the same number of partitions or can be broadcasted
            # within `MapPartitions`. If so, the `map_partitions` API
            # will need to call `Repartition` on operands that are not
            # aligned with `self.expr`.
            raise NotImplementedError()
        new_expr = expr.MapPartitions(
            self.expr,
            func,
            meta,
            enforce_metadata,
            transform_divisions,
            kwargs,
            *[arg.expr if isinstance(arg, FrameBase) else arg for arg in args],
        )
        return new_collection(new_expr)
>>>>>>> 092d4828


# Add operator attributes
for op in [
    "__add__",
    "__radd__",
    "__sub__",
    "__rsub__",
    "__mul__",
    "__rmul__",
    "__truediv__",
    "__rtruediv__",
    "__lt__",
    "__rlt__",
    "__gt__",
    "__rgt__",
    "__le__",
    "__rle__",
    "__ge__",
    "__rge__",
    "__eq__",
    "__ne__",
]:
    setattr(FrameBase, op, functools.partialmethod(_wrap_expr_op, op=op))


class DataFrame(FrameBase):
    """DataFrame-like Expr Collection"""

    def assign(self, **pairs):
        result = self
        for k, v in pairs.items():
            if not isinstance(v, Series):
                raise TypeError(f"Column assignment doesn't support type {type(v)}")
            if not isinstance(k, str):
                raise TypeError(f"Column name cannot be type {type(k)}")
            result = new_collection(expr.Assign(result.expr, k, v.expr))
        return result

    def __setitem__(self, key, value):
        out = self.assign(**{key: value})
        self._expr = out._expr

    def __delitem__(self, key):
        columns = [c for c in self.columns if c != key]
        out = self[columns]
        self._expr = out._expr

    def __getattr__(self, key):
        try:
            # Prioritize `DataFrame` attributes
            return object.__getattribute__(self, key)
        except AttributeError as err:
            try:
                # Check if key is in columns if key
                # is not a normal attribute
                if key in self.expr._meta.columns:
                    return Series(self.expr[key])
                raise err
            except AttributeError:
                # Fall back to `BaseFrame.__getattr__`
                return super().__getattr__(key)

    def __repr__(self):
        return f"<dask_match.expr.DataFrame: expr={self.expr}>"


class Series(FrameBase):
    """Series-like Expr Collection"""

    @property
    def name(self):
        return self.expr._meta.name

    def __repr__(self):
        return f"<dask_match.expr.Series: expr={self.expr}>"


class Index(Series):
    """Index-like Expr Collection"""

    def __repr__(self):
        return f"<dask_match.expr.Index: expr={self.expr}>"


class Scalar(FrameBase):
    """Scalar Expr Collection"""

    def __repr__(self):
        return f"<dask_match.expr.Scalar: expr={self.expr}>"

    def __dask_postcompute__(self):
        return first, ()


def new_collection(expr):
    """Create new collection from an expr"""

    meta = expr._meta
    if is_dataframe_like(meta):
        return DataFrame(expr)
    elif is_series_like(meta):
        return Series(expr)
    elif is_index_like(meta):
        return Index(expr)
    else:
        return Scalar(expr)


def optimize(collection, fuse=True):
    return new_collection(expr.optimize(collection.expr, fuse=fuse))


def from_pandas(*args, **kwargs):
    from dask_match.io.io import FromPandas

    return new_collection(FromPandas(*args, **kwargs))


def from_graph(*args, **kwargs):
    from dask_match.io.io import FromGraph

    return new_collection(FromGraph(*args, **kwargs))


def read_csv(*args, **kwargs):
    from dask_match.io.csv import ReadCSV

    return new_collection(ReadCSV(*args, **kwargs))


def read_parquet(
    path=None,
    columns=None,
    filters=None,
    categories=None,
    index=None,
    storage_options=None,
    dtype_backend=None,
    calculate_divisions=False,
    ignore_metadata_file=False,
    metadata_task_size=None,
    split_row_groups="infer",
    blocksize="default",
    aggregate_files=None,
    parquet_file_extension=(".parq", ".parquet", ".pq"),
    filesystem="fsspec",
    **kwargs,
):
    from dask_match.io.parquet import ReadParquet, _list_columns

    if hasattr(path, "name"):
        path = stringify_path(path)

    kwargs["dtype_backend"] = dtype_backend

    return new_collection(
        ReadParquet(
            path,
            columns=_list_columns(columns),
            filters=filters,
            categories=categories,
            index=index,
            storage_options=storage_options,
            calculate_divisions=calculate_divisions,
            ignore_metadata_file=ignore_metadata_file,
            metadata_task_size=metadata_task_size,
            split_row_groups=split_row_groups,
            blocksize=blocksize,
            aggregate_files=aggregate_files,
            parquet_file_extension=parquet_file_extension,
            filesystem=filesystem,
            kwargs=kwargs,
        )
    )<|MERGE_RESOLUTION|>--- conflicted
+++ resolved
@@ -155,7 +155,6 @@
         """
         return IndexCallable(self._partitions)
 
-<<<<<<< HEAD
     def shuffle(
         self,
         index: str | list,
@@ -196,7 +195,7 @@
                 options,
             )
         )
-=======
+
     def map_partitions(
         self,
         func,
@@ -251,7 +250,6 @@
             *[arg.expr if isinstance(arg, FrameBase) else arg for arg in args],
         )
         return new_collection(new_expr)
->>>>>>> 092d4828
 
 
 # Add operator attributes
