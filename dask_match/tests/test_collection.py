import pandas as pd
import pytest

import dask
from dask.dataframe.utils import assert_eq
from dask.utils import M

from dask_match import expr, from_pandas, optimize


@pytest.fixture
def pdf():
    pdf = pd.DataFrame({"x": range(100)})
    pdf["y"] = pdf.x * 10.0
    yield pdf


@pytest.fixture
def df(pdf):
    yield from_pandas(pdf, npartitions=10)


def test_del(pdf, df):
    pdf = pdf.copy()

    # Check __delitem__
    del pdf["x"]
    del df["x"]
    assert_eq(pdf, df)


def test_setitem(pdf, df):
    pdf = pdf.copy()

    df["z"] = df.x + df.y

    assert "z" in df.columns
    assert_eq(df, df)


def test_meta_divisions_name():
    a = pd.DataFrame({"x": [1, 2, 3, 4], "y": [1.0, 2.0, 3.0, 4.0]})
    df = 2 * from_pandas(a, npartitions=2)
    assert list(df.columns) == list(a.columns)
    assert df.npartitions == 2

    assert df.x.sum()._meta == 0
    assert df.x.sum().npartitions == 1

    assert "mul" in df._name
    assert "sum" in df.sum()._name


def test_meta_blockwise():
    a = pd.DataFrame({"x": [1, 2, 3, 4], "y": [1.0, 2.0, 3.0, 4.0]})
    b = pd.DataFrame({"z": [1, 2, 3, 4], "y": [1.0, 2.0, 3.0, 4.0]})

    aa = from_pandas(a, npartitions=2)
    bb = from_pandas(b, npartitions=2)

    cc = 2 * aa - 3 * bb
    assert set(cc.columns) == {"x", "y", "z"}


def test_dask(pdf, df):
    assert (df.x + df.y).npartitions == 10
    z = (df.x + df.y).sum()

    assert assert_eq(z, (pdf.x + pdf.y).sum())


@pytest.mark.parametrize(
    "func",
    [
        M.max,
        M.min,
        M.sum,
        M.count,
        M.mean,
        pytest.param(
            lambda df: df.size,
            marks=pytest.mark.skip(reason="scalars don't work yet"),
        ),
    ],
)
def test_reductions(func, pdf, df):
    assert_eq(func(df), func(pdf))
    assert_eq(func(df.x), func(pdf.x))


def test_mode():
    pdf = pd.DataFrame({"x": [1, 2, 3, 1, 2]})
    df = from_pandas(pdf, npartitions=3)

    assert_eq(df.x.mode(), pdf.x.mode(), check_names=False)


@pytest.mark.parametrize(
    "func",
    [
        lambda df: df.x > 10,
        lambda df: df.x + 20 > df.y,
        lambda df: 10 < df.x,
        lambda df: 10 <= df.x,
        lambda df: 10 == df.x,
        lambda df: df.x < df.y,
        lambda df: df.x > df.y,
        lambda df: df.x == df.y,
        lambda df: df.x != df.y,
    ],
)
def test_conditionals(func, pdf, df):
    assert_eq(func(pdf), func(df), check_names=False)


@pytest.mark.parametrize(
    "func",
    [
        lambda df: df.astype(int),
        lambda df: df.apply(lambda row, x, y=10: row * x + y, x=2),
        lambda df: df[df.x > 5],
        lambda df: df.assign(a=df.x + df.y, b=df.x - df.y),
    ],
)
def test_blockwise(func, pdf, df):
    assert_eq(func(pdf), func(df))


def test_repr(df):
    assert "+ 1" in str(df + 1)
    assert "+ 1" in repr(df + 1)

    s = (df["x"] + 1).sum(skipna=False).expr
    assert '["x"]' in s or "['x']" in s
    assert "+ 1" in s
    assert "sum(skipna=False)" in s


def test_columns_traverse_filters(pdf, df):
    result = optimize(df[df.x > 5].y, fuse=False)
    expected = df.y[df.x > 5]

    assert str(result) == str(expected)


def test_broadcast(pdf, df):
    assert_eq(
        df + df.sum(),
        pdf + pdf.sum(),
    )
    assert_eq(
        df.x + df.x.sum(),
        pdf.x + pdf.x.sum(),
    )


def test_persist(pdf, df):
    a = df + 2
    b = a.persist()

    assert_eq(a, b)
    assert len(a.__dask_graph__()) > len(b.__dask_graph__())

    assert len(b.__dask_graph__()) == b.npartitions

    assert_eq(b.y.sum(), (pdf + 2).y.sum())


def test_index(pdf, df):
    assert_eq(df.index, pdf.index)
    assert_eq(df.x.index, pdf.x.index)


def test_head(pdf, df):
    assert_eq(df.head(compute=False), pdf.head())
    assert_eq(df.head(compute=False, n=7), pdf.head(n=7))

    assert df.head(compute=False).npartitions == 1


def test_head_down(df):
    result = (df.x + df.y + 1).head(compute=False)
    optimized = optimize(result)

    assert_eq(result, optimized)

    assert not isinstance(optimized.expr, expr.Head)


def test_projection_stacking(df):
    result = df[["x", "y"]]["x"]
    optimized = optimize(result, fuse=False)
    expected = df["x"]

    assert optimized._name == expected._name


def test_substitute(df):
    pdf = pd.DataFrame(
        {
            "a": range(100),
            "b": range(100),
            "c": range(100),
        }
    )
    df = from_pandas(pdf, npartitions=3)
    df = df.expr

    result = (df + 1).substitute({1: 2})
    expected = df + 2
    assert result._name == expected._name

    result = df["a"].substitute({df["a"]: df["b"]})
    expected = df["b"]
    assert result._name == expected._name

    result = (df["a"] - df["b"]).substitute({df["b"]: df["c"]})
    expected = df["a"] - df["c"]
    assert result._name == expected._name

    result = df["a"].substitute({3: 4})
    expected = from_pandas(pdf, npartitions=4).a
    assert result._name == expected._name

    result = (df["a"].sum() + 5).substitute({df["a"]: df["b"], 5: 6})
    expected = df["b"].sum() + 6
    assert result._name == expected._name


def test_from_pandas(pdf):
    df = from_pandas(pdf, npartitions=3)
    assert df.npartitions == 3
    assert "from-pandas" in df._name


def test_copy(pdf, df):
    original = df.copy()
    columns = tuple(original.columns)

    df["z"] = df.x + df.y

    assert tuple(original.columns) == columns
    assert "z" not in original.columns


def test_partitions(pdf, df):
    assert_eq(df.partitions[0], pdf.iloc[:10])
    assert_eq(df.partitions[1], pdf.iloc[10:20])
    assert_eq(df.partitions[1:3], pdf.iloc[10:30])
    assert_eq(df.partitions[[3, 4]], pdf.iloc[30:50])
    assert_eq(df.partitions[-1], pdf.iloc[90:])

<<<<<<< HEAD

@pytest.mark.parametrize("ignore_index", [True, False])
@pytest.mark.parametrize("npartitions", [None, 2])
def test_simple_shuffle(ignore_index, npartitions):
    df = from_pandas(
        pd.DataFrame({"x": list(range(20)) * 5, "y": range(100)}),
        npartitions=10,
    )
    df2 = df.shuffle("x", npartitions=npartitions, ignore_index=ignore_index)
    # Check that the output partition count is correct
    assert df2.npartitions == (npartitions or df.npartitions)

    # Check the computed (re-ordered) result
    assert_eq(df, df2, check_index=not ignore_index)

    # Check that df was really partitioned by "x"
    unique = []
    for part in dask.compute(list(df2["x"].partitions))[0]:
        unique.extend(part.unique().tolist())
    # If any values of "x" can be found in multiple
    # partitions, then `len(unique)` will be >20
    assert sorted(unique) == list(range(20))
=======
    out = (df + 1).partitions[0].simplify()
    assert isinstance(out.expr, expr.Add)
    assert isinstance(out.expr.left, expr.Partitions)
>>>>>>> 9b50b0bd
<|MERGE_RESOLUTION|>--- conflicted
+++ resolved
@@ -250,7 +250,10 @@
     assert_eq(df.partitions[[3, 4]], pdf.iloc[30:50])
     assert_eq(df.partitions[-1], pdf.iloc[90:])
 
-<<<<<<< HEAD
+    out = (df + 1).partitions[0].simplify()
+    assert isinstance(out.expr, expr.Add)
+    assert isinstance(out.expr.left, expr.Partitions)
+
 
 @pytest.mark.parametrize("ignore_index", [True, False])
 @pytest.mark.parametrize("npartitions", [None, 2])
@@ -272,9 +275,4 @@
         unique.extend(part.unique().tolist())
     # If any values of "x" can be found in multiple
     # partitions, then `len(unique)` will be >20
-    assert sorted(unique) == list(range(20))
-=======
-    out = (df + 1).partitions[0].simplify()
-    assert isinstance(out.expr, expr.Add)
-    assert isinstance(out.expr.left, expr.Partitions)
->>>>>>> 9b50b0bd
+    assert sorted(unique) == list(range(20))